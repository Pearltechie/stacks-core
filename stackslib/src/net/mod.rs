// Copyright (C) 2013-2020 Blockstack PBC, a public benefit corporation
// Copyright (C) 2020-2023 Stacks Open Internet Foundation
//
// This program is free software: you can redistribute it and/or modify
// it under the terms of the GNU General Public License as published by
// the Free Software Foundation, either version 3 of the License, or
// (at your option) any later version.
//
// This program is distributed in the hope that it will be useful,
// but WITHOUT ANY WARRANTY; without even the implied warranty of
// MERCHANTABILITY or FITNESS FOR A PARTICULAR PURPOSE.  See the
// GNU General Public License for more details.
//
// You should have received a copy of the GNU General Public License
// along with this program.  If not, see <http://www.gnu.org/licenses/>.

use std::borrow::Borrow;
use std::collections::{HashMap, HashSet};
use std::hash::{Hash, Hasher};
use std::io::prelude::*;
use std::io::{Read, Write};
use std::net::{IpAddr, Ipv4Addr, Ipv6Addr, SocketAddr};
use std::ops::Deref;
use std::str::FromStr;
use std::{error, fmt, io};

use clarity::vm::analysis::contract_interface_builder::ContractInterface;
use clarity::vm::costs::ExecutionCost;
use clarity::vm::errors::Error as InterpreterError;
use clarity::vm::types::{
    PrincipalData, QualifiedContractIdentifier, StandardPrincipalData, TraitIdentifier,
};
use clarity::vm::{ClarityName, ContractName, Value};
use libstackerdb::{
    Error as libstackerdb_error, SlotMetadata, StackerDBChunkAckData, StackerDBChunkData,
};
use rand::{thread_rng, RngCore};
use regex::Regex;
use rusqlite::types::{ToSql, ToSqlOutput};
use serde::de::Error as de_Error;
use serde::ser::Error as ser_Error;
use serde::{Deserialize, Serialize};
use stacks_common::bitvec::BitVec;
use stacks_common::codec::{
    read_next, write_next, Error as codec_error, StacksMessageCodec,
    BURNCHAIN_HEADER_HASH_ENCODED_SIZE,
};
use stacks_common::types::chainstate::{
    BlockHeaderHash, BurnchainHeaderHash, PoxId, StacksAddress, StacksBlockId,
};
use stacks_common::types::net::{Error as AddrError, PeerAddress, PeerHost};
use stacks_common::types::StacksPublicKeyBuffer;
use stacks_common::util::hash::{
    hex_bytes, to_hex, Hash160, Sha256Sum, DOUBLE_SHA256_ENCODED_SIZE, HASH160_ENCODED_SIZE,
};
use stacks_common::util::secp256k1::{
    MessageSignature, Secp256k1PublicKey, MESSAGE_SIGNATURE_ENCODED_SIZE,
};
use stacks_common::util::{get_epoch_time_secs, log};
use {rusqlite, serde_json, url};

use self::dns::*;
use crate::burnchains::affirmation::AffirmationMap;
use crate::burnchains::{Error as burnchain_error, Txid};
use crate::chainstate::burn::db::sortdb::SortitionDB;
use crate::chainstate::burn::{ConsensusHash, Opcodes};
use crate::chainstate::coordinator::comm::CoordinatorChannels;
use crate::chainstate::coordinator::Error as coordinator_error;
use crate::chainstate::nakamoto::{NakamotoBlock, NakamotoChainState};
use crate::chainstate::stacks::boot::{
    BOOT_TEST_POX_4_AGG_KEY_CONTRACT, BOOT_TEST_POX_4_AGG_KEY_FNAME,
};
use crate::chainstate::stacks::db::blocks::MemPoolRejection;
use crate::chainstate::stacks::db::StacksChainState;
use crate::chainstate::stacks::index::Error as marf_error;
use crate::chainstate::stacks::{
    Error as chainstate_error, Error as chain_error, StacksBlock, StacksBlockHeader,
    StacksMicroblock, StacksPublicKey, StacksTransaction, TransactionPayload,
};
use crate::clarity_vm::clarity::Error as clarity_error;
use crate::core::mempool::*;
use crate::core::{StacksEpoch, POX_REWARD_CYCLE_LENGTH};
use crate::cost_estimates::metrics::CostMetric;
use crate::cost_estimates::{CostEstimator, FeeEstimator, FeeRateEstimate};
use crate::net::atlas::{Attachment, AttachmentInstance};
use crate::net::dns::*;
use crate::net::http::error::{HttpNotFound, HttpServerError};
use crate::net::http::{
    Error as HttpErr, HttpRequestContents, HttpRequestPreamble, HttpResponsePreamble,
};
use crate::net::httpcore::{
    HttpRequestContentsExtensions, StacksHttp, StacksHttpRequest, StacksHttpResponse, TipRequest,
};
use crate::net::p2p::PeerNetwork;
use crate::util_lib::bloom::{BloomFilter, BloomNodeHasher};
use crate::util_lib::boot::boot_code_tx_auth;
use crate::util_lib::db::{DBConn, Error as db_error};
use crate::util_lib::strings::UrlString;

/// Implements RPC API
pub mod api;
/// Implements `ASEntry4` object, which is used in db.rs to store the AS number of an IP address.
pub mod asn;
/// Implements the Atlas network. This network uses the infrastructure created in `src/net` to
/// discover peers, query attachment inventories, and download attachments.
pub mod atlas;
/// Implements the `ConversationP2P` object, a host-to-host session abstraction which allows
/// the node to recieve `StacksMessage` instances. The downstream consumer of this API is `PeerNetwork`.
/// To use OSI terminology, this module implements the session & presentation layers of the P2P network.
/// Other functionality includes (but is not limited to):
///     * set up & tear down of sessions
///     * dealing with and responding to invalid messages
///     * rate limiting messages  
pub mod chat;
/// Implements serialization and deserialization for `StacksMessage` types.
/// Also has functionality to sign, verify, and ensure well-formedness of messages.
pub mod codec;
pub mod connection;
pub mod db;
/// Implements `DNSResolver`, a simple DNS resolver state machine. Also implements `DNSClient`,
/// which serves as an API for `DNSResolver`.  
pub mod dns;
pub mod download;
pub mod http;
/// Links http crate to Stacks
pub mod httpcore;
pub mod inv;
pub mod mempool;
pub mod neighbors;
pub mod p2p;
/// Implements wrapper around `mio` crate, which itself is a wrapper around Linux's `epoll(2)` syscall.
/// Creates a pollable interface for sockets, and provides an API for registering and deregistering
/// sockets. This is used to control how many sockets are allocated for the two network servers: the
/// p2p server and the http server.
pub mod poll;
pub mod prune;
pub mod relay;
pub mod rpc;
pub mod server;
pub mod stackerdb;
pub mod unsolicited;

pub use crate::net::neighbors::{NeighborComms, PeerNetworkComms};
use crate::net::stackerdb::{StackerDBConfig, StackerDBSync, StackerDBSyncResult, StackerDBs};

#[cfg(test)]
pub mod tests;

#[derive(Debug)]
pub enum Error {
    /// Failed to encode
    SerializeError(String),
    /// Failed to read
    ReadError(io::Error),
    /// Failed to decode
    DeserializeError(String),
    /// Failed to write
    WriteError(io::Error),
    /// Underflow -- not enough bytes to form the message
    UnderflowError(String),
    /// Overflow -- message too big
    OverflowError(String),
    /// Wrong protocol family
    WrongProtocolFamily,
    /// Array is too big
    ArrayTooLong,
    /// Receive timed out
    RecvTimeout,
    /// Error signing a message
    SigningError(String),
    /// Error verifying a message
    VerifyingError(String),
    /// Read stream is drained.  Try again
    TemporarilyDrained,
    /// Read stream has reached EOF (socket closed, end-of-file reached, etc.)
    PermanentlyDrained,
    /// Failed to read from the FS
    FilesystemError,
    /// Database error
    DBError(db_error),
    /// Socket mutex was poisoned
    SocketMutexPoisoned,
    /// Socket not instantiated
    SocketNotConnectedToPeer,
    /// Not connected to peer
    ConnectionBroken,
    /// Connection could not be (re-)established
    ConnectionError,
    /// Too many outgoing messages
    OutboxOverflow,
    /// Too many incoming messages
    InboxOverflow,
    /// Send error
    SendError(String),
    /// Recv error
    RecvError(String),
    /// Invalid message
    InvalidMessage,
    /// Invalid network handle
    InvalidHandle,
    /// Network handle is full
    FullHandle,
    /// Invalid handshake
    InvalidHandshake,
    /// Stale neighbor
    StaleNeighbor,
    /// No such neighbor
    NoSuchNeighbor,
    /// Failed to bind
    BindError,
    /// Failed to poll
    PollError,
    /// Failed to accept
    AcceptError,
    /// Failed to register socket with poller
    RegisterError,
    /// Failed to query socket metadata
    SocketError,
    /// server is not bound to a socket
    NotConnected,
    /// Remote peer is not connected
    PeerNotConnected,
    /// Too many peers
    TooManyPeers,
    /// Peer already connected
    AlreadyConnected(usize, NeighborKey),
    /// Message already in progress
    InProgress,
    /// Peer is denied
    Denied,
    /// Data URL is not known
    NoDataUrl,
    /// Peer is transmitting too fast
    PeerThrottled,
    /// Error resolving a DNS name
    LookupError(String),
    /// MARF error, percolated up from chainstate
    MARFError(marf_error),
    /// Clarity VM error, percolated up from chainstate
    ClarityError(clarity_error),
    /// Catch-all for chainstate errors that don't map cleanly into network errors
    ChainstateError(String),
    /// Coordinator hung up
    CoordinatorClosed,
    /// view of state is stale (e.g. from the sortition db)
    StaleView,
    /// Tried to connect to myself
    ConnectionCycle,
    /// Requested data not found
    NotFoundError,
    /// Transient error (akin to EAGAIN)
    Transient(String),
    /// Expected end-of-stream, but had more data
    ExpectedEndOfStream,
    /// burnchain error
    BurnchainError(burnchain_error),
    /// chunk is stale
    StaleChunk {
        supplied_version: u32,
        latest_version: u32,
    },
    /// no such slot
    NoSuchSlot(QualifiedContractIdentifier, u32),
    /// no such DB
    NoSuchStackerDB(QualifiedContractIdentifier),
    /// stacker DB exists
    StackerDBExists(QualifiedContractIdentifier),
    /// slot signer is wrong
    BadSlotSigner(StacksAddress, u32),
    /// too many writes to a slot
    TooManySlotWrites {
        supplied_version: u32,
        max_writes: u32,
    },
    /// too frequent writes to a slot
    TooFrequentSlotWrites(u64),
    /// Invalid control smart contract for a Stacker DB
    InvalidStackerDBContract(QualifiedContractIdentifier, String),
    /// state machine step took too long
    StepTimeout,
    /// stacker DB chunk is too big
    StackerDBChunkTooBig(usize),
    /// HTTP error
    Http(HttpErr),
    /// Invalid state machine state reached
    InvalidState,
    /// Waiting for DNS resolution
    WaitingForDNS,
    /// No reward set for given reward cycle
    NoPoXRewardSet(u64),
}

impl From<libstackerdb_error> for Error {
    fn from(e: libstackerdb_error) -> Self {
        match e {
            libstackerdb_error::SigningError(s) => Error::SigningError(s),
            libstackerdb_error::VerifyingError(s) => Error::VerifyingError(s),
        }
    }
}

impl From<codec_error> for Error {
    fn from(e: codec_error) -> Self {
        match e {
            codec_error::SerializeError(s) => Error::SerializeError(s),
            codec_error::ReadError(e) => Error::ReadError(e),
            codec_error::DeserializeError(s) => Error::DeserializeError(s),
            codec_error::WriteError(e) => Error::WriteError(e),
            codec_error::UnderflowError(s) => Error::UnderflowError(s),
            codec_error::OverflowError(s) => Error::OverflowError(s),
            codec_error::ArrayTooLong => Error::ArrayTooLong,
            codec_error::SigningError(s) => Error::SigningError(s),
            codec_error::GenericError(_) => Error::InvalidMessage,
        }
    }
}

impl From<HttpErr> for Error {
    fn from(e: HttpErr) -> Error {
        Error::Http(e)
    }
}

impl From<AddrError> for Error {
    fn from(e: AddrError) -> Error {
        match e {
            AddrError::DecodeError(s) => Error::DeserializeError(s),
        }
    }
}

impl fmt::Display for Error {
    fn fmt(&self, f: &mut fmt::Formatter) -> fmt::Result {
        match self {
            Error::SerializeError(ref s) => fmt::Display::fmt(s, f),
            Error::DeserializeError(ref s) => fmt::Display::fmt(s, f),
            Error::ReadError(ref io) => fmt::Display::fmt(io, f),
            Error::WriteError(ref io) => fmt::Display::fmt(io, f),
            Error::UnderflowError(ref s) => fmt::Display::fmt(s, f),
            Error::OverflowError(ref s) => fmt::Display::fmt(s, f),
            Error::WrongProtocolFamily => write!(f, "Improper use of protocol family"),
            Error::ArrayTooLong => write!(f, "Array too long"),
            Error::RecvTimeout => write!(f, "Packet receive timeout"),
            Error::SigningError(ref s) => fmt::Display::fmt(s, f),
            Error::VerifyingError(ref s) => fmt::Display::fmt(s, f),
            Error::TemporarilyDrained => {
                write!(f, "Temporarily out of bytes to read; try again later")
            }
            Error::PermanentlyDrained => write!(f, "Out of bytes to read"),
            Error::FilesystemError => write!(f, "Disk I/O error"),
            Error::DBError(ref e) => fmt::Display::fmt(e, f),
            Error::SocketMutexPoisoned => write!(f, "socket mutex was poisoned"),
            Error::SocketNotConnectedToPeer => write!(f, "not connected to peer"),
            Error::ConnectionBroken => write!(f, "connection to peer node is broken"),
            Error::ConnectionError => write!(f, "connection to peer could not be (re-)established"),
            Error::OutboxOverflow => write!(f, "too many outgoing messages queued"),
            Error::InboxOverflow => write!(f, "too many messages pending"),
            Error::SendError(ref s) => fmt::Display::fmt(s, f),
            Error::RecvError(ref s) => fmt::Display::fmt(s, f),
            Error::InvalidMessage => write!(f, "invalid message (malformed or bad signature)"),
            Error::InvalidHandle => write!(f, "invalid network handle"),
            Error::FullHandle => write!(f, "network handle is full and needs to be drained"),
            Error::InvalidHandshake => write!(f, "invalid handshake from remote peer"),
            Error::StaleNeighbor => write!(f, "neighbor is too far behind the chain tip"),
            Error::NoSuchNeighbor => write!(f, "no such neighbor"),
            Error::BindError => write!(f, "Failed to bind to the given address"),
            Error::PollError => write!(f, "Failed to poll"),
            Error::AcceptError => write!(f, "Failed to accept connection"),
            Error::RegisterError => write!(f, "Failed to register socket with poller"),
            Error::SocketError => write!(f, "Socket error"),
            Error::NotConnected => write!(f, "Not connected to peer network"),
            Error::PeerNotConnected => write!(f, "Remote peer is not connected to us"),
            Error::TooManyPeers => write!(f, "Too many peer connections open"),
            Error::AlreadyConnected(ref _id, ref _nk) => write!(f, "Peer already connected"),
            Error::InProgress => write!(f, "Message already in progress"),
            Error::Denied => write!(f, "Peer is denied"),
            Error::NoDataUrl => write!(f, "No data URL available"),
            Error::PeerThrottled => write!(f, "Peer is transmitting too fast"),
            Error::LookupError(ref s) => fmt::Display::fmt(s, f),
            Error::ChainstateError(ref s) => fmt::Display::fmt(s, f),
            Error::ClarityError(ref e) => fmt::Display::fmt(e, f),
            Error::MARFError(ref e) => fmt::Display::fmt(e, f),
            Error::CoordinatorClosed => write!(f, "Coordinator hung up"),
            Error::StaleView => write!(f, "State view is stale"),
            Error::ConnectionCycle => write!(f, "Tried to connect to myself"),
            Error::NotFoundError => write!(f, "Requested data not found"),
            Error::Transient(ref s) => write!(f, "Transient network error: {}", s),
            Error::ExpectedEndOfStream => write!(f, "Expected end-of-stream"),
            Error::BurnchainError(ref e) => fmt::Display::fmt(e, f),
            Error::StaleChunk {
                supplied_version,
                latest_version,
            } => {
                write!(
                    f,
                    "Stale DB chunk (supplied={},latest={})",
                    supplied_version, latest_version
                )
            }
            Error::NoSuchSlot(ref addr, ref slot_id) => {
                write!(f, "No such DB slot ({},{})", addr, slot_id)
            }
            Error::NoSuchStackerDB(ref addr) => {
                write!(f, "No such StackerDB {}", addr)
            }
            Error::StackerDBExists(ref addr) => {
                write!(f, "StackerDB already exists: {}", addr)
            }
            Error::BadSlotSigner(ref addr, ref slot_id) => {
                write!(f, "Bad DB slot signer ({},{})", addr, slot_id)
            }
            Error::TooManySlotWrites {
                supplied_version,
                max_writes,
            } => {
                write!(
                    f,
                    "Too many slot writes (max={},given={})",
                    max_writes, supplied_version
                )
            }
            Error::TooFrequentSlotWrites(ref deadline) => {
                write!(f, "Too frequent slot writes (deadline={})", deadline)
            }
            Error::InvalidStackerDBContract(ref contract_id, ref reason) => {
                write!(
                    f,
                    "Invalid StackerDB control smart contract {}: {}",
                    contract_id, reason
                )
            }
            Error::StepTimeout => write!(f, "State-machine step took too long"),
            Error::StackerDBChunkTooBig(ref sz) => {
                write!(f, "StackerDB chunk size is too big ({})", sz)
            }
            Error::Http(e) => fmt::Display::fmt(&e, f),
            Error::InvalidState => write!(f, "Invalid state-machine state reached"),
            Error::WaitingForDNS => write!(f, "Waiting for DNS resolution"),
            Error::NoPoXRewardSet(rc) => write!(f, "No PoX reward set for cycle {}", rc),
        }
    }
}

impl error::Error for Error {
    fn cause(&self) -> Option<&dyn error::Error> {
        match *self {
            Error::SerializeError(ref _s) => None,
            Error::ReadError(ref io) => Some(io),
            Error::DeserializeError(ref _s) => None,
            Error::WriteError(ref io) => Some(io),
            Error::UnderflowError(ref _s) => None,
            Error::OverflowError(ref _s) => None,
            Error::WrongProtocolFamily => None,
            Error::ArrayTooLong => None,
            Error::RecvTimeout => None,
            Error::SigningError(ref _s) => None,
            Error::VerifyingError(ref _s) => None,
            Error::TemporarilyDrained => None,
            Error::PermanentlyDrained => None,
            Error::FilesystemError => None,
            Error::DBError(ref e) => Some(e),
            Error::SocketMutexPoisoned => None,
            Error::SocketNotConnectedToPeer => None,
            Error::ConnectionBroken => None,
            Error::ConnectionError => None,
            Error::OutboxOverflow => None,
            Error::InboxOverflow => None,
            Error::SendError(ref _s) => None,
            Error::RecvError(ref _s) => None,
            Error::InvalidMessage => None,
            Error::InvalidHandle => None,
            Error::FullHandle => None,
            Error::InvalidHandshake => None,
            Error::StaleNeighbor => None,
            Error::NoSuchNeighbor => None,
            Error::BindError => None,
            Error::PollError => None,
            Error::AcceptError => None,
            Error::RegisterError => None,
            Error::SocketError => None,
            Error::NotConnected => None,
            Error::PeerNotConnected => None,
            Error::TooManyPeers => None,
            Error::AlreadyConnected(ref _id, ref _nk) => None,
            Error::InProgress => None,
            Error::Denied => None,
            Error::NoDataUrl => None,
            Error::PeerThrottled => None,
            Error::LookupError(ref _s) => None,
            Error::ChainstateError(ref _s) => None,
            Error::ClarityError(ref e) => Some(e),
            Error::MARFError(ref e) => Some(e),
            Error::CoordinatorClosed => None,
            Error::StaleView => None,
            Error::ConnectionCycle => None,
            Error::NotFoundError => None,
            Error::Transient(ref _s) => None,
            Error::ExpectedEndOfStream => None,
            Error::BurnchainError(ref e) => Some(e),
            Error::StaleChunk { .. } => None,
            Error::NoSuchSlot(..) => None,
            Error::NoSuchStackerDB(..) => None,
            Error::StackerDBExists(..) => None,
            Error::BadSlotSigner(..) => None,
            Error::TooManySlotWrites { .. } => None,
            Error::TooFrequentSlotWrites(..) => None,
            Error::InvalidStackerDBContract(..) => None,
            Error::StepTimeout => None,
            Error::StackerDBChunkTooBig(..) => None,
            Error::Http(ref e) => Some(e),
            Error::InvalidState => None,
            Error::WaitingForDNS => None,
            Error::NoPoXRewardSet(..) => None,
        }
    }
}

impl From<chain_error> for Error {
    fn from(e: chain_error) -> Error {
        match e {
            chain_error::InvalidStacksBlock(s) => {
                Error::ChainstateError(format!("Invalid stacks block: {}", s))
            }
            chain_error::InvalidStacksMicroblock(msg, hash) => {
                Error::ChainstateError(format!("Invalid stacks microblock {:?}: {}", hash, msg))
            }
            chain_error::InvalidStacksTransaction(s, _) => {
                Error::ChainstateError(format!("Invalid stacks transaction: {}", s))
            }
            chain_error::PostConditionFailed(s) => {
                Error::ChainstateError(format!("Postcondition failed: {}", s))
            }
            chain_error::ClarityError(e) => Error::ClarityError(e),
            chain_error::DBError(e) => Error::DBError(e),
            chain_error::NetError(e) => e,
            chain_error::MARFError(e) => Error::MARFError(e),
            chain_error::ReadError(e) => Error::ReadError(e),
            chain_error::WriteError(e) => Error::WriteError(e),
            _ => Error::ChainstateError(format!("Stacks chainstate error: {:?}", &e)),
        }
    }
}

impl From<db_error> for Error {
    fn from(e: db_error) -> Error {
        Error::DBError(e)
    }
}

impl From<rusqlite::Error> for Error {
    fn from(e: rusqlite::Error) -> Error {
        Error::DBError(db_error::SqliteError(e))
    }
}

impl From<burnchain_error> for Error {
    fn from(e: burnchain_error) -> Self {
        Error::BurnchainError(e)
    }
}

impl From<clarity_error> for Error {
    fn from(e: clarity_error) -> Self {
        Error::ClarityError(e)
    }
}

impl From<InterpreterError> for Error {
    fn from(e: InterpreterError) -> Self {
        Error::ClarityError(e.into())
    }
}

#[cfg(test)]
impl PartialEq for Error {
    /// (make I/O errors comparable for testing purposes)
    fn eq(&self, other: &Self) -> bool {
        let s1 = format!("{:?}", self);
        let s2 = format!("{:?}", other);
        s1 == s2
    }
}

/// Extension trait for PeerHost to decode it from a UrlString
pub trait PeerHostExtensions {
    fn try_from_url(url_str: &UrlString) -> Option<PeerHost>;
}

impl PeerHostExtensions for PeerHost {
    fn try_from_url(url_str: &UrlString) -> Option<PeerHost> {
        let url = match url_str.parse_to_block_url() {
            Ok(url) => url,
            Err(_e) => {
                return None;
            }
        };

        let port = match url.port_or_known_default() {
            Some(port) => port,
            None => {
                return None;
            }
        };

        match url.host() {
            Some(url::Host::Domain(name)) => Some(PeerHost::DNS(name.to_string(), port)),
            Some(url::Host::Ipv4(addr)) => Some(PeerHost::from_socketaddr(&SocketAddr::new(
                IpAddr::V4(addr),
                port,
            ))),
            Some(url::Host::Ipv6(addr)) => Some(PeerHost::from_socketaddr(&SocketAddr::new(
                IpAddr::V6(addr),
                port,
            ))),
            None => None,
        }
    }
}

/// Runtime arguments to an RPC handler
#[derive(Default)]
pub struct RPCHandlerArgs<'a> {
    /// What height at which this node will terminate (testnet only)
    pub exit_at_block_height: Option<u64>,
    /// What's the hash of the genesis chainstate?
    pub genesis_chainstate_hash: Sha256Sum,
    /// event observer for the mempool
    pub event_observer: Option<&'a dyn MemPoolEventDispatcher>,
    /// tx runtime cost estimator
    pub cost_estimator: Option<&'a dyn CostEstimator>,
    /// tx fee estimator
    pub fee_estimator: Option<&'a dyn FeeEstimator>,
    /// tx runtime cost metric
    pub cost_metric: Option<&'a dyn CostMetric>,
    /// coordinator channels
    pub coord_comms: Option<&'a CoordinatorChannels>,
}

impl<'a> RPCHandlerArgs<'a> {
    pub fn get_estimators_ref(
        &self,
    ) -> Option<(&dyn CostEstimator, &dyn FeeEstimator, &dyn CostMetric)> {
        match (self.cost_estimator, self.fee_estimator, self.cost_metric) {
            (Some(a), Some(b), Some(c)) => Some((a, b, c)),
            _ => None,
        }
    }
}

/// Wrapper around Stacks chainstate data that an HTTP request handler might need
pub struct StacksNodeState<'a> {
    inner_network: Option<&'a mut PeerNetwork>,
    inner_sortdb: Option<&'a SortitionDB>,
    inner_chainstate: Option<&'a mut StacksChainState>,
    inner_mempool: Option<&'a mut MemPoolDB>,
    inner_rpc_args: Option<&'a RPCHandlerArgs<'a>>,
    relay_message: Option<StacksMessageType>,
    /// Are we in Initial Block Download (IBD) phase?
    ibd: bool,
}

impl<'a> StacksNodeState<'a> {
    pub fn new(
        inner_network: &'a mut PeerNetwork,
        inner_sortdb: &'a SortitionDB,
        inner_chainstate: &'a mut StacksChainState,
        inner_mempool: &'a mut MemPoolDB,
        inner_rpc_args: &'a RPCHandlerArgs<'a>,
        ibd: bool,
    ) -> StacksNodeState<'a> {
        StacksNodeState {
            inner_network: Some(inner_network),
            inner_sortdb: Some(inner_sortdb),
            inner_chainstate: Some(inner_chainstate),
            inner_mempool: Some(inner_mempool),
            inner_rpc_args: Some(inner_rpc_args),
            relay_message: None,
            ibd,
        }
    }

    /// Run func() with the inner state
    pub fn with_node_state<F, R>(&mut self, func: F) -> R
    where
        F: FnOnce(
            &mut PeerNetwork,
            &SortitionDB,
            &mut StacksChainState,
            &mut MemPoolDB,
            &RPCHandlerArgs<'a>,
        ) -> R,
    {
        let network = self
            .inner_network
            .take()
            .expect("FATAL: network not restored");
        let sortdb = self
            .inner_sortdb
            .take()
            .expect("FATAL: sortdb not restored");
        let chainstate = self
            .inner_chainstate
            .take()
            .expect("FATAL: chainstate not restored");
        let mempool = self
            .inner_mempool
            .take()
            .expect("FATAL: mempool not restored");
        let rpc_args = self
            .inner_rpc_args
            .take()
            .expect("FATAL: rpc args not restored");

        let res = func(network, sortdb, chainstate, mempool, rpc_args);

        self.inner_network = Some(network);
        self.inner_sortdb = Some(sortdb);
        self.inner_chainstate = Some(chainstate);
        self.inner_mempool = Some(mempool);
        self.inner_rpc_args = Some(rpc_args);

        res
    }

    pub fn canonical_stacks_tip_height(&mut self) -> u32 {
        self.with_node_state(|network, _, _, _, _| {
            network.burnchain_tip.canonical_stacks_tip_height as u32
        })
    }

    pub fn set_relay_message(&mut self, msg: StacksMessageType) {
        self.relay_message = Some(msg);
    }

    pub fn take_relay_message(&mut self) -> Option<StacksMessageType> {
        self.relay_message.take()
    }

    /// Load up the canonical Stacks chain tip.  Note that this is subject to both burn chain block
    /// Stacks block availability -- different nodes with different partial replicas of the Stacks chain state
    /// will return different values here.
    ///
    /// # Warn
    /// - There is a potential race condition. If this function is loading the latest unconfirmed
    /// tip, that tip may get invalidated by the time it is used in `maybe_read_only_clarity_tx`,
    /// which is used to load clarity state at a particular tip (which would lead to a 404 error).
    /// If this race condition occurs frequently, we can modify `maybe_read_only_clarity_tx` to
    /// re-load the unconfirmed chain tip. Refer to issue #2997.
    ///
    /// # Inputs
    /// - `tip_req` is given by the HTTP request as the optional query parameter for the chain tip
    /// hash.  It will be UseLatestAnchoredTip if there was no parameter given. If it is set to
    /// `latest`, the parameter will be set to UseLatestUnconfirmedTip.
    ///
    /// Returns the requested chain tip on success.
    /// If the chain tip could not be found, then it returns Err(HttpNotFound)
    /// If there was an error querying the DB, then it returns Err(HttpServerError)
    pub fn load_stacks_chain_tip(
        &mut self,
        preamble: &HttpRequestPreamble,
        contents: &HttpRequestContents,
    ) -> Result<StacksBlockId, StacksHttpResponse> {
        self.with_node_state(|_network, sortdb, chainstate, _mempool, _rpc_args| {
            let tip_req = contents.tip_request();
            match tip_req {
                TipRequest::UseLatestUnconfirmedTip => {
                    let unconfirmed_chain_tip_opt = match &mut chainstate.unconfirmed_state {
                        Some(unconfirmed_state) => {
                            match unconfirmed_state.get_unconfirmed_state_if_exists() {
                                Ok(res) => res,
                                Err(msg) => {
                                    return Err(StacksHttpResponse::new_error(
                                        preamble,
                                        &HttpNotFound::new(format!("No unconfirmed tip: {}", &msg)),
                                    ));
                                }
                            }
                        }
                        None => None,
                    };

                    if let Some(unconfirmed_chain_tip) = unconfirmed_chain_tip_opt {
                        Ok(unconfirmed_chain_tip)
                    } else {
                        match NakamotoChainState::get_canonical_block_header(
                            chainstate.db(),
                            sortdb,
                        ) {
                            Ok(Some(tip)) => Ok(StacksBlockId::new(
                                &tip.consensus_hash,
                                &tip.anchored_header.block_hash(),
                            )),
                            Ok(None) => {
                                return Err(StacksHttpResponse::new_error(
                                    preamble,
                                    &HttpNotFound::new("No such confirmed tip".to_string()),
                                ));
                            }
                            Err(e) => {
                                return Err(StacksHttpResponse::new_error(
                                    preamble,
                                    &HttpServerError::new(format!(
                                        "Failed to load chain tip: {:?}",
                                        &e
                                    )),
                                ));
                            }
                        }
                    }
                }
                TipRequest::SpecificTip(tip) => Ok(tip.clone()),
                TipRequest::UseLatestAnchoredTip => {
                    match NakamotoChainState::get_canonical_block_header(chainstate.db(), sortdb) {
                        Ok(Some(tip)) => Ok(StacksBlockId::new(
                            &tip.consensus_hash,
                            &tip.anchored_header.block_hash(),
                        )),
                        Ok(None) => {
                            return Err(StacksHttpResponse::new_error(
                                preamble,
                                &HttpNotFound::new(
                                    "No stacks chain tip exists at this point in time.".to_string(),
                                ),
                            ));
                        }
                        Err(e) => {
                            return Err(StacksHttpResponse::new_error(
                                preamble,
                                &HttpServerError::new(format!(
                                    "Failed to load chain tip: {:?}",
                                    &e
                                )),
                            ));
                        }
                    }
                }
            }
        })
    }
}

pub const STACKS_PUBLIC_KEY_ENCODED_SIZE: u32 = 33;

/// P2P message preamble -- included in all p2p network messages
#[derive(Debug, Clone, PartialEq)]
pub struct Preamble {
    pub peer_version: u32,                           // software version
    pub network_id: u32,                             // mainnet, testnet, etc.
    pub seq: u32, // message sequence number -- pairs this message to a request
    pub burn_block_height: u64, // last-seen block height (at chain tip)
    pub burn_block_hash: BurnchainHeaderHash, // hash of the last-seen burn block
    pub burn_stable_block_height: u64, // latest stable block height (e.g. chain tip minus 7)
    pub burn_stable_block_hash: BurnchainHeaderHash, // latest stable burnchain header hash.
    pub additional_data: u32, // RESERVED; pointer to additional data (should be all 0's if not used)
    pub signature: MessageSignature, // signature from the peer that sent this
    pub payload_len: u32,     // length of the following payload, including relayers vector
}

/// Request for a block inventory or a list of blocks.
/// Aligned to a PoX reward cycle.
/// This struct is used only in Stacks 2.x for Stacks 2.x inventories
#[derive(Debug, Clone, PartialEq)]
pub struct GetBlocksInv {
    /// Consensus hash at thestart of the reward cycle
    pub consensus_hash: ConsensusHash,
    /// Number of sortitions to ask for. Can be up to the reward cycle length.
    pub num_blocks: u16,
}

/// A bit vector that describes which block and microblock data node has data for in a given burn
/// chain block range.  Sent in reply to a GetBlocksInv for Stacks 2.x block data.
#[derive(Debug, Clone, PartialEq)]
pub struct BlocksInvData {
    /// Number of bits in the block bit vector (not to exceed the reward cycle length)
    pub bitlen: u16,
    /// The block bitvector. block_bitvec[i] & (1 << j) != 0 means that this peer has the block for
    /// sortition 8*i + j.
    pub block_bitvec: Vec<u8>,
    /// The microblock bitvector. microblocks_bitvec[i] & (1 << j) != 0 means that this peer has
    /// the microblocks for sortition 8*i + j
    pub microblocks_bitvec: Vec<u8>,
}

/// Request for a tenure inventroy.
/// Aligned to a PoX reward cycle.
/// This struct is used only in Nakamoto, for Nakamoto inventories
#[derive(Debug, Clone, PartialEq)]
pub struct GetNakamotoInvData {
    /// Consensus hash at the start of the reward cycle
    pub consensus_hash: ConsensusHash,
}

/// A bit vector that describes Nakamoto tenure availability.  Sent in reply for GetBlocksInv for
/// Nakamoto block data.  The ith bit in `tenures` will be set if (1) there is a sortition in the
/// ith burnchain block in the requested reward cycle (note that 0 <= i < 2100 in production), and
/// (2) the remote node not only has the tenure blocks, but has processed them.
#[derive(Debug, Clone, PartialEq)]
pub struct NakamotoInvData {
    /// The tenure bitvector.  tenures[i] & (1 << j) != 0 means that this peer has all the blocks
    /// for the tenure which began in sortition 8*i + j.  There will never be more than 1 reward
    /// cycle's worth of bits here, and since the largest supported reward cycle is 2100 blocks
    /// long (i.e. mainnet),
    pub tenures: BitVec<2100>,
}

/// Request for a PoX bitvector range.
/// Requests bits for [start_reward_cycle, start_reward_cycle + num_anchor_blocks)
#[derive(Debug, Clone, PartialEq)]
pub struct GetPoxInv {
    pub consensus_hash: ConsensusHash,
    pub num_cycles: u16, // how many bits to expect
}

/// Response to a GetPoxInv request
#[derive(Debug, Clone, PartialEq)]
pub struct PoxInvData {
    pub bitlen: u16,         // number of bits represented
    pub pox_bitvec: Vec<u8>, // a bit will be '1' if the node knows for sure the status of its reward cycle's anchor block; 0 if not.
}

/// Stacks epoch 2.x pushed block
#[derive(Debug, Clone, PartialEq)]
pub struct BlocksDatum(pub ConsensusHash, pub StacksBlock);

/// Stacks epoch 2.x blocks pushed
#[derive(Debug, Clone, PartialEq)]
pub struct BlocksData {
    pub blocks: Vec<BlocksDatum>,
}

/// Nakamoto epoch 3.x blocks pushed.
/// No need for a separate NakamotoBlocksDatum struct, because the consensus hashes that place this
/// block into the block stream are already embedded within the header
#[derive(Debug, Clone, PartialEq)]
pub struct NakamotoBlocksData {
    pub blocks: Vec<NakamotoBlock>,
}

/// Microblocks pushed
#[derive(Debug, Clone, PartialEq)]
pub struct MicroblocksData {
    pub index_anchor_block: StacksBlockId,
    pub microblocks: Vec<StacksMicroblock>,
}

/// Block available hint
#[derive(Debug, Clone, PartialEq)]
pub struct BlocksAvailableData {
    pub available: Vec<(ConsensusHash, BurnchainHeaderHash)>,
}

/// A descriptor of a peer
#[derive(Clone, PartialEq, Eq, Hash, PartialOrd, Ord, Serialize, Deserialize)]
pub struct NeighborAddress {
    #[serde(rename = "ip")]
    pub addrbytes: PeerAddress,
    pub port: u16,
    pub public_key_hash: Hash160, // used as a hint; useful for when a node trusts another node to be honest about this
}

impl fmt::Display for NeighborAddress {
    fn fmt(&self, f: &mut fmt::Formatter) -> fmt::Result {
        write!(
            f,
            "{:?}://{:?}",
            &self.public_key_hash,
            &self.addrbytes.to_socketaddr(self.port)
        )
    }
}

impl fmt::Debug for NeighborAddress {
    fn fmt(&self, f: &mut fmt::Formatter) -> fmt::Result {
        write!(
            f,
            "{:?}://{:?}",
            &self.public_key_hash,
            &self.addrbytes.to_socketaddr(self.port)
        )
    }
}

impl NeighborAddress {
    pub fn clear_public_key(&mut self) -> () {
        self.public_key_hash = Hash160([0u8; 20]);
    }

    pub fn from_neighbor_key(nk: NeighborKey, pkh: Hash160) -> NeighborAddress {
        NeighborAddress {
            addrbytes: nk.addrbytes,
            port: nk.port,
            public_key_hash: pkh,
        }
    }

    pub fn to_socketaddr(&self) -> SocketAddr {
        self.addrbytes.to_socketaddr(self.port)
    }
}

/// A descriptor of a list of known peers
#[derive(Debug, Clone, PartialEq, Serialize, Deserialize)]
pub struct NeighborsData {
    pub neighbors: Vec<NeighborAddress>,
}

/// Handshake request -- this is the first message sent to a peer.
/// The remote peer will reply a HandshakeAccept with just a preamble
/// if the peer accepts.  Otherwise it will get a HandshakeReject with just
/// a preamble.
///
/// To keep peer knowledge fresh, nodes will send handshakes to each other
/// as heartbeat messages.
#[derive(Debug, Clone, PartialEq)]
pub struct HandshakeData {
    pub addrbytes: PeerAddress,
    pub port: u16,
    pub services: u16, // bit field representing services this node offers
    pub node_public_key: StacksPublicKeyBuffer,
    pub expire_block_height: u64, // burn block height after which this node's key will be revoked,
    pub data_url: UrlString,
}

#[repr(u8)]
pub enum ServiceFlags {
    RELAY = 0x01,
    RPC = 0x02,
    STACKERDB = 0x04,
}

#[derive(Debug, Clone, PartialEq)]
pub struct HandshakeAcceptData {
    pub handshake: HandshakeData, // this peer's handshake information
    pub heartbeat_interval: u32,  // hint as to how long this peer will remember you
}

#[derive(Debug, Clone, PartialEq)]
pub struct NackData {
    pub error_code: u32,
}
pub mod NackErrorCodes {
    /// A handshake has not yet been completed with the requester
    pub const HandshakeRequired: u32 = 1;
    /// The request depends on a burnchain block that this peer does not recognize
    pub const NoSuchBurnchainBlock: u32 = 2;
    /// The remote peer has exceeded local per-peer bandwidth limits
    pub const Throttled: u32 = 3;
    /// The request depends on a PoX fork that this peer does not recognize as canonical
    pub const InvalidPoxFork: u32 = 4;
    /// The message received is not appropriate for the ongoing step in the protocol being executed
    pub const InvalidMessage: u32 = 5;
    /// The StackerDB requested is not known to this node
    pub const NoSuchDB: u32 = 6;
    /// The StackerDB chunk request referred to an older copy of the chunk than this node has
    pub const StaleVersion: u32 = 7;
    /// The remote peer's view of the burnchain is too out-of-date for the protocol to continue
    pub const StaleView: u32 = 8;
<<<<<<< HEAD
    /// The StackerDB chunk request referred to a newer copy of the chunk that this node has
=======
>>>>>>> e5aa4b75
    pub const FutureVersion: u32 = 9;
}

#[derive(Debug, Clone, PartialEq)]
pub struct PingData {
    pub nonce: u32,
}

#[derive(Debug, Clone, PartialEq)]
pub struct PongData {
    pub nonce: u32,
}

#[derive(Debug, Clone, PartialEq)]
pub struct NatPunchData {
    pub addrbytes: PeerAddress,
    pub port: u16,
    pub nonce: u32,
}

/// Inform the remote peer of (a page of) the list of stacker DB contracts this node supports
#[derive(Debug, Clone, PartialEq)]
pub struct StackerDBHandshakeData {
    /// current reward cycle consensus hash (i.e. the consensus hash of the Stacks tip in the
    /// current reward cycle, which commits to both the Stacks block tip and the underlying PoX
    /// history).
    pub rc_consensus_hash: ConsensusHash,
    /// list of smart contracts that we index.
    /// there can be as many as 256 entries.
    pub smart_contracts: Vec<QualifiedContractIdentifier>,
}

/// Request for a chunk inventory
#[derive(Debug, Clone, PartialEq)]
pub struct StackerDBGetChunkInvData {
    /// smart contract being used to determine chunk quantity and order
    pub contract_id: QualifiedContractIdentifier,
    /// consensus hash of the Stacks chain tip in this reward cycle
    pub rc_consensus_hash: ConsensusHash,
}

/// Inventory bitvector for chunks this node contains
#[derive(Debug, Clone, PartialEq)]
pub struct StackerDBChunkInvData {
    /// version vector of chunks available.
    /// The max-length is a protocol constant.
    pub slot_versions: Vec<u32>,
    /// number of outbound replicas the sender is connected to
    pub num_outbound_replicas: u32,
}

/// Request for a stacker DB chunk.
#[derive(Debug, Clone, PartialEq)]
pub struct StackerDBGetChunkData {
    /// smart contract being used to determine slot quantity and order
    pub contract_id: QualifiedContractIdentifier,
    /// consensus hash of the Stacks chain tip in this reward cycle
    pub rc_consensus_hash: ConsensusHash,
    /// slot ID
    pub slot_id: u32,
    /// last-seen slot version
    pub slot_version: u32,
}

/// Stacker DB chunk push
#[derive(Debug, Clone, PartialEq)]
pub struct StackerDBPushChunkData {
    /// smart contract being used to determine chunk quantity and order
    pub contract_id: QualifiedContractIdentifier,
    /// consensus hash of the Stacks chain tip in this reward cycle
    pub rc_consensus_hash: ConsensusHash,
    /// the pushed chunk
    pub chunk_data: StackerDBChunkData,
}

#[derive(Debug, Clone, PartialEq, Eq, Hash)]
pub struct RelayData {
    pub peer: NeighborAddress,
    pub seq: u32,
}

/// All P2P message types
#[derive(Debug, Clone, PartialEq)]
pub enum StacksMessageType {
    Handshake(HandshakeData),
    HandshakeAccept(HandshakeAcceptData),
    HandshakeReject,
    GetNeighbors,
    Neighbors(NeighborsData),
    GetBlocksInv(GetBlocksInv),
    BlocksInv(BlocksInvData),
    GetPoxInv(GetPoxInv),
    PoxInv(PoxInvData),
    BlocksAvailable(BlocksAvailableData),
    MicroblocksAvailable(BlocksAvailableData),
    Blocks(BlocksData),
    Microblocks(MicroblocksData),
    Transaction(StacksTransaction),
    Nack(NackData),
    Ping(PingData),
    Pong(PongData),
    NatPunchRequest(u32),
    NatPunchReply(NatPunchData),
    // stacker DB
    StackerDBHandshakeAccept(HandshakeAcceptData, StackerDBHandshakeData),
    StackerDBGetChunkInv(StackerDBGetChunkInvData),
    StackerDBChunkInv(StackerDBChunkInvData),
    StackerDBGetChunk(StackerDBGetChunkData),
    StackerDBChunk(StackerDBChunkData),
    StackerDBPushChunk(StackerDBPushChunkData),
    // Nakamoto-specific
    GetNakamotoInv(GetNakamotoInvData),
    NakamotoInv(NakamotoInvData),
    NakamotoBlocks(NakamotoBlocksData),
}

#[derive(Debug, Clone, Copy, PartialEq, Eq, Hash)]
#[repr(u8)]
pub enum StacksMessageID {
    Handshake = 0,
    HandshakeAccept = 1,
    HandshakeReject = 2,
    GetNeighbors = 3,
    Neighbors = 4,
    GetBlocksInv = 5,
    BlocksInv = 6,
    GetPoxInv = 7,
    PoxInv = 8,
    BlocksAvailable = 9,
    MicroblocksAvailable = 10,
    Blocks = 11,
    Microblocks = 12,
    Transaction = 13,
    Nack = 14,
    Ping = 15,
    Pong = 16,
    NatPunchRequest = 17,
    NatPunchReply = 18,
    // stackerdb
    StackerDBHandshakeAccept = 19,
    StackerDBGetChunkInv = 21,
    StackerDBChunkInv = 22,
    StackerDBGetChunk = 23,
    StackerDBChunk = 24,
    StackerDBPushChunk = 25,
    // nakamoto
    GetNakamotoInv = 26,
    NakamotoInv = 27,
    NakamotoBlocks = 28,
    // reserved
    Reserved = 255,
}

/// Message type for all P2P Stacks network messages
#[derive(Debug, Clone, PartialEq)]
pub struct StacksMessage {
    pub preamble: Preamble,
    pub relayers: Vec<RelayData>,
    pub payload: StacksMessageType,
}

/// Network messages implement this to have multiple messages in flight.
pub trait MessageSequence {
    fn request_id(&self) -> u32;
    fn get_message_name(&self) -> &'static str;
}

pub trait ProtocolFamily {
    type Preamble: StacksMessageCodec + Send + Sync + Clone + PartialEq + std::fmt::Debug;
    type Message: MessageSequence + Send + Sync + Clone + PartialEq + std::fmt::Debug;

    /// Return the maximum possible length of the serialized Preamble type
    fn preamble_size_hint(&mut self) -> usize;

    /// Determine how long the message payload will be, given the Preamble (may return None if the
    /// payload length cannot be determined solely by the Preamble).
    fn payload_len(&mut self, preamble: &Self::Preamble) -> Option<usize>;

    /// Given a byte buffer of a length at last that of the value returned by preamble_size_hint,
    /// parse a Preamble and return both the Preamble and the number of bytes actually consumed by it.
    fn read_preamble(&mut self, buf: &[u8]) -> Result<(Self::Preamble, usize), Error>;

    /// Given a preamble and a byte buffer, parse out a message and return both the message and the
    /// number of bytes actually consumed by it.  Only used if the message is _not_ streamed.  The
    /// buf slice is guaranteed to have at least `payload_len()` bytes if `payload_len()` returns
    /// Some(...).
    fn read_payload(
        &mut self,
        preamble: &Self::Preamble,
        buf: &[u8],
    ) -> Result<(Self::Message, usize), Error>;

    /// Given a preamble and a Read, attempt to stream a message.  This will be called if
    /// `payload_len()` returns None.  This method will be repeatedly called with new data until a
    /// message can be obtained; therefore, the ProtocolFamily implementation will need to do its
    /// own bufferring and state-tracking.
    fn stream_payload<R: Read>(
        &mut self,
        preamble: &Self::Preamble,
        fd: &mut R,
    ) -> Result<(Option<(Self::Message, usize)>, usize), Error>;

    /// Given a public key, a preamble, and the yet-to-be-parsed message bytes, verify the message
    /// authenticity.  Not all protocols need to do this.
    fn verify_payload_bytes(
        &mut self,
        key: &StacksPublicKey,
        preamble: &Self::Preamble,
        bytes: &[u8],
    ) -> Result<(), Error>;

    /// Given a Write and a Message, write it out.  This method is also responsible for generating
    /// and writing out a Preamble for its Message.
    fn write_message<W: Write>(&mut self, fd: &mut W, message: &Self::Message)
        -> Result<(), Error>;
}

// these implement the ProtocolFamily trait
#[derive(Debug, Clone, PartialEq)]
pub struct StacksP2P {}

// an array in our protocol can't exceed this many items
pub const ARRAY_MAX_LEN: u32 = u32::MAX;

// maximum number of neighbors in a NeighborsData
pub const MAX_NEIGHBORS_DATA_LEN: u32 = 128;

// number of peers to relay to, depending on outbound or inbound
pub const MAX_BROADCAST_OUTBOUND_RECEIVERS: usize = 8;
pub const MAX_BROADCAST_INBOUND_RECEIVERS: usize = 16;

// maximum number of blocks that can be announced as available
pub const BLOCKS_AVAILABLE_MAX_LEN: u32 = 32;

// maximum number of PoX reward cycles we can ask about
#[cfg(not(test))]
pub const GETPOXINV_MAX_BITLEN: u64 = 4096;
#[cfg(test)]
pub const GETPOXINV_MAX_BITLEN: u64 = 8;

// maximum number of Stacks epoch2.x blocks that can be pushed at once (even if the entire message is undersized).
// This bound is needed since it bounds the amount of I/O a peer can be asked to do to validate the
// message.
pub const BLOCKS_PUSHED_MAX: u32 = 32;

// maximum number of Nakamoto blocks that can be pushed at once (even if the entire message is undersized).
// This bound is needed since it bounds the amount of I/O a peer can be asked to do to validate the
// message.
pub const NAKAMOTO_BLOCKS_PUSHED_MAX: u32 = 32;

/// neighbor identifier
#[derive(Clone, Eq, PartialOrd, Ord)]
pub struct NeighborKey {
    pub peer_version: u32,
    pub network_id: u32,
    pub addrbytes: PeerAddress,
    pub port: u16,
}

impl Hash for NeighborKey {
    fn hash<H: Hasher>(&self, state: &mut H) {
        // ignores peer version and network ID -- we don't accept or deal with messages that have
        // incompatible versions or network IDs in the first place
        let peer_major_version = self.peer_version & 0xff000000;
        peer_major_version.hash(state);
        self.addrbytes.hash(state);
        self.port.hash(state);
    }
}

impl PartialEq for NeighborKey {
    fn eq(&self, other: &NeighborKey) -> bool {
        // only check major version byte in peer_version
        self.network_id == other.network_id
            && (self.peer_version & 0xff000000) == (other.peer_version & 0xff000000)
            && self.addrbytes == other.addrbytes
            && self.port == other.port
    }
}

impl fmt::Display for NeighborKey {
    fn fmt(&self, f: &mut fmt::Formatter) -> fmt::Result {
        let peer_version_str = if self.peer_version > 0 {
            format!("{:08x}", self.peer_version)
        } else {
            "UNKNOWN".to_string()
        };
        let network_id_str = if self.network_id > 0 {
            format!("{:08x}", self.network_id)
        } else {
            "UNKNOWN".to_string()
        };
        write!(
            f,
            "{}+{}://{:?}",
            peer_version_str,
            network_id_str,
            &self.addrbytes.to_socketaddr(self.port)
        )
    }
}

impl fmt::Debug for NeighborKey {
    fn fmt(&self, f: &mut fmt::Formatter) -> fmt::Result {
        fmt::Display::fmt(self, f)
    }
}

impl NeighborKey {
    pub fn empty() -> NeighborKey {
        NeighborKey {
            peer_version: 0,
            network_id: 0,
            addrbytes: PeerAddress([0u8; 16]),
            port: 0,
        }
    }

    pub fn from_neighbor_address(
        peer_version: u32,
        network_id: u32,
        na: &NeighborAddress,
    ) -> NeighborKey {
        NeighborKey {
            peer_version: peer_version,
            network_id: network_id,
            addrbytes: na.addrbytes.clone(),
            port: na.port,
        }
    }

    pub fn to_socketaddr(&self) -> SocketAddr {
        self.addrbytes.to_socketaddr(self.port)
    }
}

/// Entry in the neighbor set
#[derive(Debug, Clone)]
pub struct Neighbor {
    pub addr: NeighborKey,

    // fields below this can change at runtime
    pub public_key: Secp256k1PublicKey,
    pub expire_block: u64,
    pub last_contact_time: u64, // time when we last authenticated with this peer via a Handshake

    pub allowed: i64, // allow deadline (negative == "forever")
    pub denied: i64,  // deny deadline (negative == "forever")

    pub asn: u32, // AS number
    pub org: u32, // organization identifier

    pub in_degree: u32,  // number of peers who list this peer as a neighbor
    pub out_degree: u32, // number of neighbors this peer has
}

impl PartialEq for Neighbor {
    /// Neighbor equality is based on having the same address and public key.
    /// Everything else can change at runtime
    fn eq(&self, other: &Neighbor) -> bool {
        self.addr == other.addr && self.public_key == other.public_key
    }
}

impl Neighbor {
    pub fn is_allowed(&self) -> bool {
        let now = get_epoch_time_secs();
        (self.allowed < 0 || (self.allowed as u64) > now)
            && !(self.denied < 0 || (self.denied as u64) > now)
    }

    pub fn is_always_allowed(&self) -> bool {
        self.allowed < 0
    }

    pub fn is_denied(&self) -> bool {
        let now = get_epoch_time_secs();
        !(self.allowed < 0 || (self.allowed as u64) > now)
            && (self.denied < 0 || (self.denied as u64) > now)
    }
}

impl fmt::Display for Neighbor {
    fn fmt(&self, f: &mut fmt::Formatter) -> fmt::Result {
        write!(f, "{}@{}", self.public_key.to_hex(), self.addr)
    }
}

pub const NUM_NEIGHBORS: usize = 32;

// maximum number of unconfirmed microblocks can get streamed to us
pub const MAX_MICROBLOCKS_UNCONFIRMED: usize = 1024;

// maximum number of block headers we'll get streamed to us
pub const MAX_HEADERS: usize = 2100;

// how long a peer will be denied for if it misbehaves
#[cfg(test)]
pub const DENY_BAN_DURATION: u64 = 30; // seconds
#[cfg(not(test))]
pub const DENY_BAN_DURATION: u64 = 86400; // seconds (1 day)

pub const DENY_MIN_BAN_DURATION: u64 = 2;

/// Result of doing network work
#[derive(Clone)]
pub struct NetworkResult {
    /// Stacks chain tip when we began this pass
    pub stacks_tip: StacksBlockId,
    /// PoX ID as it was when we begin downloading blocks (set if we have downloaded new blocks)
    pub download_pox_id: Option<PoxId>,
    /// Network messages we received but did not handle
    pub unhandled_messages: HashMap<NeighborKey, Vec<StacksMessage>>,
    /// Stacks 2.x blocks we downloaded, and time taken
    pub blocks: Vec<(ConsensusHash, StacksBlock, u64)>,
    /// Stacks 2.x confiremd microblocks we downloaded, and time taken
    pub confirmed_microblocks: Vec<(ConsensusHash, Vec<StacksMicroblock>, u64)>,
    /// Nakamoto blocks we downloaded
    pub nakamoto_blocks: HashMap<StacksBlockId, NakamotoBlock>,
    /// all transactions pushed to us and their message relay hints
    pub pushed_transactions: HashMap<NeighborKey, Vec<(Vec<RelayData>, StacksTransaction)>>,
    /// all Stacks 2.x blocks pushed to us
    pub pushed_blocks: HashMap<NeighborKey, Vec<BlocksData>>,
    /// all Stacks 2.x microblocks pushed to us, and the relay hints from the message
    pub pushed_microblocks: HashMap<NeighborKey, Vec<(Vec<RelayData>, MicroblocksData)>>,
    /// all Stacks 3.x blocks pushed to us
    pub pushed_nakamoto_blocks: HashMap<NeighborKey, Vec<(Vec<RelayData>, NakamotoBlocksData)>>,
    /// transactions sent to us by the http server
    pub uploaded_transactions: Vec<StacksTransaction>,
    /// blocks sent to us via the http server
    pub uploaded_blocks: Vec<BlocksData>,
    /// blocks sent to us via the http server
    pub uploaded_nakamoto_blocks: Vec<NakamotoBlock>,
    /// microblocks sent to us by the http server
    pub uploaded_microblocks: Vec<MicroblocksData>,
    /// chunks we received from the HTTP server
    pub uploaded_stackerdb_chunks: Vec<StackerDBPushChunkData>,
    /// Atlas attachments we obtained
    pub attachments: Vec<(AttachmentInstance, Attachment)>,
    /// transactions we downloaded via a mempool sync
    pub synced_transactions: Vec<StacksTransaction>,
    /// chunks for stacker DBs we downloaded
    pub stacker_db_sync_results: Vec<StackerDBSyncResult>,
    /// Number of times the network state machine has completed one pass
    pub num_state_machine_passes: u64,
    /// Number of times the Stacks 2.x inventory synchronization has completed one pass
    pub num_inv_sync_passes: u64,
    /// Number of times the Stacks 2.x block downloader has completed one pass
    pub num_download_passes: u64,
    /// Number of connected peers
    pub num_connected_peers: usize,
    /// The observed burnchain height
    pub burn_height: u64,
    /// The consensus hash of the burnchain tip (prefixed `rc_` for historical reasons)
    pub rc_consensus_hash: ConsensusHash,
    /// The current StackerDB configs
    pub stacker_db_configs: HashMap<QualifiedContractIdentifier, StackerDBConfig>,
}

impl NetworkResult {
    pub fn new(
        stacks_tip: StacksBlockId,
        num_state_machine_passes: u64,
        num_inv_sync_passes: u64,
        num_download_passes: u64,
        num_connected_peers: usize,
        burn_height: u64,
        rc_consensus_hash: ConsensusHash,
        stacker_db_configs: HashMap<QualifiedContractIdentifier, StackerDBConfig>,
    ) -> NetworkResult {
        NetworkResult {
            stacks_tip,
            unhandled_messages: HashMap::new(),
            download_pox_id: None,
            blocks: vec![],
            confirmed_microblocks: vec![],
            nakamoto_blocks: HashMap::new(),
            pushed_transactions: HashMap::new(),
            pushed_blocks: HashMap::new(),
            pushed_microblocks: HashMap::new(),
            pushed_nakamoto_blocks: HashMap::new(),
            uploaded_transactions: vec![],
            uploaded_nakamoto_blocks: vec![],
            uploaded_blocks: vec![],
            uploaded_microblocks: vec![],
            uploaded_stackerdb_chunks: vec![],
            attachments: vec![],
            synced_transactions: vec![],
            stacker_db_sync_results: vec![],
            num_state_machine_passes: num_state_machine_passes,
            num_inv_sync_passes: num_inv_sync_passes,
            num_download_passes: num_download_passes,
            num_connected_peers,
            burn_height,
            rc_consensus_hash,
            stacker_db_configs,
        }
    }

    pub fn has_blocks(&self) -> bool {
        self.blocks.len() > 0 || self.pushed_blocks.len() > 0
    }

    pub fn has_microblocks(&self) -> bool {
        self.confirmed_microblocks.len() > 0
            || self.pushed_microblocks.len() > 0
            || self.uploaded_microblocks.len() > 0
    }

    pub fn has_nakamoto_blocks(&self) -> bool {
        self.nakamoto_blocks.len() > 0 || self.pushed_nakamoto_blocks.len() > 0
    }

    pub fn has_transactions(&self) -> bool {
        self.pushed_transactions.len() > 0
            || self.uploaded_transactions.len() > 0
            || self.synced_transactions.len() > 0
    }

    pub fn has_attachments(&self) -> bool {
        self.attachments.len() > 0
    }

    pub fn has_stackerdb_chunks(&self) -> bool {
        self.stacker_db_sync_results
            .iter()
            .fold(0, |acc, x| acc + x.chunks_to_store.len())
            > 0
            || self.uploaded_stackerdb_chunks.len() > 0
    }

    pub fn transactions(&self) -> Vec<StacksTransaction> {
        self.pushed_transactions
            .values()
            .flat_map(|pushed_txs| pushed_txs.iter().map(|(_, tx)| tx.clone()))
            .chain(self.uploaded_transactions.iter().map(|x| x.clone()))
            .chain(self.synced_transactions.iter().map(|x| x.clone()))
            .collect()
    }

    pub fn has_data_to_store(&self) -> bool {
        self.has_blocks()
            || self.has_microblocks()
            || self.has_nakamoto_blocks()
            || self.has_transactions()
            || self.has_attachments()
            || self.has_stackerdb_chunks()
    }

    pub fn consume_unsolicited(
        &mut self,
        unhandled_messages: HashMap<NeighborKey, Vec<StacksMessage>>,
    ) {
        for (neighbor_key, messages) in unhandled_messages.into_iter() {
            for message in messages.into_iter() {
                match message.payload {
                    StacksMessageType::Blocks(block_data) => {
                        if let Some(blocks_msgs) = self.pushed_blocks.get_mut(&neighbor_key) {
                            blocks_msgs.push(block_data);
                        } else {
                            self.pushed_blocks
                                .insert(neighbor_key.clone(), vec![block_data]);
                        }
                    }
                    StacksMessageType::Microblocks(mblock_data) => {
                        if let Some(mblocks_msgs) = self.pushed_microblocks.get_mut(&neighbor_key) {
                            mblocks_msgs.push((message.relayers, mblock_data));
                        } else {
                            self.pushed_microblocks.insert(
                                neighbor_key.clone(),
                                vec![(message.relayers, mblock_data)],
                            );
                        }
                    }
                    StacksMessageType::Transaction(tx_data) => {
                        if let Some(tx_msgs) = self.pushed_transactions.get_mut(&neighbor_key) {
                            tx_msgs.push((message.relayers, tx_data));
                        } else {
                            self.pushed_transactions
                                .insert(neighbor_key.clone(), vec![(message.relayers, tx_data)]);
                        }
                    }
                    StacksMessageType::NakamotoBlocks(block_data) => {
                        if let Some(nakamoto_blocks_msgs) =
                            self.pushed_nakamoto_blocks.get_mut(&neighbor_key)
                        {
                            nakamoto_blocks_msgs.push((message.relayers, block_data));
                        } else {
                            self.pushed_nakamoto_blocks
                                .insert(neighbor_key.clone(), vec![(message.relayers, block_data)]);
                        }
                    }
                    _ => {
                        // forward along
                        if let Some(messages) = self.unhandled_messages.get_mut(&neighbor_key) {
                            messages.push(message);
                        } else {
                            self.unhandled_messages
                                .insert(neighbor_key.clone(), vec![message]);
                        }
                    }
                }
            }
        }
    }

    pub fn consume_http_uploads(&mut self, msgs: Vec<StacksMessageType>) -> () {
        for msg in msgs.into_iter() {
            match msg {
                StacksMessageType::Transaction(tx_data) => {
                    self.uploaded_transactions.push(tx_data);
                }
                StacksMessageType::Blocks(block_data) => {
                    self.uploaded_blocks.push(block_data);
                }
                StacksMessageType::Microblocks(mblock_data) => {
                    self.uploaded_microblocks.push(mblock_data);
                }
                StacksMessageType::StackerDBPushChunk(chunk_data) => {
                    self.uploaded_stackerdb_chunks.push(chunk_data);
                }
                StacksMessageType::NakamotoBlocks(data) => {
                    self.uploaded_nakamoto_blocks.extend(data.blocks);
                }
                _ => {
                    // drop
                    warn!("Dropping unknown HTTP message");
                }
            }
        }
    }

    pub fn consume_stacker_db_sync_results(&mut self, mut msgs: Vec<StackerDBSyncResult>) {
        self.stacker_db_sync_results.append(&mut msgs);
    }

    pub fn consume_nakamoto_blocks(&mut self, blocks: HashMap<ConsensusHash, Vec<NakamotoBlock>>) {
        for (_ch, blocks) in blocks.into_iter() {
            for block in blocks.into_iter() {
                let block_id = block.block_id();
                if self.nakamoto_blocks.contains_key(&block_id) {
                    continue;
                }
                self.nakamoto_blocks.insert(block_id, block);
            }
        }
    }
}

pub trait Requestable: std::fmt::Display {
    fn get_url(&self) -> &UrlString;

    fn make_request_type(&self, peer_host: PeerHost) -> StacksHttpRequest;
}

#[cfg(test)]
pub mod test {
    use std::collections::HashMap;
    use std::io::{Cursor, ErrorKind, Read, Write};
    use std::net::*;
    use std::ops::{Deref, DerefMut};
    use std::sync::mpsc::sync_channel;
    use std::sync::Mutex;
    use std::{fs, io, thread};

    use clarity::boot_util::boot_code_id;
    use clarity::types::sqlite::NO_PARAMS;
    use clarity::vm::ast::ASTRules;
    use clarity::vm::costs::ExecutionCost;
    use clarity::vm::database::STXBalance;
    use clarity::vm::types::*;
    use clarity::vm::ClarityVersion;
    use rand::{Rng, RngCore};
    use stacks_common::address::*;
    use stacks_common::codec::StacksMessageCodec;
    use stacks_common::deps_common::bitcoin::network::serialize::BitcoinHash;
    use stacks_common::types::chainstate::TrieHash;
    use stacks_common::types::StacksEpochId;
    use stacks_common::util::get_epoch_time_secs;
    use stacks_common::util::hash::*;
    use stacks_common::util::secp256k1::*;
    use stacks_common::util::uint::*;
    use stacks_common::util::vrf::*;
    use wsts::curve::point::Point;
    use {mio, rand};

    use self::nakamoto::test_signers::TestSigners;
    use super::*;
    use crate::burnchains::bitcoin::address::*;
    use crate::burnchains::bitcoin::indexer::BitcoinIndexer;
    use crate::burnchains::bitcoin::keys::*;
    use crate::burnchains::bitcoin::spv::BITCOIN_GENESIS_BLOCK_HASH_REGTEST;
    use crate::burnchains::bitcoin::*;
    use crate::burnchains::burnchain::*;
    use crate::burnchains::db::{BurnchainDB, BurnchainHeaderReader};
    use crate::burnchains::tests::*;
    use crate::burnchains::*;
    use crate::chainstate::burn::db::sortdb;
    use crate::chainstate::burn::db::sortdb::*;
    use crate::chainstate::burn::operations::*;
    use crate::chainstate::burn::*;
    use crate::chainstate::coordinator::tests::*;
    use crate::chainstate::coordinator::*;
    use crate::chainstate::nakamoto::tests::node::TestStacker;
    use crate::chainstate::stacks::address::PoxAddress;
    use crate::chainstate::stacks::boot::test::get_parent_tip;
    use crate::chainstate::stacks::boot::*;
    use crate::chainstate::stacks::db::accounts::MinerReward;
    use crate::chainstate::stacks::db::{StacksChainState, *};
    use crate::chainstate::stacks::events::{StacksBlockEventData, StacksTransactionReceipt};
    use crate::chainstate::stacks::miner::*;
    use crate::chainstate::stacks::tests::chain_histories::mine_smart_contract_block_contract_call_microblock;
    use crate::chainstate::stacks::tests::*;
    use crate::chainstate::stacks::{StacksMicroblockHeader, *};
    use crate::chainstate::*;
    use crate::clarity::vm::clarity::TransactionConnection;
    use crate::core::{StacksEpoch, StacksEpochExtension, NETWORK_P2P_PORT};
    use crate::net::asn::*;
    use crate::net::atlas::*;
    use crate::net::chat::*;
    use crate::net::codec::*;
    use crate::net::connection::*;
    use crate::net::db::*;
    use crate::net::neighbors::*;
    use crate::net::p2p::*;
    use crate::net::poll::*;
    use crate::net::relay::*;
    use crate::net::Error as net_error;
    use crate::util_lib::boot::boot_code_test_addr;
    use crate::util_lib::strings::*;

    impl StacksMessageCodec for BlockstackOperationType {
        fn consensus_serialize<W: Write>(&self, fd: &mut W) -> Result<(), codec_error> {
            match self {
                BlockstackOperationType::LeaderKeyRegister(ref op) => op.consensus_serialize(fd),
                BlockstackOperationType::LeaderBlockCommit(ref op) => op.consensus_serialize(fd),
                BlockstackOperationType::TransferStx(_)
                | BlockstackOperationType::DelegateStx(_)
                | BlockstackOperationType::PreStx(_)
                | BlockstackOperationType::VoteForAggregateKey(_)
                | BlockstackOperationType::StackStx(_) => Ok(()),
            }
        }

        fn consensus_deserialize<R: Read>(
            fd: &mut R,
        ) -> Result<BlockstackOperationType, codec_error> {
            panic!("not used");
        }
    }

    // emulate a socket
    pub struct NetCursor<T> {
        c: Cursor<T>,
        closed: bool,
        block: bool,
        read_error: Option<io::ErrorKind>,
        write_error: Option<io::ErrorKind>,
    }

    impl<T> NetCursor<T> {
        pub fn new(inner: T) -> NetCursor<T> {
            NetCursor {
                c: Cursor::new(inner),
                closed: false,
                block: false,
                read_error: None,
                write_error: None,
            }
        }

        pub fn close(&mut self) -> () {
            self.closed = true;
        }

        pub fn block(&mut self) -> () {
            self.block = true;
        }

        pub fn unblock(&mut self) -> () {
            self.block = false;
        }

        pub fn set_read_error(&mut self, e: Option<io::ErrorKind>) -> () {
            self.read_error = e;
        }

        pub fn set_write_error(&mut self, e: Option<io::ErrorKind>) -> () {
            self.write_error = e;
        }
    }

    impl<T> Deref for NetCursor<T> {
        type Target = Cursor<T>;
        fn deref(&self) -> &Cursor<T> {
            &self.c
        }
    }

    impl<T> DerefMut for NetCursor<T> {
        fn deref_mut(&mut self) -> &mut Cursor<T> {
            &mut self.c
        }
    }

    impl<T> Read for NetCursor<T>
    where
        T: AsRef<[u8]>,
    {
        fn read(&mut self, buf: &mut [u8]) -> io::Result<usize> {
            if self.block {
                return Err(io::Error::from(ErrorKind::WouldBlock));
            }
            if self.closed {
                return Ok(0);
            }
            match self.read_error {
                Some(ref e) => {
                    return Err(io::Error::from((*e).clone()));
                }
                None => {}
            }

            let sz = self.c.read(buf)?;
            if sz == 0 {
                // when reading from a non-blocking socket, a return value of 0 indicates the
                // remote end was closed.  For this reason, when we're out of bytes to read on our
                // inner cursor, but still have bytes, we need to re-interpret this as EWOULDBLOCK.
                return Err(io::Error::from(ErrorKind::WouldBlock));
            } else {
                return Ok(sz);
            }
        }
    }

    impl Write for NetCursor<&mut [u8]> {
        fn write(&mut self, buf: &[u8]) -> io::Result<usize> {
            if self.block {
                return Err(io::Error::from(ErrorKind::WouldBlock));
            }
            if self.closed {
                return Err(io::Error::from(ErrorKind::Other)); // EBADF
            }
            match self.write_error {
                Some(ref e) => {
                    return Err(io::Error::from((*e).clone()));
                }
                None => {}
            }
            self.c.write(buf)
        }
        fn flush(&mut self) -> io::Result<()> {
            self.c.flush()
        }
    }

    impl Write for NetCursor<&mut Vec<u8>> {
        fn write(&mut self, buf: &[u8]) -> io::Result<usize> {
            self.c.write(buf)
        }
        fn flush(&mut self) -> io::Result<()> {
            self.c.flush()
        }
    }

    impl Write for NetCursor<Vec<u8>> {
        fn write(&mut self, buf: &[u8]) -> io::Result<usize> {
            self.c.write(buf)
        }
        fn flush(&mut self) -> io::Result<()> {
            self.c.flush()
        }
    }

    /// make a TCP server and a pair of TCP client sockets
    pub fn make_tcp_sockets() -> (
        mio::tcp::TcpListener,
        mio::tcp::TcpStream,
        mio::tcp::TcpStream,
    ) {
        let mut rng = rand::thread_rng();
        let (std_listener, port) = {
            let std_listener;
            let mut next_port;
            loop {
                next_port = 1024 + (rng.next_u32() % (65535 - 1024));
                let hostport = format!("127.0.0.1:{}", next_port);
                std_listener = match std::net::TcpListener::bind(
                    &hostport.parse::<std::net::SocketAddr>().unwrap(),
                ) {
                    Ok(sock) => sock,
                    Err(e) => match e.kind() {
                        io::ErrorKind::AddrInUse => {
                            continue;
                        }
                        _ => {
                            assert!(false, "TcpListener::bind({}): {:?}", &hostport, &e);
                            unreachable!();
                        }
                    },
                };
                break;
            }
            (std_listener, next_port)
        };

        let std_sock_1 = std::net::TcpStream::connect(
            &format!("127.0.0.1:{}", port)
                .parse::<std::net::SocketAddr>()
                .unwrap(),
        )
        .unwrap();
        let sock_1 = mio::tcp::TcpStream::from_stream(std_sock_1).unwrap();
        let (std_sock_2, _) = std_listener.accept().unwrap();
        let sock_2 = mio::tcp::TcpStream::from_stream(std_sock_2).unwrap();

        sock_1.set_nodelay(true).unwrap();
        sock_2.set_nodelay(true).unwrap();

        let listener = mio::tcp::TcpListener::from_std(std_listener).unwrap();

        (listener, sock_1, sock_2)
    }

    #[derive(Clone)]
    pub struct TestEventObserverBlock {
        pub block: StacksBlockEventData,
        pub metadata: StacksHeaderInfo,
        pub receipts: Vec<StacksTransactionReceipt>,
        pub parent: StacksBlockId,
        pub winner_txid: Txid,
        pub matured_rewards: Vec<MinerReward>,
        pub matured_rewards_info: Option<MinerRewardInfo>,
        pub reward_set_data: Option<RewardSetData>,
    }

    pub struct TestEventObserver {
        blocks: Mutex<Vec<TestEventObserverBlock>>,
    }

    impl TestEventObserver {
        pub fn get_blocks(&self) -> Vec<TestEventObserverBlock> {
            self.blocks.lock().unwrap().deref().to_vec()
        }

        pub fn new() -> TestEventObserver {
            TestEventObserver {
                blocks: Mutex::new(vec![]),
            }
        }
    }

    impl BlockEventDispatcher for TestEventObserver {
        fn announce_block(
            &self,
            block: &StacksBlockEventData,
            metadata: &StacksHeaderInfo,
            receipts: &[events::StacksTransactionReceipt],
            parent: &StacksBlockId,
            winner_txid: Txid,
            matured_rewards: &[accounts::MinerReward],
            matured_rewards_info: Option<&MinerRewardInfo>,
            parent_burn_block_hash: BurnchainHeaderHash,
            parent_burn_block_height: u32,
            parent_burn_block_timestamp: u64,
            _anchor_block_cost: &ExecutionCost,
            _confirmed_mblock_cost: &ExecutionCost,
            pox_constants: &PoxConstants,
            reward_set_data: &Option<RewardSetData>,
            _signer_bitvec: &Option<BitVec<4000>>,
        ) {
            self.blocks.lock().unwrap().push(TestEventObserverBlock {
                block: block.clone(),
                metadata: metadata.clone(),
                receipts: receipts.to_owned(),
                parent: parent.clone(),
                winner_txid,
                matured_rewards: matured_rewards.to_owned(),
                matured_rewards_info: matured_rewards_info.map(|info| info.clone()),
                reward_set_data: reward_set_data.clone(),
            })
        }

        fn announce_burn_block(
            &self,
            _burn_block: &BurnchainHeaderHash,
            _burn_block_height: u64,
            _rewards: Vec<(PoxAddress, u64)>,
            _burns: u64,
            _reward_recipients: Vec<PoxAddress>,
        ) {
            // pass
        }
    }

    // describes a peer's initial configuration
    #[derive(Debug, Clone)]
    pub struct TestPeerConfig {
        pub network_id: u32,
        pub peer_version: u32,
        pub current_block: u64,
        pub private_key: Secp256k1PrivateKey,
        pub private_key_expire: u64,
        pub initial_neighbors: Vec<Neighbor>,
        pub asn4_entries: Vec<ASEntry4>,
        pub burnchain: Burnchain,
        pub connection_opts: ConnectionOptions,
        pub server_port: u16,
        pub http_port: u16,
        pub asn: u32,
        pub org: u32,
        pub allowed: i64,
        pub denied: i64,
        pub data_url: UrlString,
        pub test_name: String,
        pub initial_balances: Vec<(PrincipalData, u64)>,
        pub initial_lockups: Vec<ChainstateAccountLockup>,
        pub spending_account: TestMiner,
        pub setup_code: String,
        pub epochs: Option<Vec<StacksEpoch>>,
        /// If some(), TestPeer should check the PoX-2 invariants
        /// on cycle numbers bounded (inclusive) by the supplied u64s
        pub check_pox_invariants: Option<(u64, u64)>,
        /// Which stacker DBs will this peer replicate?
        pub stacker_dbs: Vec<QualifiedContractIdentifier>,
        /// Stacker DB configurations for each stacker_dbs entry above, if different from
        /// StackerDBConfig::noop()
        pub stacker_db_configs: Vec<Option<StackerDBConfig>>,
        /// What services should this peer support?
        pub services: u16,
        /// aggregate public key to use
        /// (NOTE: will be used post-Nakamoto)
        pub aggregate_public_key: Option<Point>,
        pub test_stackers: Option<Vec<TestStacker>>,
        pub test_signers: Option<TestSigners>,
    }

    impl TestPeerConfig {
        pub fn default() -> TestPeerConfig {
            let conn_opts = ConnectionOptions::default();
            let start_block = 0;
            let mut burnchain = Burnchain::default_unittest(
                start_block,
                &BurnchainHeaderHash::from_hex(BITCOIN_GENESIS_BLOCK_HASH_REGTEST).unwrap(),
            );

            burnchain.pox_constants = PoxConstants::test_20_no_sunset();
            let mut spending_account = TestMinerFactory::new().next_miner(
                &burnchain,
                1,
                1,
                AddressHashMode::SerializeP2PKH,
            );
            spending_account.test_with_tx_fees = false; // manually set transaction fees

            TestPeerConfig {
                network_id: 0x80000000,
                peer_version: 0x01020304,
                current_block: start_block + (burnchain.consensus_hash_lifetime + 1) as u64,
                private_key: Secp256k1PrivateKey::new(),
                private_key_expire: start_block + conn_opts.private_key_lifetime,
                initial_neighbors: vec![],
                asn4_entries: vec![],
                burnchain: burnchain,
                connection_opts: conn_opts,
                server_port: 32000,
                http_port: 32001,
                asn: 0,
                org: 0,
                allowed: 0,
                denied: 0,
                data_url: "".into(),
                test_name: "".into(),
                initial_balances: vec![],
                initial_lockups: vec![],
                spending_account: spending_account,
                setup_code: "".into(),
                epochs: None,
                check_pox_invariants: None,
                stacker_db_configs: vec![],
                stacker_dbs: vec![],
                services: (ServiceFlags::RELAY as u16)
                    | (ServiceFlags::RPC as u16)
                    | (ServiceFlags::STACKERDB as u16),
                aggregate_public_key: None,
                test_stackers: None,
                test_signers: None,
            }
        }

        pub fn from_port(p: u16) -> TestPeerConfig {
            let mut config = TestPeerConfig {
                server_port: p,
                http_port: p + 1,
                ..TestPeerConfig::default()
            };
            config.data_url =
                UrlString::try_from(format!("http://127.0.0.1:{}", config.http_port).as_str())
                    .unwrap();
            config
        }

        pub fn new(test_name: &str, p2p_port: u16, rpc_port: u16) -> TestPeerConfig {
            let mut config = TestPeerConfig {
                test_name: test_name.into(),
                server_port: p2p_port,
                http_port: rpc_port,
                ..TestPeerConfig::default()
            };
            config.data_url =
                UrlString::try_from(format!("http://127.0.0.1:{}", config.http_port).as_str())
                    .unwrap();
            config
        }

        pub fn add_neighbor(&mut self, n: &Neighbor) -> () {
            self.initial_neighbors.push(n.clone());
        }

        pub fn to_neighbor(&self) -> Neighbor {
            Neighbor {
                addr: NeighborKey {
                    peer_version: self.peer_version,
                    network_id: self.network_id,
                    addrbytes: PeerAddress([
                        0, 0, 0, 0, 0, 0, 0, 0, 0, 0, 0xff, 0xff, 127, 0, 0, 1,
                    ]),
                    port: self.server_port,
                },
                public_key: Secp256k1PublicKey::from_private(&self.private_key),
                expire_block: self.private_key_expire,

                // not known yet
                last_contact_time: 0,
                allowed: self.allowed,
                denied: self.denied,
                asn: self.asn,
                org: self.org,
                in_degree: 0,
                out_degree: 0,
            }
        }

        pub fn to_peer_host(&self) -> PeerHost {
            PeerHost::IP(
                PeerAddress([0, 0, 0, 0, 0, 0, 0, 0, 0, 0, 0xff, 0xff, 127, 0, 0, 1]),
                self.http_port,
            )
        }

        pub fn get_stacker_db_configs(
            &self,
        ) -> HashMap<QualifiedContractIdentifier, StackerDBConfig> {
            let mut ret = HashMap::new();
            for (contract_id, config_opt) in
                self.stacker_dbs.iter().zip(self.stacker_db_configs.iter())
            {
                if let Some(config) = config_opt {
                    ret.insert(contract_id.clone(), config.clone());
                } else {
                    ret.insert(contract_id.clone(), StackerDBConfig::noop());
                }
            }
            ret
        }

        pub fn add_stacker_db(
            &mut self,
            contract_id: QualifiedContractIdentifier,
            config: StackerDBConfig,
        ) {
            self.stacker_dbs.push(contract_id);
            self.stacker_db_configs.push(Some(config));
        }
    }

    pub fn dns_thread_start(max_inflight: u64) -> (DNSClient, thread::JoinHandle<()>) {
        let (mut resolver, client) = DNSResolver::new(max_inflight);
        let jh = thread::spawn(move || {
            resolver.thread_main();
        });
        (client, jh)
    }

    pub fn dns_thread_shutdown(dns_client: DNSClient, thread_handle: thread::JoinHandle<()>) {
        drop(dns_client);
        thread_handle.join().unwrap();
    }

    pub struct TestPeer<'a> {
        pub config: TestPeerConfig,
        pub network: PeerNetwork,
        pub sortdb: Option<SortitionDB>,
        pub miner: TestMiner,
        pub stacks_node: Option<TestStacksNode>,
        pub relayer: Relayer,
        pub mempool: Option<MemPoolDB>,
        pub chainstate_path: String,
        pub indexer: Option<BitcoinIndexer>,
        pub coord: ChainsCoordinator<
            'a,
            TestEventObserver,
            (),
            OnChainRewardSetProvider<'a, TestEventObserver>,
            (),
            (),
            BitcoinIndexer,
        >,
        /// list of malleablized blocks produced when mining.
        pub malleablized_blocks: Vec<NakamotoBlock>,
    }

    impl<'a> TestPeer<'a> {
        pub fn new(config: TestPeerConfig) -> TestPeer<'a> {
            TestPeer::new_with_observer(config, None)
        }

        pub fn test_path(config: &TestPeerConfig) -> String {
            let random = thread_rng().gen::<u64>();
            let random_bytes = to_hex(&random.to_be_bytes());
            format!(
                "/tmp/stacks-node-tests/units-test-peer/{}-{}",
                &config.test_name, random_bytes
            )
        }

        pub fn stackerdb_path(config: &TestPeerConfig) -> String {
            format!("{}/stacker_db.sqlite", &Self::test_path(config))
        }

        pub fn make_test_path(config: &TestPeerConfig) -> String {
            let test_path = TestPeer::test_path(&config);
            match fs::metadata(&test_path) {
                Ok(_) => {
                    fs::remove_dir_all(&test_path).unwrap();
                }
                Err(_) => {}
            };

            fs::create_dir_all(&test_path).unwrap();
            test_path
        }

        fn init_stackerdb_syncs(
            root_path: &str,
            peerdb: &PeerDB,
            stacker_dbs: &mut HashMap<QualifiedContractIdentifier, StackerDBConfig>,
        ) -> HashMap<QualifiedContractIdentifier, (StackerDBConfig, StackerDBSync<PeerNetworkComms>)>
        {
            let stackerdb_path = format!("{}/stacker_db.sqlite", root_path);
            let mut stacker_db_syncs = HashMap::new();
            let local_peer = PeerDB::get_local_peer(peerdb.conn()).unwrap();
            for (i, (contract_id, db_config)) in stacker_dbs.iter_mut().enumerate() {
                let initial_peers = PeerDB::find_stacker_db_replicas(
                    peerdb.conn(),
                    local_peer.network_id,
                    &contract_id,
                    0,
                    10000000,
                )
                .unwrap()
                .into_iter()
                .map(|neighbor| NeighborAddress::from_neighbor(&neighbor))
                .collect();

                db_config.hint_replicas = initial_peers;
                let stacker_dbs = StackerDBs::connect(&stackerdb_path, true).unwrap();
                let stacker_db_sync = StackerDBSync::new(
                    contract_id.clone(),
                    &db_config,
                    PeerNetworkComms::new(),
                    stacker_dbs,
                );

                stacker_db_syncs.insert(contract_id.clone(), (db_config.clone(), stacker_db_sync));
            }
            stacker_db_syncs
        }

        pub fn neighbor_with_observer(
            &self,
            privkey: StacksPrivateKey,
            observer: Option<&'a TestEventObserver>,
        ) -> TestPeer<'a> {
            let mut config = self.config.clone();
            config.private_key = privkey;
            config.test_name = format!(
                "{}.neighbor-{}",
                &self.config.test_name,
                Hash160::from_node_public_key(&StacksPublicKey::from_private(
                    &self.config.private_key
                ))
            );
            config.server_port = 0;
            config.http_port = 0;
            config.test_stackers = self.config.test_stackers.clone();
            config.initial_neighbors = vec![self.to_neighbor()];

            let peer = TestPeer::new_with_observer(config, observer);
            peer
        }

        pub fn new_with_observer(
            mut config: TestPeerConfig,
            observer: Option<&'a TestEventObserver>,
        ) -> TestPeer<'a> {
            let test_path = TestPeer::make_test_path(&config);
            let mut miner_factory = TestMinerFactory::new();
            let mut miner =
                miner_factory.next_miner(&config.burnchain, 1, 1, AddressHashMode::SerializeP2PKH);
            // manually set fees
            miner.test_with_tx_fees = false;

            config.burnchain.working_dir = get_burnchain(&test_path, None).working_dir;

            let epochs = config.epochs.clone().unwrap_or_else(|| {
                StacksEpoch::unit_test_pre_2_05(config.burnchain.first_block_height)
            });

            let mut sortdb = SortitionDB::connect(
                &config.burnchain.get_db_path(),
                config.burnchain.first_block_height,
                &config.burnchain.first_block_hash,
                0,
                &epochs,
                config.burnchain.pox_constants.clone(),
                None,
                true,
            )
            .unwrap();

            let first_burnchain_block_height = config.burnchain.first_block_height;
            let first_burnchain_block_hash = config.burnchain.first_block_hash;

            let _burnchain_blocks_db = BurnchainDB::connect(
                &config.burnchain.get_burnchaindb_path(),
                &config.burnchain,
                true,
            )
            .unwrap();

            let chainstate_path = get_chainstate_path_str(&test_path);
            let peerdb_path = format!("{}/peers.sqlite", &test_path);

            let mut peerdb = PeerDB::connect(
                &peerdb_path,
                true,
                config.network_id,
                config.burnchain.network_id,
                None,
                config.private_key_expire,
                PeerAddress::from_ipv4(127, 0, 0, 1),
                config.server_port,
                config.data_url.clone(),
                &config.asn4_entries,
                Some(&config.initial_neighbors),
                &config.stacker_dbs,
            )
            .unwrap();
            {
                // bootstrap nodes *always* allowed
                let mut tx = peerdb.tx_begin().unwrap();
                for initial_neighbor in config.initial_neighbors.iter() {
                    PeerDB::set_allow_peer(
                        &mut tx,
                        initial_neighbor.addr.network_id,
                        &initial_neighbor.addr.addrbytes,
                        initial_neighbor.addr.port,
                        -1,
                    )
                    .unwrap();
                }
                PeerDB::set_local_services(&mut tx, config.services).unwrap();
                tx.commit().unwrap();
            }

            let atlasdb_path = format!("{}/atlas.sqlite", &test_path);
            let atlasdb = AtlasDB::connect(AtlasConfig::new(false), &atlasdb_path, true).unwrap();

            let agg_pub_key_opt = config.aggregate_public_key.clone();

            let conf = config.clone();
            let post_flight_callback = move |clarity_tx: &mut ClarityTx| {
                let mut receipts = vec![];

                if let Some(agg_pub_key) = agg_pub_key_opt {
                    debug!(
                        "Setting aggregate public key to {}",
                        &to_hex(&agg_pub_key.compress().data)
                    );
                    NakamotoChainState::aggregate_public_key_bootcode(clarity_tx, &agg_pub_key);
                } else {
                    debug!("Not setting aggregate public key");
                }
                // add test-specific boot code
                if conf.setup_code.len() > 0 {
                    let receipt = clarity_tx.connection().as_transaction(|clarity| {
                        let boot_code_addr = boot_code_test_addr();
                        let boot_code_account = StacksAccount {
                            principal: boot_code_addr.to_account_principal(),
                            nonce: 0,
                            stx_balance: STXBalance::zero(),
                        };

                        let boot_code_auth = boot_code_tx_auth(boot_code_addr);

                        debug!(
                            "Instantiate test-specific boot code contract '{}.{}' ({} bytes)...",
                            &boot_code_addr.to_string(),
                            &conf.test_name,
                            conf.setup_code.len()
                        );

                        let smart_contract = TransactionPayload::SmartContract(
                            TransactionSmartContract {
                                name: ContractName::try_from(
                                    conf.test_name.replace("::", "-").to_string(),
                                )
                                .expect("FATAL: invalid boot-code contract name"),
                                code_body: StacksString::from_str(&conf.setup_code)
                                    .expect("FATAL: invalid boot code body"),
                            },
                            None,
                        );

                        let boot_code_smart_contract = StacksTransaction::new(
                            TransactionVersion::Testnet,
                            boot_code_auth.clone(),
                            smart_contract,
                        );
                        StacksChainState::process_transaction_payload(
                            clarity,
                            &boot_code_smart_contract,
                            &boot_code_account,
                            ASTRules::PrecheckSize,
                        )
                        .unwrap()
                    });
                    receipts.push(receipt);
                }
                debug!("Bootup receipts: {:?}", &receipts);
            };

            let mut boot_data = ChainStateBootData::new(
                &config.burnchain,
                config.initial_balances.clone(),
                Some(Box::new(post_flight_callback)),
            );

            if !config.initial_lockups.is_empty() {
                let lockups = config.initial_lockups.clone();
                boot_data.get_bulk_initial_lockups =
                    Some(Box::new(move || Box::new(lockups.into_iter().map(|e| e))));
            }

            let (chainstate, _) = StacksChainState::open_and_exec(
                false,
                config.network_id,
                &chainstate_path,
                Some(&mut boot_data),
                None,
            )
            .unwrap();

            let indexer = BitcoinIndexer::new_unit_test(&config.burnchain.working_dir);
            let mut coord = ChainsCoordinator::test_new_full(
                &config.burnchain,
                config.network_id,
                &test_path,
                OnChainRewardSetProvider(observer),
                observer,
                indexer,
                None,
            );
            coord.handle_new_burnchain_block().unwrap();

            let mut stacks_node = TestStacksNode::from_chainstate(chainstate);

            {
                // pre-populate burnchain, if running on bitcoin
                let prev_snapshot = SortitionDB::get_first_block_snapshot(sortdb.conn()).unwrap();
                let mut fork = TestBurnchainFork::new(
                    prev_snapshot.block_height,
                    &prev_snapshot.burn_header_hash,
                    &prev_snapshot.index_root,
                    0,
                );
                for i in prev_snapshot.block_height..config.current_block {
                    let burn_block = {
                        let ic = sortdb.index_conn();
                        let mut burn_block = fork.next_block(&ic);
                        stacks_node.add_key_register(&mut burn_block, &mut miner);
                        burn_block
                    };
                    fork.append_block(burn_block);

                    fork.mine_pending_blocks_pox(&mut sortdb, &config.burnchain, &mut coord);
                }
            }

            let local_addr =
                SocketAddr::new(IpAddr::V4(Ipv4Addr::new(0, 0, 0, 0)), config.server_port);
            let http_local_addr =
                SocketAddr::new(IpAddr::V4(Ipv4Addr::new(0, 0, 0, 0)), config.http_port);

            {
                let mut tx = peerdb.tx_begin().unwrap();
                PeerDB::set_local_ipaddr(
                    &mut tx,
                    &PeerAddress::from_socketaddr(&SocketAddr::new(
                        IpAddr::V4(Ipv4Addr::new(127, 0, 0, 1)),
                        config.server_port,
                    )),
                    config.server_port,
                )
                .unwrap();
                PeerDB::set_local_private_key(
                    &mut tx,
                    &config.private_key,
                    config.private_key_expire,
                )
                .unwrap();

                tx.commit().unwrap();
            }

            let local_peer = PeerDB::get_local_peer(peerdb.conn()).unwrap();
            let burnchain_view = {
                let chaintip = SortitionDB::get_canonical_burn_chain_tip(&sortdb.conn()).unwrap();
                SortitionDB::get_burnchain_view(&sortdb.index_conn(), &config.burnchain, &chaintip)
                    .unwrap()
            };
            let stackerdb_path = format!("{}/stacker_db.sqlite", &test_path);
            let mut stacker_dbs_conn = StackerDBs::connect(&stackerdb_path, true).unwrap();
            let relayer_stacker_dbs = StackerDBs::connect(&stackerdb_path, true).unwrap();
            let p2p_stacker_dbs = StackerDBs::connect(&stackerdb_path, true).unwrap();

            let mut old_stackerdb_configs = HashMap::new();
            for (i, contract) in config.stacker_dbs.iter().enumerate() {
                old_stackerdb_configs.insert(
                    contract.clone(),
                    config
                        .stacker_db_configs
                        .get(i)
                        .map(|config| config.clone().unwrap_or(StackerDBConfig::noop()))
                        .unwrap_or(StackerDBConfig::noop()),
                );
            }
            let mut stackerdb_configs = stacker_dbs_conn
                .create_or_reconfigure_stackerdbs(
                    &mut stacks_node.chainstate,
                    &sortdb,
                    old_stackerdb_configs,
                    config.connection_opts.num_neighbors,
                )
                .expect("Failed to refresh stackerdb configs");

            let stacker_db_syncs =
                Self::init_stackerdb_syncs(&test_path, &peerdb, &mut stackerdb_configs);

            let stackerdb_contracts: Vec<_> =
                stacker_db_syncs.keys().map(|cid| cid.clone()).collect();

            let mut peer_network = PeerNetwork::new(
                peerdb,
                atlasdb,
                p2p_stacker_dbs,
                local_peer,
                config.peer_version,
                config.burnchain.clone(),
                burnchain_view,
                config.connection_opts.clone(),
                stacker_db_syncs,
                epochs.clone(),
            );
            peer_network.set_stacker_db_configs(config.get_stacker_db_configs());

            peer_network.bind(&local_addr, &http_local_addr).unwrap();
            let relayer = Relayer::from_p2p(&mut peer_network, relayer_stacker_dbs);
            let mempool = MemPoolDB::open_test(false, config.network_id, &chainstate_path).unwrap();
            let indexer = BitcoinIndexer::new_unit_test(&config.burnchain.working_dir);

            // extract bound ports (which may be different from what's in the config file, if e.g.
            // they were 0)
            let p2p_port = peer_network.bound_neighbor_key().port;
            let http_port = peer_network.http.as_ref().unwrap().http_server_addr.port();

            debug!("Bound to (p2p={}, http={})", p2p_port, http_port);
            config.server_port = p2p_port;
            config.http_port = http_port;

            config.data_url =
                UrlString::try_from(format!("http://127.0.0.1:{}", http_port).as_str()).unwrap();

            peer_network
                .peerdb
                .update_local_peer(
                    config.network_id,
                    config.burnchain.network_id,
                    config.data_url.clone(),
                    p2p_port,
                    &stackerdb_contracts,
                )
                .unwrap();

            let local_peer = PeerDB::get_local_peer(peer_network.peerdb.conn()).unwrap();
            debug!(
                "{:?}: initial neighbors: {:?}",
                &local_peer, &config.initial_neighbors
            );
            peer_network.local_peer = local_peer;

            TestPeer {
                config: config,
                network: peer_network,
                sortdb: Some(sortdb),
                miner,
                stacks_node: Some(stacks_node),
                relayer: relayer,
                mempool: Some(mempool),
                chainstate_path: chainstate_path,
                coord: coord,
                indexer: Some(indexer),
                malleablized_blocks: vec![],
            }
        }

        pub fn connect_initial(&mut self) -> Result<(), net_error> {
            let local_peer = PeerDB::get_local_peer(self.network.peerdb.conn()).unwrap();
            let chain_view = match self.sortdb {
                Some(ref mut sortdb) => {
                    let chaintip =
                        SortitionDB::get_canonical_burn_chain_tip(sortdb.conn()).unwrap();
                    SortitionDB::get_burnchain_view(
                        &sortdb.index_conn(),
                        &self.config.burnchain,
                        &chaintip,
                    )
                    .unwrap()
                }
                None => panic!("Misconfigured peer: no sortdb"),
            };

            self.network.local_peer = local_peer;
            self.network.chain_view = chain_view;

            for n in self.config.initial_neighbors.iter() {
                self.network.connect_peer(&n.addr).and_then(|e| Ok(()))?;
            }
            Ok(())
        }

        pub fn local_peer(&self) -> &LocalPeer {
            &self.network.local_peer
        }

        pub fn add_neighbor(
            &mut self,
            n: &mut Neighbor,
            stacker_dbs: Option<&[QualifiedContractIdentifier]>,
            bootstrap: bool,
        ) {
            let mut tx = self.network.peerdb.tx_begin().unwrap();
            n.save(&mut tx, stacker_dbs).unwrap();
            if bootstrap {
                PeerDB::set_initial_peer(
                    &tx,
                    self.config.network_id,
                    &n.addr.addrbytes,
                    n.addr.port,
                )
                .unwrap();
            }
            tx.commit().unwrap();
        }

        // TODO: DRY up from PoxSyncWatchdog
        pub fn infer_initial_burnchain_block_download(
            burnchain: &Burnchain,
            last_processed_height: u64,
            burnchain_height: u64,
        ) -> bool {
            let ibd =
                last_processed_height + (burnchain.stable_confirmations as u64) < burnchain_height;
            if ibd {
                debug!(
                    "PoX watchdog: {} + {} < {}, so initial block download",
                    last_processed_height, burnchain.stable_confirmations, burnchain_height
                );
            } else {
                debug!(
                    "PoX watchdog: {} + {} >= {}, so steady-state",
                    last_processed_height, burnchain.stable_confirmations, burnchain_height
                );
            }
            ibd
        }

        pub fn step(&mut self) -> Result<NetworkResult, net_error> {
            let sortdb = self.sortdb.take().unwrap();
            let stacks_node = self.stacks_node.take().unwrap();
            let burn_tip_height = SortitionDB::get_canonical_burn_chain_tip(sortdb.conn())
                .unwrap()
                .block_height;
            let stacks_tip_height = NakamotoChainState::get_canonical_block_header(
                stacks_node.chainstate.db(),
                &sortdb,
            )
            .unwrap()
            .map(|hdr| hdr.anchored_header.height())
            .unwrap_or(0);
            let ibd = TestPeer::infer_initial_burnchain_block_download(
                &self.config.burnchain,
                stacks_tip_height,
                burn_tip_height,
            );
            self.sortdb = Some(sortdb);
            self.stacks_node = Some(stacks_node);

            self.step_with_ibd(ibd)
        }

        pub fn step_with_ibd(&mut self, ibd: bool) -> Result<NetworkResult, net_error> {
            self.step_with_ibd_and_dns(ibd, None)
        }

        pub fn step_with_ibd_and_dns(
            &mut self,
            ibd: bool,
            dns_client: Option<&mut DNSClient>,
        ) -> Result<NetworkResult, net_error> {
            let mut sortdb = self.sortdb.take().unwrap();
            let mut stacks_node = self.stacks_node.take().unwrap();
            let mut mempool = self.mempool.take().unwrap();
            let indexer = self.indexer.take().unwrap();

            let old_tip = self.network.stacks_tip.clone();

            let ret = self.network.run(
                &indexer,
                &mut sortdb,
                &mut stacks_node.chainstate,
                &mut mempool,
                dns_client,
                false,
                ibd,
                100,
                &RPCHandlerArgs::default(),
            );

            self.sortdb = Some(sortdb);
            self.stacks_node = Some(stacks_node);
            self.mempool = Some(mempool);
            self.indexer = Some(indexer);

            ret
        }

        pub fn run_with_ibd(
            &mut self,
            ibd: bool,
            dns_client: Option<&mut DNSClient>,
        ) -> Result<(NetworkResult, ProcessedNetReceipts), net_error> {
            let net_result = self.step_with_ibd_and_dns(ibd, dns_client)?;
            let mut sortdb = self.sortdb.take().unwrap();
            let mut stacks_node = self.stacks_node.take().unwrap();
            let mut mempool = self.mempool.take().unwrap();
            let indexer = self.indexer.take().unwrap();

            let receipts_res = self.relayer.process_network_result(
                self.network.get_local_peer(),
                &mut net_result.clone(),
                &self.network.burnchain,
                &mut sortdb,
                &mut stacks_node.chainstate,
                &mut mempool,
                ibd,
                None,
                None,
            );

            self.sortdb = Some(sortdb);
            self.stacks_node = Some(stacks_node);
            self.mempool = Some(mempool);
            self.indexer = Some(indexer);

            self.coord.handle_new_burnchain_block().unwrap();
            self.coord.handle_new_stacks_block().unwrap();
            self.coord.handle_new_nakamoto_stacks_block().unwrap();

            receipts_res.and_then(|receipts| Ok((net_result, receipts)))
        }

        pub fn step_dns(&mut self, dns_client: &mut DNSClient) -> Result<NetworkResult, net_error> {
            let mut sortdb = self.sortdb.take().unwrap();
            let mut stacks_node = self.stacks_node.take().unwrap();
            let mut mempool = self.mempool.take().unwrap();
            let indexer = BitcoinIndexer::new_unit_test(&self.config.burnchain.working_dir);

            let burn_tip_height = SortitionDB::get_canonical_burn_chain_tip(sortdb.conn())
                .unwrap()
                .block_height;
            let stacks_tip_height = NakamotoChainState::get_canonical_block_header(
                stacks_node.chainstate.db(),
                &sortdb,
            )
            .unwrap()
            .map(|hdr| hdr.anchored_header.height())
            .unwrap_or(0);
            let ibd = TestPeer::infer_initial_burnchain_block_download(
                &self.config.burnchain,
                stacks_tip_height,
                burn_tip_height,
            );
            let indexer = BitcoinIndexer::new_unit_test(&self.config.burnchain.working_dir);

            let old_tip = self.network.stacks_tip.clone();

            let ret = self.network.run(
                &indexer,
                &mut sortdb,
                &mut stacks_node.chainstate,
                &mut mempool,
                Some(dns_client),
                false,
                ibd,
                100,
                &RPCHandlerArgs::default(),
            );

            self.sortdb = Some(sortdb);
            self.stacks_node = Some(stacks_node);
            self.mempool = Some(mempool);

            ret
        }

        pub fn refresh_burnchain_view(&mut self) {
            let sortdb = self.sortdb.take().unwrap();
            let mut stacks_node = self.stacks_node.take().unwrap();
            let indexer = BitcoinIndexer::new_unit_test(&self.config.burnchain.working_dir);

            let old_tip = self.network.stacks_tip.clone();

            self.network
                .refresh_burnchain_view(&indexer, &sortdb, &mut stacks_node.chainstate, false)
                .unwrap();

            self.sortdb = Some(sortdb);
            self.stacks_node = Some(stacks_node);
        }

        pub fn for_each_convo_p2p<F, R>(&mut self, mut f: F) -> Vec<Result<R, net_error>>
        where
            F: FnMut(usize, &mut ConversationP2P) -> Result<R, net_error>,
        {
            let mut ret = vec![];
            for (event_id, convo) in self.network.peers.iter_mut() {
                let res = f(*event_id, convo);
                ret.push(res);
            }
            ret
        }

        pub fn get_burnchain_block_ops(
            &self,
            burn_block_hash: &BurnchainHeaderHash,
        ) -> Vec<BlockstackOperationType> {
            let burnchain_db =
                BurnchainDB::open(&self.config.burnchain.get_burnchaindb_path(), false).unwrap();
            burnchain_db
                .get_burnchain_block_ops(burn_block_hash)
                .unwrap()
        }

        pub fn get_burnchain_block_ops_at_height(
            &self,
            height: u64,
        ) -> Option<Vec<BlockstackOperationType>> {
            let sortdb = self.sortdb.as_ref().unwrap();
            let tip = SortitionDB::get_canonical_burn_chain_tip(sortdb.conn()).unwrap();
            let sort_handle = sortdb.index_handle(&tip.sortition_id);
            let Some(sn) = sort_handle.get_block_snapshot_by_height(height).unwrap() else {
                return None;
            };
            Some(self.get_burnchain_block_ops(&sn.burn_header_hash))
        }

        pub fn next_burnchain_block(
            &mut self,
            blockstack_ops: Vec<BlockstackOperationType>,
        ) -> (u64, BurnchainHeaderHash, ConsensusHash) {
            let x = self.inner_next_burnchain_block(blockstack_ops, true, true, true, false);
            (x.0, x.1, x.2)
        }

        pub fn next_burnchain_block_diverge(
            &mut self,
            blockstack_ops: Vec<BlockstackOperationType>,
        ) -> (u64, BurnchainHeaderHash, ConsensusHash) {
            let x = self.inner_next_burnchain_block(blockstack_ops, true, true, true, true);
            (x.0, x.1, x.2)
        }

        pub fn next_burnchain_block_and_missing_pox_anchor(
            &mut self,
            blockstack_ops: Vec<BlockstackOperationType>,
        ) -> (
            u64,
            BurnchainHeaderHash,
            ConsensusHash,
            Option<BlockHeaderHash>,
        ) {
            self.inner_next_burnchain_block(blockstack_ops, true, true, true, false)
        }

        pub fn next_burnchain_block_raw(
            &mut self,
            blockstack_ops: Vec<BlockstackOperationType>,
        ) -> (u64, BurnchainHeaderHash, ConsensusHash) {
            let x = self.inner_next_burnchain_block(blockstack_ops, false, false, true, false);
            (x.0, x.1, x.2)
        }

        pub fn next_burnchain_block_raw_sortition_only(
            &mut self,
            blockstack_ops: Vec<BlockstackOperationType>,
        ) -> (u64, BurnchainHeaderHash, ConsensusHash) {
            let x = self.inner_next_burnchain_block(blockstack_ops, false, false, false, false);
            (x.0, x.1, x.2)
        }

        pub fn next_burnchain_block_raw_and_missing_pox_anchor(
            &mut self,
            blockstack_ops: Vec<BlockstackOperationType>,
        ) -> (
            u64,
            BurnchainHeaderHash,
            ConsensusHash,
            Option<BlockHeaderHash>,
        ) {
            self.inner_next_burnchain_block(blockstack_ops, false, false, true, false)
        }

        pub fn set_ops_consensus_hash(
            blockstack_ops: &mut Vec<BlockstackOperationType>,
            ch: &ConsensusHash,
        ) {
            for op in blockstack_ops.iter_mut() {
                match op {
                    BlockstackOperationType::LeaderKeyRegister(ref mut data) => {
                        data.consensus_hash = (*ch).clone();
                    }
                    _ => {}
                }
            }
        }

        pub fn set_ops_burn_header_hash(
            blockstack_ops: &mut Vec<BlockstackOperationType>,
            bhh: &BurnchainHeaderHash,
        ) {
            for op in blockstack_ops.iter_mut() {
                op.set_burn_header_hash(bhh.clone());
            }
        }

        pub fn make_next_burnchain_block(
            burnchain: &Burnchain,
            tip_block_height: u64,
            tip_block_hash: &BurnchainHeaderHash,
            num_ops: u64,
            ops_determine_block_header: bool,
        ) -> BurnchainBlockHeader {
            test_debug!(
                "make_next_burnchain_block: tip_block_height={} tip_block_hash={} num_ops={}",
                tip_block_height,
                tip_block_hash,
                num_ops
            );
            let indexer = BitcoinIndexer::new_unit_test(&burnchain.working_dir);
            let parent_hdr = indexer
                .read_burnchain_header(tip_block_height)
                .unwrap()
                .unwrap();

            test_debug!("parent hdr ({}): {:?}", &tip_block_height, &parent_hdr);
            assert_eq!(&parent_hdr.block_hash, tip_block_hash);

            let now = BURNCHAIN_TEST_BLOCK_TIME;
            let block_header_hash = BurnchainHeaderHash::from_bitcoin_hash(
                &BitcoinIndexer::mock_bitcoin_header(
                    &parent_hdr.block_hash,
                    (now as u32)
                        + if ops_determine_block_header {
                            num_ops as u32
                        } else {
                            0
                        },
                )
                .bitcoin_hash(),
            );
            test_debug!(
                "Block header hash at {} is {}",
                tip_block_height + 1,
                &block_header_hash
            );

            let block_header = BurnchainBlockHeader {
                block_height: tip_block_height + 1,
                block_hash: block_header_hash.clone(),
                parent_block_hash: parent_hdr.block_hash.clone(),
                num_txs: num_ops,
                timestamp: now,
            };

            block_header
        }

        pub fn add_burnchain_block(
            burnchain: &Burnchain,
            block_header: &BurnchainBlockHeader,
            blockstack_ops: Vec<BlockstackOperationType>,
        ) {
            let mut burnchain_db =
                BurnchainDB::open(&burnchain.get_burnchaindb_path(), true).unwrap();

            let mut indexer = BitcoinIndexer::new_unit_test(&burnchain.working_dir);

            test_debug!(
                "Store header and block ops for {}-{} ({})",
                &block_header.block_hash,
                &block_header.parent_block_hash,
                block_header.block_height
            );
            indexer.raw_store_header(block_header.clone()).unwrap();
            burnchain_db
                .raw_store_burnchain_block(
                    &burnchain,
                    &indexer,
                    block_header.clone(),
                    blockstack_ops,
                )
                .unwrap();

            Burnchain::process_affirmation_maps(
                &burnchain,
                &mut burnchain_db,
                &indexer,
                block_header.block_height,
            )
            .unwrap();
        }

        /// Generate and commit the next burnchain block with the given block operations.
        /// * if `set_consensus_hash` is true, then each op's consensus_hash field will be set to
        /// that of the resulting block snapshot.
        /// * if `set_burn_hash` is true, then each op's burnchain header hash field will be set to
        /// that of the resulting block snapshot.
        ///
        /// Returns (
        ///     burnchain tip block height,
        ///     burnchain tip block hash,
        ///     burnchain tip consensus hash,
        ///     Option<missing PoX anchor block hash>
        /// )
        fn inner_next_burnchain_block(
            &mut self,
            mut blockstack_ops: Vec<BlockstackOperationType>,
            set_consensus_hash: bool,
            set_burn_hash: bool,
            update_burnchain: bool,
            ops_determine_block_header: bool,
        ) -> (
            u64,
            BurnchainHeaderHash,
            ConsensusHash,
            Option<BlockHeaderHash>,
        ) {
            let sortdb = self.sortdb.take().unwrap();
            let (block_height, block_hash, epoch_id) = {
                let tip = SortitionDB::get_canonical_burn_chain_tip(&sortdb.conn()).unwrap();
                let epoch_id = SortitionDB::get_stacks_epoch(&sortdb.conn(), tip.block_height + 1)
                    .unwrap()
                    .unwrap()
                    .epoch_id;

                if set_consensus_hash {
                    TestPeer::set_ops_consensus_hash(&mut blockstack_ops, &tip.consensus_hash);
                }

                let block_header = Self::make_next_burnchain_block(
                    &self.config.burnchain,
                    tip.block_height,
                    &tip.burn_header_hash,
                    blockstack_ops.len() as u64,
                    ops_determine_block_header,
                );

                if set_burn_hash {
                    TestPeer::set_ops_burn_header_hash(
                        &mut blockstack_ops,
                        &block_header.block_hash,
                    );
                }

                if update_burnchain {
                    Self::add_burnchain_block(
                        &self.config.burnchain,
                        &block_header,
                        blockstack_ops.clone(),
                    );
                }
                (block_header.block_height, block_header.block_hash, epoch_id)
            };

            let missing_pox_anchor_block_hash_opt = if epoch_id < StacksEpochId::Epoch30 {
                self.coord
                    .handle_new_burnchain_block()
                    .unwrap()
                    .into_missing_block_hash()
            } else {
                if self.coord.handle_new_nakamoto_burnchain_block().unwrap() {
                    None
                } else {
                    Some(BlockHeaderHash([0x00; 32]))
                }
            };

            let pox_id = {
                let ic = sortdb.index_conn();
                let tip_sort_id = SortitionDB::get_canonical_sortition_tip(sortdb.conn()).unwrap();
                let sortdb_reader = SortitionHandleConn::open_reader(&ic, &tip_sort_id).unwrap();
                sortdb_reader.get_pox_id().unwrap()
            };

            test_debug!(
                "\n\n{:?}: after burn block {:?}, tip PoX ID is {:?}\n\n",
                &self.to_neighbor().addr,
                &block_hash,
                &pox_id
            );

            let tip = SortitionDB::get_canonical_burn_chain_tip(&sortdb.conn()).unwrap();
            self.sortdb = Some(sortdb);
            (
                block_height,
                block_hash,
                tip.consensus_hash,
                missing_pox_anchor_block_hash_opt,
            )
        }

        /// Pre-process an epoch 2.x Stacks block.
        /// Validate it and store it to staging.
        pub fn preprocess_stacks_block(&mut self, block: &StacksBlock) -> Result<bool, String> {
            let sortdb = self.sortdb.take().unwrap();
            let mut node = self.stacks_node.take().unwrap();
            let res = {
                let sn = {
                    let ic = sortdb.index_conn();
                    let tip = SortitionDB::get_canonical_burn_chain_tip(&ic).unwrap();
                    let sn_opt = SortitionDB::get_block_snapshot_for_winning_stacks_block(
                        &ic,
                        &tip.sortition_id,
                        &block.block_hash(),
                    )
                    .unwrap();
                    if sn_opt.is_none() {
                        return Err(format!(
                            "No such block in canonical burn fork: {}",
                            &block.block_hash()
                        ));
                    }
                    sn_opt.unwrap()
                };

                let parent_sn = {
                    let db_handle = sortdb.index_handle(&sn.sortition_id);
                    let parent_sn = db_handle
                        .get_block_snapshot(&sn.parent_burn_header_hash)
                        .unwrap();
                    parent_sn.unwrap()
                };

                let ic = sortdb.index_conn();
                node.chainstate
                    .preprocess_anchored_block(
                        &ic,
                        &sn.consensus_hash,
                        block,
                        &parent_sn.consensus_hash,
                        5,
                    )
                    .map_err(|e| format!("Failed to preprocess anchored block: {:?}", &e))
            };
            if res.is_ok() {
                let pox_id = {
                    let ic = sortdb.index_conn();
                    let tip_sort_id =
                        SortitionDB::get_canonical_sortition_tip(sortdb.conn()).unwrap();
                    let sortdb_reader =
                        SortitionHandleConn::open_reader(&ic, &tip_sort_id).unwrap();
                    sortdb_reader.get_pox_id().unwrap()
                };
                test_debug!(
                    "\n\n{:?}: after stacks block {:?}, tip PoX ID is {:?}\n\n",
                    &self.to_neighbor().addr,
                    &block.block_hash(),
                    &pox_id
                );
                self.coord.handle_new_stacks_block().unwrap();
            }

            self.sortdb = Some(sortdb);
            self.stacks_node = Some(node);
            res
        }

        /// Preprocess epoch 2.x microblocks.
        /// Validate them and store them to staging.
        pub fn preprocess_stacks_microblocks(
            &mut self,
            microblocks: &Vec<StacksMicroblock>,
        ) -> Result<bool, String> {
            assert!(microblocks.len() > 0);
            let sortdb = self.sortdb.take().unwrap();
            let mut node = self.stacks_node.take().unwrap();
            let res = {
                let anchor_block_hash = microblocks[0].header.prev_block.clone();
                let sn = {
                    let ic = sortdb.index_conn();
                    let tip = SortitionDB::get_canonical_burn_chain_tip(&ic).unwrap();
                    let sn_opt = SortitionDB::get_block_snapshot_for_winning_stacks_block(
                        &ic,
                        &tip.sortition_id,
                        &anchor_block_hash,
                    )
                    .unwrap();
                    if sn_opt.is_none() {
                        return Err(format!(
                            "No such block in canonical burn fork: {}",
                            &anchor_block_hash
                        ));
                    }
                    sn_opt.unwrap()
                };

                let mut res = Ok(true);
                for mblock in microblocks.iter() {
                    res = node
                        .chainstate
                        .preprocess_streamed_microblock(
                            &sn.consensus_hash,
                            &anchor_block_hash,
                            mblock,
                        )
                        .map_err(|e| format!("Failed to preprocess microblock: {:?}", &e));

                    if res.is_err() {
                        break;
                    }
                }
                res
            };

            self.sortdb = Some(sortdb);
            self.stacks_node = Some(node);
            res
        }

        /// Store the given epoch 2.x Stacks block and microblock to staging, and then try and
        /// process them.
        pub fn process_stacks_epoch_at_tip(
            &mut self,
            block: &StacksBlock,
            microblocks: &Vec<StacksMicroblock>,
        ) -> () {
            let sortdb = self.sortdb.take().unwrap();
            let mut node = self.stacks_node.take().unwrap();
            {
                let ic = sortdb.index_conn();
                let tip = SortitionDB::get_canonical_burn_chain_tip(&ic).unwrap();
                node.chainstate
                    .preprocess_stacks_epoch(&ic, &tip, block, microblocks)
                    .unwrap();
            }
            self.coord.handle_new_stacks_block().unwrap();

            let pox_id = {
                let ic = sortdb.index_conn();
                let tip_sort_id = SortitionDB::get_canonical_sortition_tip(sortdb.conn()).unwrap();
                let sortdb_reader = SortitionHandleConn::open_reader(&ic, &tip_sort_id).unwrap();
                sortdb_reader.get_pox_id().unwrap()
            };
            test_debug!(
                "\n\n{:?}: after stacks block {:?}, tip PoX ID is {:?}\n\n",
                &self.to_neighbor().addr,
                &block.block_hash(),
                &pox_id
            );

            self.sortdb = Some(sortdb);
            self.stacks_node = Some(node);
        }

        /// Store the given epoch 2.x Stacks block and microblock to the given node's staging,
        /// using the given sortition DB as well, and then try and process them.
        fn inner_process_stacks_epoch_at_tip(
            &mut self,
            sortdb: &SortitionDB,
            node: &mut TestStacksNode,
            block: &StacksBlock,
            microblocks: &Vec<StacksMicroblock>,
        ) -> Result<(), coordinator_error> {
            {
                let ic = sortdb.index_conn();
                let tip = SortitionDB::get_canonical_burn_chain_tip(&ic)?;
                node.chainstate
                    .preprocess_stacks_epoch(&ic, &tip, block, microblocks)?;
            }
            self.coord.handle_new_stacks_block()?;

            let pox_id = {
                let ic = sortdb.index_conn();
                let tip_sort_id = SortitionDB::get_canonical_sortition_tip(sortdb.conn())?;
                let sortdb_reader = SortitionHandleConn::open_reader(&ic, &tip_sort_id)?;
                sortdb_reader.get_pox_id()?;
            };
            test_debug!(
                "\n\n{:?}: after stacks block {:?}, tip PoX ID is {:?}\n\n",
                &self.to_neighbor().addr,
                &block.block_hash(),
                &pox_id
            );
            Ok(())
        }

        /// Store the given epoch 2.x Stacks block and microblock to the given node's staging,
        /// and then try and process them.
        pub fn process_stacks_epoch_at_tip_checked(
            &mut self,
            block: &StacksBlock,
            microblocks: &Vec<StacksMicroblock>,
        ) -> Result<(), coordinator_error> {
            let sortdb = self.sortdb.take().unwrap();
            let mut node = self.stacks_node.take().unwrap();
            let res =
                self.inner_process_stacks_epoch_at_tip(&sortdb, &mut node, block, microblocks);
            self.sortdb = Some(sortdb);
            self.stacks_node = Some(node);
            res
        }

        /// Accept a new Stacks block and microblocks via the relayer, and then try to process
        /// them.
        pub fn process_stacks_epoch(
            &mut self,
            block: &StacksBlock,
            consensus_hash: &ConsensusHash,
            microblocks: &Vec<StacksMicroblock>,
        ) -> () {
            let sortdb = self.sortdb.take().unwrap();
            let mut node = self.stacks_node.take().unwrap();
            {
                let ic = sortdb.index_conn();
                Relayer::process_new_anchored_block(
                    &ic,
                    &mut node.chainstate,
                    consensus_hash,
                    block,
                    0,
                )
                .unwrap();

                let block_hash = block.block_hash();
                for mblock in microblocks.iter() {
                    node.chainstate
                        .preprocess_streamed_microblock(consensus_hash, &block_hash, mblock)
                        .unwrap();
                }
            }
            self.coord.handle_new_stacks_block().unwrap();

            let pox_id = {
                let ic = sortdb.index_conn();
                let tip_sort_id = SortitionDB::get_canonical_sortition_tip(sortdb.conn()).unwrap();
                let sortdb_reader = SortitionHandleConn::open_reader(&ic, &tip_sort_id).unwrap();
                sortdb_reader.get_pox_id().unwrap()
            };

            test_debug!(
                "\n\n{:?}: after stacks block {:?}, tip PoX ID is {:?}\n\n",
                &self.to_neighbor().addr,
                &block.block_hash(),
                &pox_id
            );

            self.sortdb = Some(sortdb);
            self.stacks_node = Some(node);
        }

        pub fn add_empty_burnchain_block(&mut self) -> (u64, BurnchainHeaderHash, ConsensusHash) {
            self.next_burnchain_block(vec![])
        }

        pub fn mine_empty_tenure(&mut self) -> (u64, BurnchainHeaderHash, ConsensusHash) {
            let (burn_ops, ..) = self.begin_nakamoto_tenure(TenureChangeCause::BlockFound);
            let result = self.next_burnchain_block(burn_ops);
            // remove the last block commit so that the testpeer doesn't try to build off of this tenure
            self.miner.block_commits.pop();
            result
        }

        pub fn mempool(&mut self) -> &mut MemPoolDB {
            self.mempool.as_mut().unwrap()
        }

        pub fn chainstate(&mut self) -> &mut StacksChainState {
            &mut self.stacks_node.as_mut().unwrap().chainstate
        }

        pub fn chainstate_ref(&self) -> &StacksChainState {
            &self.stacks_node.as_ref().unwrap().chainstate
        }

        pub fn sortdb(&mut self) -> &mut SortitionDB {
            self.sortdb.as_mut().unwrap()
        }

        pub fn with_db_state<F, R>(&mut self, f: F) -> Result<R, net_error>
        where
            F: FnOnce(
                &mut SortitionDB,
                &mut StacksChainState,
                &mut Relayer,
                &mut MemPoolDB,
            ) -> Result<R, net_error>,
        {
            let mut sortdb = self.sortdb.take().unwrap();
            let mut stacks_node = self.stacks_node.take().unwrap();
            let mut mempool = self.mempool.take().unwrap();

            let res = f(
                &mut sortdb,
                &mut stacks_node.chainstate,
                &mut self.relayer,
                &mut mempool,
            );

            self.stacks_node = Some(stacks_node);
            self.sortdb = Some(sortdb);
            self.mempool = Some(mempool);
            res
        }

        pub fn with_mining_state<F, R>(&mut self, f: F) -> Result<R, net_error>
        where
            F: FnOnce(
                &mut SortitionDB,
                &mut TestMiner,
                &mut TestMiner,
                &mut TestStacksNode,
            ) -> Result<R, net_error>,
        {
            let mut stacks_node = self.stacks_node.take().unwrap();
            let mut sortdb = self.sortdb.take().unwrap();
            let res = f(
                &mut sortdb,
                &mut self.miner,
                &mut self.config.spending_account,
                &mut stacks_node,
            );
            self.sortdb = Some(sortdb);
            self.stacks_node = Some(stacks_node);
            res
        }

        pub fn with_network_state<F, R>(&mut self, f: F) -> Result<R, net_error>
        where
            F: FnOnce(
                &mut SortitionDB,
                &mut StacksChainState,
                &mut PeerNetwork,
                &mut Relayer,
                &mut MemPoolDB,
            ) -> Result<R, net_error>,
        {
            let mut sortdb = self.sortdb.take().unwrap();
            let mut stacks_node = self.stacks_node.take().unwrap();
            let mut mempool = self.mempool.take().unwrap();

            let res = f(
                &mut sortdb,
                &mut stacks_node.chainstate,
                &mut self.network,
                &mut self.relayer,
                &mut mempool,
            );

            self.stacks_node = Some(stacks_node);
            self.sortdb = Some(sortdb);
            self.mempool = Some(mempool);
            res
        }

        pub fn with_peer_state<F, R>(&mut self, f: F) -> Result<R, net_error>
        where
            F: FnOnce(
                &mut TestPeer,
                &mut SortitionDB,
                &mut StacksChainState,
                &mut MemPoolDB,
            ) -> Result<R, net_error>,
        {
            let mut sortdb = self.sortdb.take().unwrap();
            let mut stacks_node = self.stacks_node.take().unwrap();
            let mut mempool = self.mempool.take().unwrap();

            let res = f(self, &mut sortdb, &mut stacks_node.chainstate, &mut mempool);

            self.stacks_node = Some(stacks_node);
            self.sortdb = Some(sortdb);
            self.mempool = Some(mempool);
            res
        }

        /// Make a tenure with the given transactions. Creates a coinbase tx with the given nonce, and then increments
        /// the provided reference.
        pub fn tenure_with_txs(
            &mut self,
            txs: &[StacksTransaction],
            coinbase_nonce: &mut usize,
        ) -> StacksBlockId {
            let microblock_privkey = self.miner.next_microblock_privkey();
            let microblock_pubkeyhash =
                Hash160::from_node_public_key(&StacksPublicKey::from_private(&microblock_privkey));
            let tip =
                SortitionDB::get_canonical_burn_chain_tip(&self.sortdb.as_ref().unwrap().conn())
                    .unwrap();
            let burnchain = self.config.burnchain.clone();

            let (burn_ops, stacks_block, microblocks) = self.make_tenure(
                |ref mut miner,
                 ref mut sortdb,
                 ref mut chainstate,
                 vrf_proof,
                 ref parent_opt,
                 ref parent_microblock_header_opt| {
                    let parent_tip = get_parent_tip(parent_opt, chainstate, sortdb);
                    let coinbase_tx = make_coinbase(miner, *coinbase_nonce);

                    let mut block_txs = vec![coinbase_tx];
                    block_txs.extend_from_slice(txs);

                    let block_builder = StacksBlockBuilder::make_regtest_block_builder(
                        &burnchain,
                        &parent_tip,
                        vrf_proof,
                        tip.total_burn,
                        microblock_pubkeyhash,
                    )
                    .unwrap();
                    let (anchored_block, _size, _cost) =
                        StacksBlockBuilder::make_anchored_block_from_txs(
                            block_builder,
                            chainstate,
                            &sortdb.index_handle(&tip.sortition_id),
                            block_txs,
                        )
                        .unwrap();
                    (anchored_block, vec![])
                },
            );

            let (_, _, consensus_hash) = self.next_burnchain_block(burn_ops);
            self.process_stacks_epoch_at_tip(&stacks_block, &microblocks);

            *coinbase_nonce += 1;

            let tip_id = StacksBlockId::new(&consensus_hash, &stacks_block.block_hash());

            if let Some((start_check_cycle, end_check_cycle)) = self.config.check_pox_invariants {
                pox_2_tests::check_all_stacker_link_invariants(
                    self,
                    &tip_id,
                    start_check_cycle,
                    end_check_cycle,
                );
            }

            self.refresh_burnchain_view();

            let (stacks_tip_ch, stacks_tip_bh) =
                SortitionDB::get_canonical_stacks_chain_tip_hash(self.sortdb().conn()).unwrap();
            assert_eq!(
                self.network.stacks_tip.block_id(),
                StacksBlockId::new(&stacks_tip_ch, &stacks_tip_bh)
            );

            tip_id
        }

        /// Make a tenure, using `tenure_builder` to generate a Stacks block and a list of
        /// microblocks.
        pub fn make_tenure<F>(
            &mut self,
            mut tenure_builder: F,
        ) -> (
            Vec<BlockstackOperationType>,
            StacksBlock,
            Vec<StacksMicroblock>,
        )
        where
            F: FnMut(
                &mut TestMiner,
                &mut SortitionDB,
                &mut StacksChainState,
                VRFProof,
                Option<&StacksBlock>,
                Option<&StacksMicroblockHeader>,
            ) -> (StacksBlock, Vec<StacksMicroblock>),
        {
            let mut sortdb = self.sortdb.take().unwrap();
            let tip = SortitionDB::get_canonical_burn_chain_tip(sortdb.conn()).unwrap();

            let mut burn_block = TestBurnchainBlock::new(&tip, 0);
            let mut stacks_node = self.stacks_node.take().unwrap();

            let parent_block_opt = stacks_node.get_last_anchored_block(&self.miner);
            let parent_sortition_opt = match parent_block_opt.as_ref() {
                Some(parent_block) => {
                    let ic = sortdb.index_conn();
                    SortitionDB::get_block_snapshot_for_winning_stacks_block(
                        &ic,
                        &tip.sortition_id,
                        &parent_block.block_hash(),
                    )
                    .unwrap()
                }
                None => None,
            };

            let parent_microblock_header_opt =
                get_last_microblock_header(&stacks_node, &self.miner, parent_block_opt.as_ref());
            let last_key = stacks_node.get_last_key(&self.miner);

            let network_id = self.config.network_id;
            let chainstate_path = self.chainstate_path.clone();
            let burn_block_height = burn_block.block_height;

            let proof = self
                .miner
                .make_proof(
                    &last_key.public_key,
                    &burn_block.parent_snapshot.sortition_hash,
                )
                .expect(&format!(
                    "FATAL: no private key for {}",
                    last_key.public_key.to_hex()
                ));

            let (stacks_block, microblocks) = tenure_builder(
                &mut self.miner,
                &mut sortdb,
                &mut stacks_node.chainstate,
                proof,
                parent_block_opt.as_ref(),
                parent_microblock_header_opt.as_ref(),
            );

            let mut block_commit_op = stacks_node.make_tenure_commitment(
                &mut sortdb,
                &mut burn_block,
                &mut self.miner,
                &stacks_block,
                &microblocks,
                1000,
                &last_key,
                parent_sortition_opt.as_ref(),
            );

            // patch up block-commit -- these blocks all mine off of genesis
            if stacks_block.header.parent_block == BlockHeaderHash([0u8; 32]) {
                block_commit_op.parent_block_ptr = 0;
                block_commit_op.parent_vtxindex = 0;
            }

            let leader_key_op = stacks_node.add_key_register(&mut burn_block, &mut self.miner);

            // patch in reward set info
            match get_next_recipients(
                &tip,
                &mut stacks_node.chainstate,
                &mut sortdb,
                &self.config.burnchain,
                &OnChainRewardSetProvider::new(),
                true,
            ) {
                Ok(recipients) => {
                    block_commit_op.commit_outs = match recipients {
                        Some(info) => {
                            let mut recipients = info
                                .recipients
                                .into_iter()
                                .map(|x| x.0)
                                .collect::<Vec<PoxAddress>>();
                            if recipients.len() == 1 {
                                recipients.push(PoxAddress::standard_burn_address(false));
                            }
                            recipients
                        }
                        None => {
                            if self
                                .config
                                .burnchain
                                .is_in_prepare_phase(burn_block.block_height)
                            {
                                vec![PoxAddress::standard_burn_address(false)]
                            } else {
                                vec![
                                    PoxAddress::standard_burn_address(false),
                                    PoxAddress::standard_burn_address(false),
                                ]
                            }
                        }
                    };
                    test_debug!(
                        "Block commit at height {} has {} recipients: {:?}",
                        block_commit_op.block_height,
                        block_commit_op.commit_outs.len(),
                        &block_commit_op.commit_outs
                    );
                }
                Err(e) => {
                    panic!("Failure fetching recipient set: {:?}", e);
                }
            };

            self.stacks_node = Some(stacks_node);
            self.sortdb = Some(sortdb);
            (
                vec![
                    BlockstackOperationType::LeaderKeyRegister(leader_key_op),
                    BlockstackOperationType::LeaderBlockCommit(block_commit_op),
                ],
                stacks_block,
                microblocks,
            )
        }

        /// Produce a default, non-empty tenure for epoch 2.x
        pub fn make_default_tenure(
            &mut self,
        ) -> (
            Vec<BlockstackOperationType>,
            StacksBlock,
            Vec<StacksMicroblock>,
        ) {
            let mut sortdb = self.sortdb.take().unwrap();
            let mut burn_block = {
                let sn = SortitionDB::get_canonical_burn_chain_tip(sortdb.conn()).unwrap();
                TestBurnchainBlock::new(&sn, 0)
            };

            let mut stacks_node = self.stacks_node.take().unwrap();

            let parent_block_opt = stacks_node.get_last_anchored_block(&self.miner);
            let parent_microblock_header_opt =
                get_last_microblock_header(&stacks_node, &self.miner, parent_block_opt.as_ref());
            let last_key = stacks_node.get_last_key(&self.miner);

            let network_id = self.config.network_id;
            let chainstate_path = self.chainstate_path.clone();
            let burn_block_height = burn_block.block_height;

            let (stacks_block, microblocks, block_commit_op) = stacks_node.mine_stacks_block(
                &mut sortdb,
                &mut self.miner,
                &mut burn_block,
                &last_key,
                parent_block_opt.as_ref(),
                1000,
                |mut builder, ref mut miner, ref sortdb| {
                    let (mut miner_chainstate, _) =
                        StacksChainState::open(false, network_id, &chainstate_path, None).unwrap();
                    let sort_iconn = sortdb.index_handle_at_tip();

                    let mut miner_epoch_info = builder
                        .pre_epoch_begin(&mut miner_chainstate, &sort_iconn, true)
                        .unwrap();
                    let mut epoch = builder
                        .epoch_begin(&sort_iconn, &mut miner_epoch_info)
                        .unwrap()
                        .0;

                    let (stacks_block, microblocks) =
                        mine_smart_contract_block_contract_call_microblock(
                            &mut epoch,
                            &mut builder,
                            miner,
                            burn_block_height as usize,
                            parent_microblock_header_opt.as_ref(),
                        );

                    builder.epoch_finish(epoch).unwrap();
                    (stacks_block, microblocks)
                },
            );

            let leader_key_op = stacks_node.add_key_register(&mut burn_block, &mut self.miner);

            self.stacks_node = Some(stacks_node);
            self.sortdb = Some(sortdb);
            (
                vec![
                    BlockstackOperationType::LeaderKeyRegister(leader_key_op),
                    BlockstackOperationType::LeaderBlockCommit(block_commit_op),
                ],
                stacks_block,
                microblocks,
            )
        }

        pub fn to_neighbor(&self) -> Neighbor {
            self.config.to_neighbor()
        }

        pub fn to_peer_host(&self) -> PeerHost {
            self.config.to_peer_host()
        }

        pub fn get_public_key(&self) -> Secp256k1PublicKey {
            let local_peer = PeerDB::get_local_peer(&self.network.peerdb.conn()).unwrap();
            Secp256k1PublicKey::from_private(&local_peer.private_key)
        }

        pub fn get_peerdb_conn(&self) -> &DBConn {
            self.network.peerdb.conn()
        }

        pub fn get_burnchain_view(&mut self) -> Result<BurnchainView, db_error> {
            let sortdb = self.sortdb.take().unwrap();
            let view_res = {
                let chaintip =
                    SortitionDB::get_canonical_burn_chain_tip(&sortdb.index_conn()).unwrap();
                SortitionDB::get_burnchain_view(
                    &sortdb.index_conn(),
                    &self.config.burnchain,
                    &chaintip,
                )
            };
            self.sortdb = Some(sortdb);
            view_res
        }

        pub fn dump_frontier(&self) -> () {
            let conn = self.network.peerdb.conn();
            let peers = PeerDB::get_all_peers(conn).unwrap();
            debug!("--- BEGIN ALL PEERS ({}) ---", peers.len());
            debug!("{:#?}", &peers);
            debug!("--- END ALL PEERS ({}) -----", peers.len());
        }

        pub fn p2p_socketaddr(&self) -> SocketAddr {
            SocketAddr::new(
                IpAddr::V4(Ipv4Addr::new(127, 0, 0, 1)),
                self.config.server_port,
            )
        }

        pub fn make_client_convo(&self) -> ConversationP2P {
            ConversationP2P::new(
                self.config.network_id,
                self.config.peer_version,
                &self.config.burnchain,
                &SocketAddr::new(
                    IpAddr::V4(Ipv4Addr::new(127, 0, 0, 1)),
                    self.config.server_port,
                ),
                &self.config.connection_opts,
                false,
                0,
                self.config
                    .epochs
                    .clone()
                    .unwrap_or(StacksEpoch::unit_test_3_0(0)),
            )
        }

        pub fn make_client_local_peer(&self, privk: StacksPrivateKey) -> LocalPeer {
            LocalPeer::new(
                self.config.network_id,
                self.network.local_peer.parent_network_id,
                PeerAddress::from_socketaddr(&SocketAddr::new(
                    IpAddr::V4(Ipv4Addr::new(127, 0, 0, 1)),
                    self.config.server_port,
                )),
                self.config.server_port,
                Some(privk),
                u64::MAX,
                UrlString::try_from(format!("http://127.0.0.1:{}", self.config.http_port).as_str())
                    .unwrap(),
                vec![],
            )
        }

        pub fn get_burn_block_height(&self) -> u64 {
            SortitionDB::get_canonical_burn_chain_tip(
                &self.sortdb.as_ref().expect("Failed to get sortdb").conn(),
            )
            .expect("Failed to get canonical burn chain tip")
            .block_height
        }

        pub fn get_reward_cycle(&self) -> u64 {
            let block_height = self.get_burn_block_height();
            self.config
                .burnchain
                .block_height_to_reward_cycle(block_height)
                .expect(&format!(
                    "Failed to get reward cycle for block height {}",
                    block_height
                ))
        }

        /// Verify that the sortition DB migration into Nakamoto worked correctly.
        pub fn check_nakamoto_migration(&mut self) {
            let mut sortdb = self.sortdb.take().unwrap();
            let mut node = self.stacks_node.take().unwrap();
            let chainstate = &mut node.chainstate;

            let tip = SortitionDB::get_canonical_burn_chain_tip(sortdb.conn()).unwrap();
            let epochs = SortitionDB::get_stacks_epochs(sortdb.conn()).unwrap();
            let epoch_3_idx =
                StacksEpoch::find_epoch_by_id(&epochs, StacksEpochId::Epoch30).unwrap();
            let epoch_3 = epochs[epoch_3_idx].clone();

            let mut all_chain_tips = sortdb.get_all_stacks_chain_tips().unwrap();
            let mut all_preprocessed_reward_sets =
                SortitionDB::get_all_preprocessed_reward_sets(sortdb.conn()).unwrap();

            // see that we can reconstruct the canonical chain tips for epoch 2.5 and earlier
            // NOTE: the migration logic DOES NOT WORK and IS NOT MEANT TO WORK with Nakamoto blocks,
            // so test this only with epoch 2 blocks before the epoch2-3 transition.
            let epoch2_sns: Vec<_> = sortdb
                .get_all_snapshots()
                .unwrap()
                .into_iter()
                .filter(|sn| sn.block_height + 1 < epoch_3.start_height)
                .collect();

            let epoch2_chs: HashSet<_> = epoch2_sns
                .iter()
                .map(|sn| sn.consensus_hash.clone())
                .collect();

            let expected_epoch2_chain_tips: Vec<_> = all_chain_tips
                .clone()
                .into_iter()
                .filter(|tip| epoch2_chs.contains(&tip.1))
                .collect();

            let tx = sortdb.tx_begin().unwrap();
            tx.execute(
                "CREATE TABLE stacks_chain_tips_backup AS SELECT * FROM stacks_chain_tips;",
                NO_PARAMS,
            )
            .unwrap();
            tx.execute("DELETE FROM stacks_chain_tips;", NO_PARAMS)
                .unwrap();
            tx.commit().unwrap();

            // NOTE: this considers each and every snapshot, but we only care about epoch2.x
            sortdb.apply_schema_8_stacks_chain_tips(&tip).unwrap();
            let migrated_epoch2_chain_tips: Vec<_> = sortdb
                .get_all_stacks_chain_tips()
                .unwrap()
                .into_iter()
                .filter(|tip| epoch2_chs.contains(&tip.1))
                .collect();

            // what matters is that the last tip is the same, and that each sortition has a chain tip.
            // depending on block arrival order, different sortitions might have witnessed different
            // stacks blocks as their chain tips, however.
            assert_eq!(
                migrated_epoch2_chain_tips.last().unwrap(),
                expected_epoch2_chain_tips.last().unwrap()
            );
            assert_eq!(
                migrated_epoch2_chain_tips.len(),
                expected_epoch2_chain_tips.len()
            );

            // restore
            let tx = sortdb.tx_begin().unwrap();
            tx.execute("DROP TABLE stacks_chain_tips;", NO_PARAMS)
                .unwrap();
            tx.execute(
                "ALTER TABLE stacks_chain_tips_backup RENAME TO stacks_chain_tips;",
                NO_PARAMS,
            )
            .unwrap();
            tx.commit().unwrap();

            // see that we calculate all the prior reward set infos
            let mut expected_epoch2_reward_sets: Vec<_> =
                SortitionDB::get_all_preprocessed_reward_sets(sortdb.conn())
                    .unwrap()
                    .into_iter()
                    .filter(|(sort_id, rc_info)| {
                        let sn = SortitionDB::get_block_snapshot(sortdb.conn(), &sort_id)
                            .unwrap()
                            .unwrap();
                        let rc_sn = sortdb
                            .pox_constants
                            .block_height_to_reward_cycle(
                                sortdb.first_block_height,
                                sn.block_height,
                            )
                            .unwrap();
                        let rc_height = sortdb
                            .pox_constants
                            .reward_cycle_to_block_height(sortdb.first_block_height, rc_sn + 1);
                        sn.block_height <= epoch_3.start_height && sn.block_height < rc_height
                    })
                    .collect();

            let tx = sortdb.tx_begin().unwrap();
            tx.execute("CREATE TABLE preprocessed_reward_sets_backup AS SELECT * FROM preprocessed_reward_sets;", NO_PARAMS).unwrap();
            tx.execute("DELETE FROM preprocessed_reward_sets;", NO_PARAMS)
                .unwrap();
            tx.commit().unwrap();

            let migrator = SortitionDBMigrator::new(
                self.config.burnchain.clone(),
                &self.chainstate_path,
                None,
            )
            .unwrap();
            sortdb
                .apply_schema_8_preprocessed_reward_sets(&tip, migrator)
                .unwrap();

            let mut migrated_epoch2_reward_sets: Vec<_> =
                SortitionDB::get_all_preprocessed_reward_sets(sortdb.conn())
                    .unwrap()
                    .into_iter()
                    .filter(|(sort_id, rc_info)| {
                        let sn = SortitionDB::get_block_snapshot(sortdb.conn(), &sort_id)
                            .unwrap()
                            .unwrap();
                        sn.block_height < epoch_3.start_height
                    })
                    .collect();

            expected_epoch2_reward_sets.sort_by(|a, b| a.0.cmp(&b.0));
            migrated_epoch2_reward_sets.sort_by(|a, b| a.0.cmp(&b.0));

            assert_eq!(expected_epoch2_reward_sets, migrated_epoch2_reward_sets);

            let tx = sortdb.tx_begin().unwrap();
            tx.execute("DROP TABLE preprocessed_reward_sets;", NO_PARAMS)
                .unwrap();
            tx.execute(
                "ALTER TABLE preprocessed_reward_sets_backup RENAME TO preprocessed_reward_sets;",
                NO_PARAMS,
            )
            .unwrap();
            tx.commit().unwrap();

            // sanity check -- restored tables are the same
            let mut restored_chain_tips = sortdb.get_all_stacks_chain_tips().unwrap();
            let mut restored_reward_sets =
                SortitionDB::get_all_preprocessed_reward_sets(sortdb.conn()).unwrap();

            all_chain_tips.sort_by(|a, b| a.0.cmp(&b.0));
            restored_chain_tips.sort_by(|a, b| a.0.cmp(&b.0));

            all_preprocessed_reward_sets.sort_by(|a, b| a.0.cmp(&b.0));
            restored_reward_sets.sort_by(|a, b| a.0.cmp(&b.0));

            assert_eq!(restored_chain_tips, all_chain_tips);
            assert_eq!(restored_reward_sets, all_preprocessed_reward_sets);

            self.sortdb = Some(sortdb);
            self.stacks_node = Some(node);
        }

        /// Verify that all malleablized blocks are duly processed
        pub fn check_malleablized_blocks(
            &self,
            all_blocks: Vec<NakamotoBlock>,
            expected_siblings: usize,
        ) {
            for block in all_blocks.iter() {
                let sighash = block.header.signer_signature_hash();
                let siblings = self
                    .chainstate_ref()
                    .nakamoto_blocks_db()
                    .get_blocks_at_height(block.header.chain_length);

                debug!("Expect {} siblings: {:?}", expected_siblings, &siblings);
                assert_eq!(siblings.len(), expected_siblings);

                for sibling in siblings {
                    let (processed, orphaned) = NakamotoChainState::get_nakamoto_block_status(
                        self.chainstate_ref().nakamoto_blocks_db(),
                        self.chainstate_ref().db(),
                        &sibling.header.consensus_hash,
                        &sibling.header.block_hash(),
                    )
                    .unwrap()
                    .unwrap();
                    assert!(processed);
                    assert!(!orphaned);
                }
            }
        }
    }

    pub fn to_addr(sk: &StacksPrivateKey) -> StacksAddress {
        StacksAddress::from_public_keys(
            C32_ADDRESS_VERSION_TESTNET_SINGLESIG,
            &AddressHashMode::SerializeP2PKH,
            1,
            &vec![StacksPublicKey::from_private(sk)],
        )
        .unwrap()
    }
}<|MERGE_RESOLUTION|>--- conflicted
+++ resolved
@@ -1055,10 +1055,7 @@
     pub const StaleVersion: u32 = 7;
     /// The remote peer's view of the burnchain is too out-of-date for the protocol to continue
     pub const StaleView: u32 = 8;
-<<<<<<< HEAD
     /// The StackerDB chunk request referred to a newer copy of the chunk that this node has
-=======
->>>>>>> e5aa4b75
     pub const FutureVersion: u32 = 9;
 }
 
