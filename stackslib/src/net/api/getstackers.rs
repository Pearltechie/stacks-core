// Copyright (C) 2024 Stacks Open Internet Foundation
//
// This program is free software: you can redistribute it and/or modify
// it under the terms of the GNU General Public License as published by
// the Free Software Foundation, either version 3 of the License, or
// (at your option) any later version.
//
// This program is distributed in the hope that it will be useful,
// but WITHOUT ANY WARRANTY; without even the implied warranty of
// MERCHANTABILITY or FITNESS FOR A PARTICULAR PURPOSE.  See the
// GNU General Public License for more details.
//
// You should have received a copy of the GNU General Public License
// along with this program.  If not, see <http://www.gnu.org/licenses/>.
use regex::{Captures, Regex};
use serde_json::json;
use stacks_common::types::chainstate::StacksBlockId;
use stacks_common::types::net::PeerHost;
use stacks_common::util::hash::Sha256Sum;

use crate::burnchains::Burnchain;
use crate::chainstate::burn::db::sortdb::SortitionDB;
use crate::chainstate::coordinator::OnChainRewardSetProvider;
use crate::chainstate::stacks::boot::{
    PoxVersions, RewardSet, POX_1_NAME, POX_2_NAME, POX_3_NAME, POX_4_NAME,
};
use crate::chainstate::stacks::db::StacksChainState;
use crate::chainstate::stacks::Error as ChainError;
use crate::core::mempool::MemPoolDB;
use crate::net::http::{
    parse_json, Error, HttpBadRequest, HttpNotFound, HttpRequest, HttpRequestContents,
    HttpRequestPreamble, HttpResponse, HttpResponseContents, HttpResponsePayload,
    HttpResponsePreamble, HttpServerError,
};
use crate::net::httpcore::{
    HttpPreambleExtensions, HttpRequestContentsExtensions, RPCRequestHandler, StacksHttp,
    StacksHttpRequest, StacksHttpResponse,
};
use crate::net::p2p::PeerNetwork;
use crate::net::{Error as NetError, StacksNodeState, TipRequest};
use crate::util_lib::boot::boot_code_id;
use crate::util_lib::db::Error as DBError;

#[derive(Clone, Default)]
pub struct GetStackersRequestHandler {
    cycle_number: Option<u64>,
}

#[derive(Debug, Serialize, Deserialize)]
pub struct GetStackersResponse {
    pub stacker_set: RewardSet,
}

pub enum GetStackersErrors {
    NotAvailableYet(crate::chainstate::coordinator::Error),
    Other(String),
}

impl GetStackersErrors {
    pub const NOT_AVAILABLE_ERR_TYPE: &'static str = "not_available_try_again";
    pub const OTHER_ERR_TYPE: &'static str = "other";

    pub fn error_type_string(&self) -> &'static str {
        match self {
            Self::NotAvailableYet(_) => Self::NOT_AVAILABLE_ERR_TYPE,
            Self::Other(_) => Self::OTHER_ERR_TYPE,
        }
    }
}

impl From<&str> for GetStackersErrors {
    fn from(value: &str) -> Self {
        GetStackersErrors::Other(value.into())
    }
}

impl std::fmt::Display for GetStackersErrors {
    fn fmt(&self, f: &mut std::fmt::Formatter<'_>) -> std::fmt::Result {
        match self {
            GetStackersErrors::NotAvailableYet(e) => write!(f, "Could not read reward set. Prepare phase may not have started for this cycle yet. Err = {e:?}"),
            GetStackersErrors::Other(msg) => write!(f, "{msg}")
        }
    }
}

impl GetStackersResponse {
    pub fn load(
        sortdb: &SortitionDB,
        chainstate: &mut StacksChainState,
        tip: &StacksBlockId,
        burnchain: &Burnchain,
        cycle_number: u64,
    ) -> Result<Self, GetStackersErrors> {
        let cycle_start_height = burnchain.reward_cycle_to_block_height(cycle_number);
        let pox_contract_name = burnchain
            .pox_constants
            .active_pox_contract(cycle_start_height);
        let pox_version = PoxVersions::lookup_by_name(pox_contract_name)
            .ok_or("Failed to lookup PoX contract version at tip")?;
        if !matches!(pox_version, PoxVersions::Pox4) {
            return Err(
                "Active PoX contract version at tip is Pre-PoX-4, the signer set is not fetchable"
                    .into(),
            );
        }

        let provider = OnChainRewardSetProvider::new();
        let stacker_set = provider
            .read_reward_set_nakamoto(chainstate, cycle_number, sortdb, tip, true)
            .map_err(GetStackersErrors::NotAvailableYet)?;

        Ok(Self { stacker_set })
    }
}

/// Decode the HTTP request
impl HttpRequest for GetStackersRequestHandler {
    fn verb(&self) -> &'static str {
        "GET"
    }

    fn path_regex(&self) -> Regex {
<<<<<<< HEAD
        Regex::new(r#"^/v3/stacker_set/(?P<cycle_num>[0-9]{1,20})$"#).unwrap()
=======
        Regex::new(r#"^/v3/stacker_set/(?P<cycle_num>[0-9]{1,10})$"#).unwrap()
>>>>>>> 1fa594ac
    }

    fn metrics_identifier(&self) -> &str {
        "/v3/stacker_set/:cycle_num"
    }

    /// Try to decode this request.
    /// There's nothing to load here, so just make sure the request is well-formed.
    fn try_parse_request(
        &mut self,
        preamble: &HttpRequestPreamble,
        captures: &Captures,
        query: Option<&str>,
        _body: &[u8],
    ) -> Result<HttpRequestContents, Error> {
        if preamble.get_content_length() != 0 {
            return Err(Error::DecodeError(
                "Invalid Http request: expected 0-length body".into(),
            ));
        }

        let Some(cycle_num_str) = captures.name("cycle_num") else {
            return Err(Error::DecodeError(
                "Missing in request path: `cycle_num`".into(),
            ));
        };
        let cycle_num = u64::from_str_radix(cycle_num_str.into(), 10)
            .map_err(|e| Error::DecodeError(format!("Failed to parse cycle number: {e}")))?;

        self.cycle_number = Some(cycle_num);

        Ok(HttpRequestContents::new().query_string(query))
    }
}

impl RPCRequestHandler for GetStackersRequestHandler {
    /// Reset internal state
    fn restart(&mut self) {
        self.cycle_number = None;
    }

    /// Make the response
    fn try_handle_request(
        &mut self,
        preamble: HttpRequestPreamble,
        contents: HttpRequestContents,
        node: &mut StacksNodeState,
    ) -> Result<(HttpResponsePreamble, HttpResponseContents), NetError> {
        let tip = match node.load_stacks_chain_tip(&preamble, &contents) {
            Ok(tip) => tip,
            Err(error_resp) => {
                return error_resp.try_into_contents().map_err(NetError::from);
            }
        };
        let Some(cycle_number) = self.cycle_number.clone() else {
            return StacksHttpResponse::new_error(
                    &preamble,
                    &HttpBadRequest::new_json(json!({"response": "error", "err_msg": "Failed to read cycle number in request"}))
                )
                    .try_into_contents()
                    .map_err(NetError::from);
        };

        let stacker_response =
            node.with_node_state(|network, sortdb, chainstate, _mempool, _rpc_args| {
                GetStackersResponse::load(
                    sortdb,
                    chainstate,
                    &tip,
                    network.get_burnchain(),
                    cycle_number,
                )
            });

        let response = match stacker_response {
            Ok(response) => response,
            Err(error) => {
                return StacksHttpResponse::new_error(
                    &preamble,
                    &HttpBadRequest::new_json(json!({
                        "response": "error",
                        "err_type": error.error_type_string(),
                        "err_msg": error.to_string()})),
                )
                .try_into_contents()
                .map_err(NetError::from)
            }
        };

        let mut preamble = HttpResponsePreamble::ok_json(&preamble);
        preamble.set_canonical_stacks_tip_height(Some(node.canonical_stacks_tip_height()));
        let body = HttpResponseContents::try_from_json(&response)?;
        Ok((preamble, body))
    }
}

impl HttpResponse for GetStackersRequestHandler {
    fn try_parse_response(
        &self,
        preamble: &HttpResponsePreamble,
        body: &[u8],
    ) -> Result<HttpResponsePayload, Error> {
        let response: GetStackersResponse = parse_json(preamble, body)?;
        Ok(HttpResponsePayload::try_from_json(response)?)
    }
}

impl StacksHttpRequest {
    /// Make a new getinfo request to this endpoint
    pub fn new_getstackers(
        host: PeerHost,
        cycle_num: u64,
        tip_req: TipRequest,
    ) -> StacksHttpRequest {
        StacksHttpRequest::new_for_peer(
            host,
            "GET".into(),
            format!("/v3/stacker_set/{cycle_num}"),
            HttpRequestContents::new().for_tip(tip_req),
        )
        .expect("FATAL: failed to construct request from infallible data")
    }
}

impl StacksHttpResponse {
    pub fn decode_stacker_set(self) -> Result<GetStackersResponse, NetError> {
        let contents = self.get_http_payload_ok()?;
        let response_json: serde_json::Value = contents.try_into()?;
        let response: GetStackersResponse = serde_json::from_value(response_json)
            .map_err(|_e| Error::DecodeError("Failed to decode JSON".to_string()))?;
        Ok(response)
    }
}

#[cfg(test)]
mod test {
    use super::GetStackersErrors;

    #[test]
    // Test the formatting and error type strings of GetStackersErrors
    fn get_stackers_errors() {
        let not_available_err = GetStackersErrors::NotAvailableYet(
            crate::chainstate::coordinator::Error::PoXNotProcessedYet,
        );
        let other_err = GetStackersErrors::Other("foo".into());

        assert_eq!(
            not_available_err.error_type_string(),
            GetStackersErrors::NOT_AVAILABLE_ERR_TYPE
        );
        assert_eq!(
            other_err.error_type_string(),
            GetStackersErrors::OTHER_ERR_TYPE
        );

        assert!(not_available_err
            .to_string()
            .starts_with("Could not read reward set"));
        assert_eq!(other_err.to_string(), "foo".to_string());
    }
}<|MERGE_RESOLUTION|>--- conflicted
+++ resolved
@@ -120,11 +120,7 @@
     }
 
     fn path_regex(&self) -> Regex {
-<<<<<<< HEAD
-        Regex::new(r#"^/v3/stacker_set/(?P<cycle_num>[0-9]{1,20})$"#).unwrap()
-=======
         Regex::new(r#"^/v3/stacker_set/(?P<cycle_num>[0-9]{1,10})$"#).unwrap()
->>>>>>> 1fa594ac
     }
 
     fn metrics_identifier(&self) -> &str {
