// Copyright (C) 2013-2020 Blockstack PBC, a public benefit corporation
// Copyright (C) 2020-2023 Stacks Open Internet Foundation
//
// This program is free software: you can redistribute it and/or modify
// it under the terms of the GNU General Public License as published by
// the Free Software Foundation, either version 3 of the License, or
// (at your option) any later version.
//
// This program is distributed in the hope that it will be useful,
// but WITHOUT ANY WARRANTY; without even the implied warranty of
// MERCHANTABILITY or FITNESS FOR A PARTICULAR PURPOSE.  See the
// GNU General Public License for more details.
//
// You should have received a copy of the GNU General Public License
// along with this program.  If not, see <http://www.gnu.org/licenses/>.

<<<<<<< HEAD
use crate::net::Error as net_error;
use crate::net::Neighbor;
use crate::net::NeighborKey;

use crate::util_lib::db::DBConn;
use crate::util_lib::db::Error as db_error;

use std::collections::HashMap;
use std::collections::HashSet;
use std::io;
use std::io::Error as io_error;
use std::io::ErrorKind;
use std::io::Read;
use std::io::Write;
use std::net;
use std::net::SocketAddr;
use std::time;
=======
use std::collections::{HashMap, HashSet};
use std::io::{Error as io_error, ErrorKind, Read, Write};
use std::net::{Shutdown, SocketAddr};
>>>>>>> 5ac03fca
use std::time::Duration;
use std::{io, net, time};

use mio::{net as mio_net, PollOpt, Ready, Token};
use rand::RngCore;
use stacks_common::util::{log, sleep_ms};
use {mio, rand};

use crate::net::{Error as net_error, Neighbor, NeighborKey, PeerAddress};
use crate::util_lib::db::{DBConn, Error as db_error};

const SERVER: Token = mio::Token(0);

pub struct NetworkPollState {
    pub new: HashMap<usize, mio_net::TcpStream>,
    pub ready: Vec<usize>,
}

impl NetworkPollState {
    pub fn new() -> NetworkPollState {
        NetworkPollState {
            new: HashMap::new(),
            ready: vec![],
        }
    }
}

// state for a single network server
#[derive(Debug)]
pub struct NetworkServerState {
    addr: SocketAddr,
    server_socket: mio_net::TcpListener,
    server_event: mio::Token,
}

// state for the entire network
#[derive(Debug)]
pub struct NetworkState {
    poll: mio::Poll,
    events: mio::Events,
    event_capacity: usize,
    servers: Vec<NetworkServerState>,
    count: usize,
    event_map: HashMap<usize, usize>, // map socket events to their registered server socket (including server sockets)
}

impl NetworkState {
    pub fn new(event_capacity: usize) -> Result<NetworkState, net_error> {
        let poll = mio::Poll::new().map_err(|e| {
            error!("Failed to initialize poller: {:?}", e);
            net_error::BindError
        })?;

        let events = mio::Events::with_capacity(event_capacity);

        Ok(NetworkState {
            poll: poll,
            events: events,
            event_capacity: event_capacity,
            servers: vec![],
            count: 1,
            event_map: HashMap::new(),
        })
    }

    pub fn num_events(&self) -> usize {
        self.event_map.len()
    }

    fn bind_address(addr: &SocketAddr) -> Result<mio_net::TcpListener, net_error> {
        if !cfg!(test) {
            mio_net::TcpListener::bind(addr).map_err(|e| {
                error!("Failed to bind to {:?}: {:?}", addr, e);
                net_error::BindError
            })
        } else {
            let mut backoff = 1000;
            let mut rng = rand::thread_rng();
            let mut count = 1000;
            loop {
                match mio_net::TcpListener::bind(addr) {
                    Ok(server) => {
                        return Ok(server);
                    }
                    Err(e) => match e.kind() {
                        io::ErrorKind::AddrInUse => {
                            debug!(
                                "Waiting {} millis and trying to bind {:?} again",
                                backoff, addr
                            );
                            sleep_ms(backoff);
                            backoff = count + (rng.next_u64() % count);
                            count += count;
                            continue;
                        }
                        _ => {
                            debug!("Failed to bind {:?}: {:?}", addr, &e);
                            return Err(net_error::BindError);
                        }
                    },
                }
            }
        }
    }

    /// Bind to the given socket address.
    /// Returns the handle to the poll state and the bound address, used to key network poll events.
    pub fn bind(&mut self, addr: &SocketAddr) -> Result<(usize, SocketAddr), net_error> {
        let server = NetworkState::bind_address(addr)?;
        let next_server_event = self.next_event_id()?;

        self.poll
            .register(
                &server,
                mio::Token(next_server_event),
                Ready::all(),
                PollOpt::edge(),
            )
            .map_err(|e| {
                error!("Failed to register server socket: {:?}", &e);
                net_error::BindError
            })?;

        // N.B. the port for `addr` might be 0, in which case, `local_addr` may not be equal to
        // `addr` since the port will be system-assigned.  Use `local_adddr`.
        let local_addr = server.local_addr().map_err(|e| {
            error!("Failed to get local address for server: {:?}", &e);
            net_error::BindError
        })?;

        let network_server = NetworkServerState {
            addr: local_addr.clone(),
            server_socket: server,
            server_event: mio::Token(next_server_event),
        };

        assert!(
            !self.event_map.contains_key(&next_server_event),
            "BUG: failed to generate an unused server event ID"
        );

        self.servers.push(network_server);
        self.event_map.insert(next_server_event, 0); // server events always mapped to 0

        Ok((next_server_event, local_addr))
    }

    /// Register a socket for read/write notifications with this poller.
    /// Try to use the given hint_event_id value, but generate a different event ID if it's been
    /// taken.
    /// Return the actual event ID used (it may be different than hint_event_id)
    pub fn register(
        &mut self,
        server_event_id: usize,
        hint_event_id: usize,
        sock: &mio_net::TcpStream,
    ) -> Result<usize, net_error> {
        let hint_event_id = hint_event_id % (self.event_capacity + self.servers.len());
        if let Some(x) = self.event_map.get(&server_event_id) {
            if x != &0 {
                // not a server event
                error!(
                    "Server event ID {} not mapped to a server token, but to {}",
                    &server_event_id, x
                );
                return Err(net_error::RegisterError);
            }
        } else {
            // not a server event
            panic!("Not a server event ID: {}", &server_event_id);
        }

        // if the event ID is in use, then find another one
        let event_id = if self.event_map.contains_key(&hint_event_id) {
            self.next_event_id()?
        } else {
            hint_event_id
        };

        assert!(
            self.event_map.len() <= self.event_capacity + self.servers.len(),
            "BUG: event map exceeded event capacity ({} > {} + {})",
            self.event_map.len(),
            self.event_capacity,
            self.servers.len()
        );

        self.poll
            .register(sock, mio::Token(event_id), Ready::all(), PollOpt::edge())
            .map_err(|e| {
                error!(
                    "Failed to register socket on server {} event ID {} ({}): {:?}",
                    server_event_id, event_id, hint_event_id, &e
                );
                net_error::RegisterError
            })?;

        self.event_map.insert(event_id, server_event_id);

        debug!(
            "Socket registered: {}, hint {}, {:?} on server {} (Events total: {}, max: {})",
            event_id,
            hint_event_id,
            sock,
            server_event_id,
            self.event_map.len(),
            self.event_capacity
        );
        Ok(event_id)
    }

    /// Deregister a socket event
    pub fn deregister(
        &mut self,
        event_id: usize,
        sock: &mio_net::TcpStream,
    ) -> Result<(), net_error> {
        assert!(
            self.event_map.contains_key(&event_id),
            "BUG: no such socket {}",
            event_id
        );
        self.event_map.remove(&event_id);

        if let Err(e) = self.poll.deregister(sock) {
            warn!("Failed to deregister socket {}: {:?}", event_id, &e);
        };

        debug!(
            "Socket deregistered: {}, {:?} (Events total: {}, max: {})",
            event_id,
            sock,
            self.event_map.len(),
            self.event_capacity
        );

        if let Err(e) = sock.shutdown(Shutdown::Both) {
            debug!("Failed to shut down socket {}: {:?}", event_id, &e);
        }

        Ok(())
    }

    fn make_next_event_id(&self, cur_count: usize, in_use: &HashSet<usize>) -> Option<usize> {
        let mut ret = cur_count;

        let mut in_use_count = 0;
        let mut event_map_count = 0;

        for _ in 0..(self.event_capacity + self.servers.len()) {
            if self.event_map.contains_key(&ret) || in_use.contains(&ret) {
                ret = (ret + 1) % (self.event_capacity + self.servers.len());

                if in_use.contains(&ret) {
                    in_use_count += 1;
                } else {
                    event_map_count += 1;
                }
            } else {
                return Some(ret);
            }
        }

        debug!(
            "Too many peers (events: {}, in_use: {}, max: {})",
            event_map_count, in_use_count, self.event_capacity
        );
        None
    }

    /// next event ID
    pub fn next_event_id(&mut self) -> Result<usize, net_error> {
        let ret = self
            .make_next_event_id(self.count, &HashSet::new())
            .ok_or(net_error::TooManyPeers)?;
        self.count = (ret + 1) % (self.event_capacity + self.servers.len());
        Ok(ret)
    }

    /// Connect to a remote peer, but don't register it with the poll handle.
    /// The underlying connect(2) is _asynchronous_, so the caller will need to register it with a
    /// poll handle and wait for it to be connected.
    pub fn connect(
        addr: &SocketAddr,
        socket_send_buffer: u32,
        socket_recv_buffer: u32,
    ) -> Result<mio_net::TcpStream, net_error> {
        let stream = mio_net::TcpStream::connect(addr).map_err(|_e| {
            test_debug!("Failed to convert to mio stream: {:?}", &_e);
            net_error::ConnectionError
        })?;

        // set some helpful defaults
        // Don't go crazy on TIME_WAIT states; have them all die after 5 seconds
        stream
            .set_linger(Some(time::Duration::from_millis(5000)))
            .map_err(|e| {
                warn!("Failed to set SO_LINGER: {:?}", &e);
                net_error::ConnectionError
            })?;

        // Disable Nagle algorithm
        stream.set_nodelay(true).map_err(|_e| {
            warn!("Failed to set TCP_NODELAY: {:?}", &_e);
            net_error::ConnectionError
        })?;

        // Make sure keep-alive is on, since at least in p2p messages, we keep sockets around
        // for a while.  Linux default is 7200 seconds, so make sure we keep it here.
        stream
            .set_keepalive(Some(time::Duration::from_millis(7200 * 1000)))
            .map_err(|e| {
                warn!("Failed to set TCP_KEEPALIVE and/or SO_KEEPALIVE: {:?}", &e);
                net_error::ConnectionError
            })?;

        if cfg!(test) {
            if std::env::var("STACKS_TEST_DISABLE_EDGE_TRIGGER_TEST") != Ok("1".to_string()) {
                // edge-trigger torture test
                stream.set_send_buffer_size(32).unwrap();
                stream.set_recv_buffer_size(32).unwrap();
            }
        } else {
            stream
                .set_send_buffer_size(socket_send_buffer as usize)
                .map_err(|e| {
                    warn!(
                        "Failed to set socket write buffer size to {}: {:?}",
                        socket_send_buffer, &e
                    );
                    net_error::ConnectionError
                })?;

            stream
                .set_recv_buffer_size(socket_recv_buffer as usize)
                .map_err(|e| {
                    warn!(
                        "Failed to set socket read buffer size to {}: {:?}",
                        socket_send_buffer, &e
                    );
                    net_error::ConnectionError
                })?;
        }

        test_debug!("New socket connected to {:?}: {:?}", addr, &stream);
        Ok(stream)
    }

    /// Poll all server sockets.
    /// Returns a map between network server handles (returned by bind()) and their new polling state
    pub fn poll(&mut self, timeout: u64) -> Result<HashMap<usize, NetworkPollState>, net_error> {
        self.events.clear();
        self.poll
            .poll(&mut self.events, Some(Duration::from_millis(timeout)))
            .map_err(|e| {
                error!("Failed to poll: {:?}", &e);
                net_error::PollError
            })?;

        let mut poll_states = HashMap::new();
        for server in self.servers.iter() {
            // pre-populate with server tokens
            let server_event_id = usize::from(server.server_event);
            poll_states.insert(server_event_id, NetworkPollState::new());
        }

        let mut new_events = HashSet::new();

        for event in &self.events {
            let token = event.token();
            let mut is_server_event = false;

            for server in self.servers.iter() {
                // server token?
                if token == server.server_event {
                    // new inbound connection(s)
                    let poll_state = poll_states.get_mut(&usize::from(token)).expect(&format!(
                        "BUG: FATAL: no poll state registered for server {}",
                        usize::from(token)
                    ));

                    loop {
                        let (client_sock, client_addr) = match server.server_socket.accept() {
                            Ok((client_sock, client_addr)) => (client_sock, client_addr),
                            Err(e) => match e.kind() {
                                ErrorKind::WouldBlock => {
                                    break;
                                }
                                _ => {
                                    error!("Network error: {}", e);
                                    return Err(net_error::AcceptError);
                                }
                            },
                        };

                        // this does the same thing as next_event_id(), but we can't borrow self
                        // mutably here (so we'll just do the increment-mod directly).
                        let next_event_id = match self.make_next_event_id(self.count, &new_events) {
                            Some(eid) => eid,
                            None => {
                                // no poll slots available. Close the socket and carry on.
                                info!("Too many peers on {:?}, closing {:?} (events: {}, in-flight: {}, capacity: {})", &server.server_socket, &client_sock, self.event_map.len(), new_events.len(), self.event_capacity);
                                let _ = client_sock.shutdown(Shutdown::Both);
                                continue;
                            }
                        };

                        self.count =
                            (next_event_id + 1) % (self.event_capacity + self.servers.len());

                        new_events.insert(next_event_id);

                        debug!(
                            "New socket event: {}, {:?} addr={:?} (Events total: {}, max: {}) on server {:?}",
                            next_event_id,
                            &client_sock,
                            &client_addr,
                            self.event_map.len(),
                            self.event_capacity,
                            &server.server_socket
                        );

                        poll_state.new.insert(next_event_id, client_sock);
                    }

                    is_server_event = true;
                    break;
                }
            }

            if is_server_event {
                continue;
            }

            // event for a client of one of our servers.  which one?
            let event_id = usize::from(token);
            match self.event_map.get(&event_id) {
                Some(server_event_id) => {
                    if let Some(poll_state) = poll_states.get_mut(server_event_id) {
                        test_debug!(
                            "Wakeup socket event {} on server {}",
                            event_id,
                            server_event_id
                        );
                        poll_state.ready.push(event_id);
                    } else {
                        warn!("Unknown server event ID {}", server_event_id);
                    }
                }
                None => {
                    warn!("Surreptitious readiness event {}", event_id);
                }
            }
        }

        Ok(poll_states)
    }
}

#[cfg(test)]
mod test {
    use std::collections::HashSet;

    use mio;
    use mio::{net as mio_net, PollOpt, Ready, Token};

    use super::*;

    #[test]
    fn test_bind() {
        let mut ns = NetworkState::new(100).unwrap();
        let mut server_events = HashSet::new();
        for _ in 0..10 {
            let addr = "127.0.0.1:0".parse::<SocketAddr>().unwrap();
            let (event_id, _local_addr) = ns.bind(&addr).unwrap();
            assert!(!server_events.contains(&event_id));
            server_events.insert(event_id);
        }
    }

    #[test]
    fn test_register_deregister() {
        let mut ns = NetworkState::new(100).unwrap();
        let mut server_events = vec![];
        let mut event_ids = HashSet::new();
        let mut ports = vec![];
        for _ in 0..10 {
            let addr = "127.0.0.1:0".parse::<SocketAddr>().unwrap();
            let (event_id, local_addr) = ns.bind(&addr).unwrap();
            server_events.push(event_id);
            event_ids.insert(event_id);

            ports.push(local_addr.port());
        }

        let mut client_events = vec![];
        for (i, port) in ports.iter().enumerate() {
            let addr = format!("127.0.0.1:{}", &port)
                .parse::<SocketAddr>()
                .unwrap();
            let sock = NetworkState::connect(&addr, 4096, 4096).unwrap();

            let event_id = ns.register(server_events[i], 1, &sock).unwrap();
            assert!(event_id != 0);
            assert!(!event_ids.contains(&event_id));
            ns.deregister(event_id, &sock).unwrap();

            let event_id = ns.register(server_events[i], 101, &sock).unwrap();
            assert!(event_id != 0);
            assert!(!event_ids.contains(&event_id));
            ns.deregister(event_id, &sock).unwrap();

            let event_id = ns
                .register(server_events[i], server_events[i], &sock)
                .unwrap();
            assert!(event_id != 0);
            assert!(!event_ids.contains(&event_id));
            ns.deregister(event_id, &sock).unwrap();

            let event_id = ns.register(server_events[i], 11, &sock).unwrap();
            assert!(!event_ids.contains(&event_id));

            event_ids.insert(event_id);
            client_events.push(event_id);
        }

        test_debug!("=====");
        for (i, port) in ports.iter().enumerate() {
            let addr = format!("127.0.0.1:{}", &port)
                .parse::<SocketAddr>()
                .unwrap();
            let sock = NetworkState::connect(&addr, 4096, 4096).unwrap();

            // can't use non-server events
            assert_eq!(
                Err(net_error::RegisterError),
                ns.register(client_events[i], i + 1, &sock)
            );
        }
    }

    #[test]
    fn test_register_too_many_peers() {
        let mut ns = NetworkState::new(10).unwrap();
        let mut event_ids = HashSet::new();
        let addr = "127.0.0.1:0".parse::<SocketAddr>().unwrap();
        let (server_event_id, local_addr) = ns.bind(&addr).unwrap();
        let port = local_addr.port();
        for _ in 0..10 {
            let addr = format!("127.0.0.1:{}", &port)
                .parse::<SocketAddr>()
                .unwrap();
            event_ids.insert(server_event_id);

            let sock = NetworkState::connect(&addr, 4096, 4096).unwrap();

            // register 10 client events
            let event_id = ns.register(server_event_id, 11, &sock).unwrap();
            assert!(!event_ids.contains(&event_id));
        }

        // the 11th socket should fail
        let addr = format!("127.0.0.1:{}", port).parse::<SocketAddr>().unwrap();
        let sock = NetworkState::connect(&addr, 4096, 4096).unwrap();
        let res = ns.register(server_event_id, 11, &sock);
        assert_eq!(Err(net_error::TooManyPeers), res);
    }

    #[test]
    fn test_register_deregister_stress() {
        let mut ns = NetworkState::new(20).unwrap();
        let count = 0;
        let mut in_use = HashSet::new();
        let mut events_in = vec![];

        for _ in 0..20 {
            let next_eid = ns.make_next_event_id(count, &in_use).unwrap();
            ns.event_map.insert(next_eid, 0);
            events_in.push(next_eid);
        }

        assert_eq!(ns.event_map.len(), 20);

        for _ in 0..20 {
            assert!(ns.make_next_event_id(count, &in_use).is_none());
        }

        for eid in events_in.iter() {
            ns.event_map.remove(eid);
        }

        events_in.clear();

        for _ in 0..20 {
            let next_eid = ns.make_next_event_id(count, &in_use).unwrap();
            events_in.push(next_eid);
            in_use.insert(next_eid);
        }

        assert_eq!(ns.event_map.len(), 0);

        for _ in 0..20 {
            assert!(ns.make_next_event_id(count, &in_use).is_none());
        }
    }
}<|MERGE_RESOLUTION|>--- conflicted
+++ resolved
@@ -14,38 +14,19 @@
 // You should have received a copy of the GNU General Public License
 // along with this program.  If not, see <http://www.gnu.org/licenses/>.
 
-<<<<<<< HEAD
-use crate::net::Error as net_error;
-use crate::net::Neighbor;
-use crate::net::NeighborKey;
-
-use crate::util_lib::db::DBConn;
-use crate::util_lib::db::Error as db_error;
-
-use std::collections::HashMap;
-use std::collections::HashSet;
-use std::io;
-use std::io::Error as io_error;
-use std::io::ErrorKind;
-use std::io::Read;
-use std::io::Write;
-use std::net;
-use std::net::SocketAddr;
-use std::time;
-=======
 use std::collections::{HashMap, HashSet};
 use std::io::{Error as io_error, ErrorKind, Read, Write};
 use std::net::{Shutdown, SocketAddr};
->>>>>>> 5ac03fca
 use std::time::Duration;
 use std::{io, net, time};
 
 use mio::{net as mio_net, PollOpt, Ready, Token};
 use rand::RngCore;
+use stacks_common::types::net::PeerAddress;
 use stacks_common::util::{log, sleep_ms};
 use {mio, rand};
 
-use crate::net::{Error as net_error, Neighbor, NeighborKey, PeerAddress};
+use crate::net::{Error as net_error, Neighbor, NeighborKey};
 use crate::util_lib::db::{DBConn, Error as db_error};
 
 const SERVER: Token = mio::Token(0);
