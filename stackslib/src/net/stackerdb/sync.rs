// Copyright (C) 2013-2020 Blockstack PBC, a public benefit corporation
// Copyright (C) 2020-2023 Stacks Open Internet Foundation
//
// This program is free software: you can redistribute it and/or modify
// it under the terms of the GNU General Public License as published by
// the Free Software Foundation, either version 3 of the License, or
// (at your option) any later version.
//
// This program is distributed in the hope that it will be useful,
// but WITHOUT ANY WARRANTY; without even the implied warranty of
// MERCHANTABILITY or FITNESS FOR A PARTICULAR PURPOSE.  See the
// GNU General Public License for more details.
//
// You should have received a copy of the GNU General Public License
// along with this program.  If not, see <http://www.gnu.org/licenses/>.

use std::collections::{HashMap, HashSet};
use std::mem;

use crate::net::stackerdb::{
    StackerDBConfig, StackerDBSync, StackerDBSyncResult, StackerDBSyncState, StackerDBs,
};

use crate::net::db::PeerDB;

use stacks_common::types::chainstate::ConsensusHash;
use stacks_common::types::chainstate::StacksAddress;
use stacks_common::util::get_epoch_time_secs;
use stacks_common::util::hash::Hash160;

use crate::net::chat::ConversationP2P;
use crate::net::connection::ReplyHandleP2P;
use crate::net::p2p::PeerNetwork;
use crate::net::Error as net_error;
use crate::net::{
    ContractId, NackData, Neighbor, NeighborAddress, NeighborKey, StackerDBChunkData,
    StackerDBChunkInvData, StackerDBGetChunkData, StackerDBGetChunkInvData, StackerDBPushChunkData,
    StacksMessageType,
};

use crate::net::neighbors::NeighborComms;

use rand::prelude::SliceRandom;
use rand::thread_rng;
use rand::Rng;
use rand::RngCore;

const MAX_CHUNKS_IN_FLIGHT: usize = 6;
const MAX_DB_NEIGHBORS: usize = 32;

impl<NC: NeighborComms> StackerDBSync<NC> {
    /// TODO: replace `stackerdbs` with a type parameter
    pub fn new(
        smart_contract: ContractId,
        config: &StackerDBConfig,
        comms: NC,
        stackerdbs: StackerDBs,
    ) -> Result<StackerDBSync<NC>, net_error> {
        let mut dbsync = StackerDBSync {
            state: StackerDBSyncState::ConnectBegin,
            smart_contract_id: smart_contract,
            num_slots: config.num_slots() as usize,
            write_freq: config.write_freq,
            chunk_invs: HashMap::new(),
            chunk_fetch_priorities: vec![],
            chunk_push_priorities: vec![],
            chunk_push_receipts: HashMap::new(),
            next_chunk_fetch_priority: 0,
            next_chunk_push_priority: 0,
            expected_versions: vec![],
            downloaded_chunks: HashMap::new(),
            replicas: HashSet::new(),
            connected_replicas: HashSet::new(),
            comms,
            stackerdbs,
            request_capacity: MAX_CHUNKS_IN_FLIGHT,
            max_neighbors: MAX_DB_NEIGHBORS,
            total_stored: 0,
            total_pushed: 0,
            last_run_ts: 0,
            need_resync: false,
        };
        dbsync.reset(None, config)?;
        Ok(dbsync)
    }

    /// Calculate the new set of replicas to contact.
    /// This is the same as the set that was connected on the last sync, plus any
    /// config hints and discovered nodes from the DB.
    fn find_new_replicas(
        &self,
        mut connected_replicas: HashSet<NeighborAddress>,
        network: Option<&PeerNetwork>,
        config: &StackerDBConfig,
    ) -> Result<HashSet<NeighborAddress>, net_error> {
        // keep all connected replicas, and replenish from config hints and the DB as needed
        let mut peers = config.hint_replicas.clone();
        if let Some(network) = network {
            let extra_peers: Vec<_> = PeerDB::find_stacker_db_replicas(
                network.peerdb_conn(),
                network.get_local_peer().network_id,
                &self.smart_contract_id,
                self.max_neighbors,
            )?
            .into_iter()
            .map(|neighbor| NeighborAddress::from_neighbor(&neighbor))
            .collect();
            peers.extend(extra_peers);
        }

        for peer in peers {
            if connected_replicas.len() >= config.max_neighbors {
                break;
            }
            connected_replicas.insert(peer);
        }
        Ok(connected_replicas)
    }

    /// Reset this state machine, and get the StackerDBSyncResult with newly-obtained chunk data
    /// and newly-learned information about broken and dead peers.
    pub fn reset(
        &mut self,
        network: Option<&PeerNetwork>,
        config: &StackerDBConfig,
    ) -> Result<StackerDBSyncResult, net_error> {
        let mut chunks = vec![];
        let downloaded_chunks = mem::replace(&mut self.downloaded_chunks, HashMap::new());
        for (_, mut data) in downloaded_chunks.into_iter() {
            chunks.append(&mut data);
        }

        let chunk_invs = mem::replace(&mut self.chunk_invs, HashMap::new());
        let result = StackerDBSyncResult {
            contract_id: self.smart_contract_id.clone(),
            chunk_invs,
            chunks_to_store: chunks,
            dead: self.comms.take_dead_neighbors(),
            broken: self.comms.take_broken_neighbors(),
        };

        // keep all connected replicas, and replenish from config hints and the DB as needed
        let connected_replicas = mem::replace(&mut self.connected_replicas, HashSet::new());
        let next_connected_replicas =
            self.find_new_replicas(connected_replicas, network, config)?;
        self.replicas = next_connected_replicas;

        self.chunk_fetch_priorities.clear();
        self.chunk_push_priorities.clear();
        self.next_chunk_fetch_priority = 0;
        self.next_chunk_push_priority = 0;
        self.chunk_push_receipts.clear();
        self.expected_versions.clear();
        self.downloaded_chunks.clear();

        // reset comms, but keep all replicas pinned
        self.comms.reset();

        // reload from config
        self.num_slots = config.num_slots() as usize;
        self.write_freq = config.write_freq;

        self.need_resync = false;

        Ok(result)
    }

    /// Get the set of connection IDs in use
    pub fn get_pinned_connections(&self) -> &HashSet<usize> {
        self.comms.get_pinned_connections()
    }

    /// Make a chunk inv request
    pub fn make_getchunkinv(&self, rc_consensus_hash: &ConsensusHash) -> StacksMessageType {
        StacksMessageType::StackerDBGetChunkInv(StackerDBGetChunkInvData {
            contract_id: self.smart_contract_id.clone(),
            rc_consensus_hash: rc_consensus_hash.clone(),
        })
    }

    /// Given the downloaded set of chunk inventories, identify:
    /// * which chunks we need to fetch, because they're newer than ours.
    /// * what order to fetch chunks in, in rarest-first order
    /// Returns a list of (chunk requests, list of neighbors that can service them), which is
    /// ordered from rarest chunk to most-common chunk.
    pub fn make_chunk_request_schedule(
        &self,
        network: &PeerNetwork,
        local_slot_versions_opt: Option<Vec<u32>>,
    ) -> Result<Vec<(StackerDBGetChunkData, Vec<NeighborAddress>)>, net_error> {
        let rc_consensus_hash = network.get_chain_view().rc_consensus_hash.clone();
        let local_slot_versions = if let Some(local_slot_versions) = local_slot_versions_opt {
            local_slot_versions
        } else {
            self.stackerdbs.get_slot_versions(&self.smart_contract_id)?
        };

        let local_write_timestamps = self
            .stackerdbs
            .get_slot_write_timestamps(&self.smart_contract_id)?;
        assert_eq!(local_slot_versions.len(), local_write_timestamps.len());

        let mut need_chunks: HashMap<usize, (StackerDBGetChunkData, Vec<NeighborAddress>)> =
            HashMap::new();
        let now = get_epoch_time_secs();

        // who has data we need?
        for (i, local_version) in local_slot_versions.iter().enumerate() {
            let write_ts = local_write_timestamps[i];
            if write_ts + self.write_freq > now {
                test_debug!(
                    "{:?}: Chunk {} was written too frequently ({} + {} >= {}), so will not fetch chunk",
                    network.get_local_peer(),
                    i,
                    write_ts,
                    self.write_freq,
                    now
                );
                continue;
            }

            for (naddr, chunk_inv) in self.chunk_invs.iter() {
                assert_eq!(
                    chunk_inv.slot_versions.len(),
                    local_slot_versions.len(),
                    "FATAL: did not validate StackerDBChunkInvData"
                );

                if *local_version >= chunk_inv.slot_versions[i] {
                    // remote peer has same view as local peer, or stale
                    continue;
                }

                let (request, available) = if let Some(x) = need_chunks.get_mut(&i) {
                    // someone has this chunk already
                    x
                } else {
                    // haven't seen anyone with this data yet.
                    // Add a record for it
                    need_chunks.insert(
                        i,
                        (
                            StackerDBGetChunkData {
                                contract_id: self.smart_contract_id.clone(),
                                rc_consensus_hash,
                                slot_id: i as u32,
                                slot_version: chunk_inv.slot_versions[i],
                            },
                            vec![naddr.clone()],
                        ),
                    );
                    continue;
                };

                if request.slot_version < chunk_inv.slot_versions[i] {
                    // this peer has a newer view
                    available.clear();
                    available.push(naddr.clone());
                    *request = StackerDBGetChunkData {
                        contract_id: self.smart_contract_id.clone(),
                        rc_consensus_hash,
                        slot_id: i as u32,
                        slot_version: chunk_inv.slot_versions[i],
                    };
                } else if request.slot_version == chunk_inv.slot_versions[i] {
                    // this peer has the same view as a prior peer.
                    // just track how many times we see this
                    available.push(naddr.clone());
                }
            }
        }

        // prioritize requests by rarest-chunk-first order, but choose neighbors in random order
        let mut schedule: Vec<_> = need_chunks
            .into_iter()
            .map(|(_, (stackerdb_getchunkdata, mut neighbors))| {
                neighbors.shuffle(&mut thread_rng());
                (stackerdb_getchunkdata, neighbors)
            })
            .collect();

        schedule.sort_by(|item_1, item_2| item_1.1.len().cmp(&item_2.1.len()));
        schedule.reverse();

        test_debug!(
            "{:?}: Will request up to {} chunks for {}",
            network.get_local_peer(),
            &schedule.len(),
            &self.smart_contract_id,
        );
        Ok(schedule)
    }

    /// Given the downloaded set of chunk inventories, identify:
    /// * which chunks we need to push, because we have them and the neighbor does not
    /// * what order to push them in, in rarest-first order
    pub fn make_chunk_push_schedule(
        &self,
        network: &PeerNetwork,
    ) -> Result<Vec<(StackerDBPushChunkData, Vec<NeighborAddress>)>, net_error> {
        let rc_consensus_hash = network.get_chain_view().rc_consensus_hash.clone();
        let local_slot_versions = self.stackerdbs.get_slot_versions(&self.smart_contract_id)?;

        let mut need_chunks: HashMap<usize, (StackerDBPushChunkData, Vec<NeighborAddress>)> =
            HashMap::new();

        // who needs data we can serve?
        for (i, local_version) in local_slot_versions.iter().enumerate() {
            let mut local_chunk = None;
            for (naddr, chunk_inv) in self.chunk_invs.iter() {
                assert_eq!(
                    chunk_inv.slot_versions.len(),
                    local_slot_versions.len(),
                    "FATAL: did not validate StackerDBChunkData"
                );

                if *local_version <= chunk_inv.slot_versions[i] {
                    // remote peer has same or newer view than local peer
                    continue;
                }

                if local_chunk.is_none() {
                    let chunk_data = if let Some(chunk_data) = self.stackerdbs.get_chunk(
                        &self.smart_contract_id,
                        i as u32,
                        *local_version,
                    )? {
                        chunk_data
                    } else {
                        // we don't have this chunk
                        break;
                    };
                    local_chunk = Some(StackerDBPushChunkData {
                        contract_id: self.smart_contract_id.clone(),
                        rc_consensus_hash: rc_consensus_hash.clone(),
                        chunk_data,
                    });
                }

                let our_chunk = if let Some(chunk) = local_chunk.as_ref() {
                    chunk
                } else {
                    // we don't have this chunk
                    break;
                };

                // replicate with probability 1/num-outbound-replicas
                let do_replicate = if chunk_inv.num_outbound_replicas == 0 {
                    true
                } else {
                    thread_rng().gen::<u32>() % chunk_inv.num_outbound_replicas == 0
                };

                if !do_replicate {
                    continue;
                }

                if let Some((_, receivers)) = need_chunks.get_mut(&i) {
                    // someone needs this chunk already
                    receivers.push(naddr.clone());
                } else {
                    // haven't seen anyone that needs this data yet.
                    // Add a record for it.
                    need_chunks.insert(i, (our_chunk.clone(), vec![naddr.clone()]));
                };
            }
        }

        // prioritize requests by rarest-chunk-first order.
        // no need to randomize; we'll pick recipients at random
        let mut schedule: Vec<_> = need_chunks
            .into_iter()
            .map(|(_, (stackerdb_chunkdata, neighbors))| (stackerdb_chunkdata, neighbors))
            .collect();

        schedule.sort_by(|item_1, item_2| item_1.1.len().cmp(&item_2.1.len()));
        schedule.reverse();
        test_debug!(
            "{:?}: Will push up to {} chunks for {}",
            network.get_local_peer(),
            &schedule.len(),
            &self.smart_contract_id,
        );
        Ok(schedule)
    }

    /// Validate a downloaded chunk
    pub fn validate_downloaded_chunk(
        &self,
        network: &PeerNetwork,
        config: &StackerDBConfig,
        data: &StackerDBChunkData,
    ) -> Result<bool, net_error> {
        // validate -- must be a valid chunk
        if !network.validate_received_chunk(
            &self.smart_contract_id,
            &config,
            data,
            &self.expected_versions,
        )? {
            return Ok(false);
        }

        // no need to validate the timestamp, because we already skipped requesting it if it was
        // written too recently.

        Ok(true)
    }

    /// Store a downloaded chunk to RAM, and update bookkeeping
    pub fn add_downloaded_chunk(&mut self, naddr: NeighborAddress, data: StackerDBChunkData) {
        let slot_id = data.slot_id;
        let _slot_version = data.slot_version;

        if let Some(data_list) = self.downloaded_chunks.get_mut(&naddr) {
            data_list.push(data);
        } else {
            self.downloaded_chunks.insert(naddr.clone(), vec![data]);
        }

        self.chunk_fetch_priorities
            .retain(|(chunk, ..)| chunk.slot_id != slot_id);

        if self.chunk_fetch_priorities.len() > 0 {
            let next_chunk_fetch_priority =
                self.next_chunk_fetch_priority % self.chunk_fetch_priorities.len();
            self.next_chunk_fetch_priority = next_chunk_fetch_priority;
        }

        self.total_stored += 1;
    }

    /// Update bookkeeping about which chunks we have pushed.
    /// Stores the new chunk inventory to RAM.
    /// Returns true if the inventory changed (indicating that we need to resync)
    /// Returns false otherwise
    pub fn add_pushed_chunk(
        &mut self,
        network: &PeerNetwork,
        naddr: NeighborAddress,
        new_inv: StackerDBChunkInvData,
        slot_id: u32,
<<<<<<< HEAD
        slot_version: u32,
    ) -> bool {
        // safety (should already be checked) -- don't accept if the size is wrong
        if new_inv.slot_versions.len() != self.num_slots {
            return false;
        }

        let need_resync = if let Some(old_inv) = self.chunk_invs.get(&naddr) {
            let mut resync = false;
            for (old_slot_id, old_version) in old_inv.slot_versions.iter().enumerate() {
                if *old_version < new_inv.slot_versions[old_slot_id] {
                    // remote peer indicated that it has a newer version of this chunk.
                    test_debug!(
                        "{:?}: peer {:?} has a newer version of slot {} ({} < {})",
                        network.get_local_peer(),
                        &naddr,
                        old_slot_id,
                        old_version,
                        new_inv.slot_versions[old_slot_id]
                    );
                    resync = true;
                    break;
                }
            }
            resync
        } else {
            false
        };

        self.chunk_invs.insert(naddr.clone(), new_inv);

        // yes, this is a linear scan. But because the number of chunks in the DB is a small O(1)
        // enforced by the protocol, this isn't a big deal.
        // This loop is only expected to run once, but is in place for defensive purposes.
        loop {
            let mut remove_idx = None;
            for (i, (chunk, ..)) in self.chunk_push_priorities.iter().enumerate() {
                if chunk.chunk_data.slot_id == slot_id {
                    remove_idx = Some(i);
                    break;
                }
            }
            if let Some(remove_idx) = remove_idx {
                test_debug!(
                    "{:?}: Pushed chunk {}.{} from {:?}",
                    network.get_local_peer(),
                    slot_id,
                    slot_version,
                    &naddr
                );
                self.chunk_push_priorities.remove(remove_idx);
            } else {
                break;
            }
        }
=======
    ) {
        self.chunk_invs.insert(naddr.clone(), new_inv);

        self.chunk_push_priorities
            .retain(|(chunk, ..)| chunk.chunk_data.slot_id != slot_id);

>>>>>>> 71aaa87c
        if self.chunk_push_priorities.len() > 0 {
            let next_chunk_push_priority =
                self.next_chunk_push_priority % self.chunk_push_priorities.len();
            self.next_chunk_push_priority = next_chunk_push_priority;
        }

        self.total_pushed += 1;
        need_resync
    }

    /// Ask inbound neighbors who replicate this DB for their chunk inventories.
    /// Don't send them a message if they're also outbound.
    /// Logs errors but does not return them.
    fn send_getchunkinv_to_inbound_neighbors(
        &mut self,
        network: &mut PeerNetwork,
        already_sent: &[NeighborAddress],
    ) {
        let sent_naddr_set: HashSet<_> = already_sent.iter().collect();
        let mut to_send = vec![];
        for event_id in network.iter_peer_event_ids() {
            let convo = if let Some(c) = network.get_p2p_convo(*event_id) {
                c
            } else {
                continue;
            };

            // only want inbound peers that replicate this DB
            if convo.is_outbound() {
                continue;
            }
            if !convo.replicates_stackerdb(&self.smart_contract_id) {
                continue;
            }

            let naddr = convo.to_neighbor_address();
            let has_reciprocal_outbound = network
                .get_pubkey_events(&naddr.public_key_hash)
                .iter()
                .find(|event_id| {
                    if let Some(convo) = network.get_p2p_convo(**event_id) {
                        if !convo.is_outbound() {
                            return false;
                        }
                        let other_naddr = convo.to_neighbor_address();
                        if sent_naddr_set.contains(&other_naddr) {
                            return true;
                        }
                    }
                    return false;
                })
                .is_some();

            if has_reciprocal_outbound {
                // this inbound neighbor is also connected to us as an outbound neighbor, and we
                // already sent it a getchunkinv request
                continue;
            }

            let chunks_req = self.make_getchunkinv(&network.get_chain_view().rc_consensus_hash);
            to_send.push((naddr, chunks_req));
        }

        for (naddr, chunks_req) in to_send.into_iter() {
            test_debug!("{:?}: send_getchunksinv_to_inbound_neighbors: Send StackerDBGetChunkInv to inbound {:?}", network.get_local_peer(), &naddr);
            if let Err(_e) = self.comms.neighbor_send(network, &naddr, chunks_req) {
                info!(
                    "{:?}: Failed to send StackerDBGetChunkInv to inbound {:?}: {:?}",
                    network.get_local_peer(),
                    &naddr,
                    &_e
                );
            }
        }
    }

    /// Establish sessions with remote replicas.
    /// We might not be connected to any yet.
    /// Clears self.replicas, and fills in self.connected_replicas with already-connected neighbors
    /// Returns Ok(true) if we can proceed to sync
    /// Returns Ok(false) if we have no known peers
    /// Returns Err(..) on DB query error
    pub fn connect_begin(&mut self, network: &mut PeerNetwork) -> Result<bool, net_error> {
        if self.replicas.len() == 0 {
            // find some from the peer Db
            let replicas = PeerDB::find_stacker_db_replicas(
                network.peerdb_conn(),
                network.get_local_peer().network_id,
                &self.smart_contract_id,
                self.max_neighbors,
            )?
            .into_iter()
            .map(|neighbor| NeighborAddress::from_neighbor(&neighbor))
            .collect();
            self.replicas = replicas;
        }
        test_debug!(
            "{:?}: connect_begin: establish StackerDB sessions to {} neighbors",
            network.get_local_peer(),
            self.replicas.len()
        );
        if self.replicas.len() == 0 {
            // nothing to do
            return Ok(false);
        }

        let naddrs = mem::replace(&mut self.replicas, HashSet::new());
        for naddr in naddrs.into_iter() {
            if self.comms.has_neighbor_session(network, &naddr) {
                test_debug!(
                    "{:?}: connect_begin: already connected to StackerDB peer {:?}",
                    network.get_local_peer(),
                    &naddr
                );
                self.connected_replicas.insert(naddr);
                continue;
            }

            test_debug!(
                "{:?}: connect_begin: Send Handshake to StackerDB peer {:?}",
                network.get_local_peer(),
                &naddr
            );
            match self.comms.neighbor_session_begin(network, &naddr) {
                Ok(true) => {
                    // connected!
                    test_debug!(
                        "{:?}: connect_begin: connected to StackerDB peer {:?}",
                        network.get_local_peer(),
                        &naddr
                    );
                }
                Ok(false) => {
                    // need to retry
                    self.replicas.insert(naddr);
                }
                Err(_e) => {
                    info!("Failed to begin session with {:?}: {:?}", &naddr, &_e);
                }
            }
        }
        Ok(self.replicas.len() == 0)
    }

    /// Finish up connecting to our replicas.
    /// Fills in self.connected_replicas based on receipt of a handshake accept.
    /// Returns true if we've received all pending messages
    /// Returns false otherwise
    pub fn connect_try_finish(&mut self, network: &mut PeerNetwork) -> Result<bool, net_error> {
        for (naddr, message) in self.comms.collect_replies(network).into_iter() {
            let data = match message.payload {
                StacksMessageType::StackerDBHandshakeAccept(_, db_data) => {
                    if network.get_chain_view().rc_consensus_hash != db_data.rc_consensus_hash {
                        // stale or inconsistent view. Do not proceed
                        debug!(
                            "{:?}: remote peer {:?} has stale view ({} != {})",
                            network.get_local_peer(),
                            &naddr,
                            &network.get_chain_view().rc_consensus_hash,
                            &db_data.rc_consensus_hash
                        );
                        continue;
                    }
                    db_data
                }
                StacksMessageType::Nack(data) => {
                    debug!(
                        "{:?}: remote peer {:?} NACK'ed us with code {}",
                        &network.get_local_peer(),
                        &naddr,
                        data.error_code
                    );
                    continue;
                }
                x => {
                    info!("Received unexpected message {:?}", &x);
                    continue;
                }
            };

            if data
                .smart_contracts
                .iter()
                .find(|db_id| *db_id == &self.smart_contract_id)
                .is_none()
            {
                debug!(
                    "{:?}: remote peer does not replicate {}",
                    network.get_local_peer(),
                    &self.smart_contract_id
                );

                // disconnect
                self.comms.add_dead(network, &naddr);
                continue;
            }

            test_debug!(
                "{:?}: connect_try_finish: Received StackerDBHandshakeAccept from {:?} for {:?}",
                network.get_local_peer(),
                &naddr,
                &data
            );

            // this neighbor is good
            self.connected_replicas.insert(naddr);
        }

        if self.comms.count_inflight() > 0 {
            // still blocked
            return Ok(false);
        }

        if self.connected_replicas.len() == 0 {
            // no one to talk to
            test_debug!(
                "{:?}: connect_try_finish: no valid replicas",
                network.get_local_peer()
            );
            return Err(net_error::PeerNotConnected);
        }

        Ok(true)
    }

    /// Ask each replica for its chunk inventories.
    /// Also ask each inbound neighbor.
    /// Clears self.connected_replicas.
    /// StackerDBGetChunksInv
    /// Always succeeds; does not block.
    pub fn getchunksinv_begin(&mut self, network: &mut PeerNetwork) {
        let naddrs = mem::replace(&mut self.connected_replicas, HashSet::new());
        let mut already_sent = vec![];
        test_debug!(
            "{:?}: getchunksinv_begin: Send StackerDBGetChunksInv to {} replicas",
            network.get_local_peer(),
            naddrs.len()
        );
        for naddr in naddrs.into_iter() {
            test_debug!(
                "{:?}: getchunksinv_begin: Send StackerDBGetChunksInv to {:?}",
                network.get_local_peer(),
                &naddr
            );
            let chunks_req = self.make_getchunkinv(&network.get_chain_view().rc_consensus_hash);
            if let Err(e) = self.comms.neighbor_send(network, &naddr, chunks_req) {
                info!(
                    "{:?}: failed to send StackerDBGetChunkInv to {:?}: {:?}",
                    network.get_local_peer(),
                    &naddr,
                    &e
                );
                continue;
            }
            already_sent.push(naddr);
        }
        self.send_getchunkinv_to_inbound_neighbors(network, &already_sent);
    }

    /// Collect each chunk inventory request.
    /// Restores self.connected_replicas based on messages received.
    /// Return Ok(true) if we've received all pending messages
    /// Return Ok(false) if not
    pub fn getchunksinv_try_finish(
        &mut self,
        network: &mut PeerNetwork,
    ) -> Result<bool, net_error> {
        for (naddr, message) in self.comms.collect_replies(network).into_iter() {
            let chunk_inv = match message.payload {
                StacksMessageType::StackerDBChunkInv(data) => {
                    if data.slot_versions.len() != self.num_slots {
                        info!("{:?}: Received malformed StackerDBChunkInv from {:?}: expected {} chunks, got {}", network.get_local_peer(), &naddr, self.num_slots, data.slot_versions.len());
                        self.comms.add_broken(network, &naddr);
                        continue;
                    }
                    data
                }
                StacksMessageType::Nack(data) => {
                    debug!(
                        "{:?}: remote peer {:?} NACK'ed us with code {}",
                        &network.get_local_peer(),
                        &naddr,
                        data.error_code
                    );
                    continue;
                }
                x => {
                    info!("Received unexpected message {:?}", &x);
                    continue;
                }
            };
            test_debug!(
                "{:?}: getchunksinv_try_finish: Received StackerDBChunkInv from {:?}",
                network.get_local_peer(),
                &naddr
            );
            self.chunk_invs.insert(naddr.clone(), chunk_inv);
            self.connected_replicas.insert(naddr);
        }
        if self.comms.count_inflight() > 0 {
            // not done yet, so blocked
            return Ok(false);
        }

        // got everything. Calculate download priority
        let priorities = self.make_chunk_request_schedule(&network, None)?;
        let expected_versions = self.stackerdbs.get_slot_versions(&self.smart_contract_id)?;

        self.chunk_fetch_priorities = priorities;
        self.expected_versions = expected_versions;
        Ok(true)
    }

    /// Ask each prioritized replica for some chunks we need.
    /// Return Ok(true) if we processed all requested chunks
    /// Return Ok(false) if there are still some requests to make
    pub fn getchunks_begin(&mut self, network: &mut PeerNetwork) -> bool {
        if self.chunk_fetch_priorities.len() == 0 {
            // done
            return true;
        }

        let mut cur_priority = self.next_chunk_fetch_priority % self.chunk_fetch_priorities.len();

        test_debug!(
            "{:?}: getchunks_begin: Issue up to {} StackerDBGetChunk requests",
            &network.get_local_peer(),
            self.request_capacity
        );

        // fill up our comms with $capacity requests
        for _i in 0..self.request_capacity {
            if self.comms.count_inflight() >= self.request_capacity {
                break;
            }

            let chunk_request = self.chunk_fetch_priorities[cur_priority].0.clone();
            let selected_neighbor_opt = self.chunk_fetch_priorities[cur_priority]
                .1
                .iter()
                .enumerate()
                .find(|(_i, naddr)| !self.comms.has_inflight(naddr));

            let (idx, selected_neighbor) = if let Some(x) = selected_neighbor_opt {
                x
            } else {
                continue;
            };

            test_debug!(
                "{:?}: getchunks_begin: Send StackerDBGetChunk(db={},id={},ver={}) to {}",
                &network.get_local_peer(),
                &self.smart_contract_id,
                chunk_request.slot_id,
                chunk_request.slot_version,
                &selected_neighbor
            );

            if let Err(e) = self.comms.neighbor_send(
                network,
                &selected_neighbor,
                StacksMessageType::StackerDBGetChunk(chunk_request.clone()),
            ) {
                info!(
                    "{:?}: Failed to request chunk {} of {} from {:?}: {:?}",
                    network.get_local_peer(),
                    chunk_request.slot_id,
                    &self.smart_contract_id,
                    &selected_neighbor,
                    &e
                );
                self.connected_replicas.remove(&selected_neighbor);
                continue;
            }

            // don't ask this neighbor again
            self.chunk_fetch_priorities[cur_priority].1.remove(idx);

            // next-prioritized chunk
            cur_priority = (cur_priority + 1) % self.chunk_fetch_priorities.len();
        }
        self.next_chunk_fetch_priority = cur_priority;

        self.chunk_fetch_priorities.len() == 0
    }

    /// Collect chunk replies from neighbors
    /// Returns Ok(true) if all inflight messages have been received (or dealt with)
    /// Returns Ok(false) otherwise
    pub fn getchunks_try_finish(
        &mut self,
        network: &mut PeerNetwork,
        config: &StackerDBConfig,
    ) -> Result<bool, net_error> {
        for (naddr, message) in self.comms.collect_replies(network).into_iter() {
            let data = match message.payload {
                StacksMessageType::StackerDBChunk(data) => data,
                StacksMessageType::Nack(data) => {
                    debug!(
                        "{:?}: remote peer {:?} NACK'ed our StackerDBGetChunk with code {}",
                        network.get_local_peer(),
                        &naddr,
                        data.error_code
                    );
                    self.connected_replicas.remove(&naddr);
                    continue;
                }
                x => {
                    info!("Received unexpected message {:?}", &x);
                    continue;
                }
            };

            // validate
            if !self.validate_downloaded_chunk(network, config, &data)? {
                info!(
                    "Remote neighbor {:?} served an invalid chunk for ID {}",
                    &naddr, data.slot_id
                );
                self.comms.add_broken(network, &naddr);
                self.connected_replicas.remove(&naddr);
                continue;
            }

            // update bookkeeping
            test_debug!(
                "{:?}: getchunks_try_finish: Received StackerDBChunk from {:?}",
                network.get_local_peer(),
                &naddr
            );
            self.add_downloaded_chunk(naddr, data);
        }

        Ok(self.comms.count_inflight() == 0)
    }

    /// Push out chunks to peers
    /// Returns true if there are no more chunks to push.
    /// Returns false if there are
    pub fn pushchunks_begin(&mut self, network: &mut PeerNetwork) -> Result<bool, net_error> {
        if self.chunk_push_priorities.len() == 0 {
            let priorities = self.make_chunk_push_schedule(&network)?;
            self.chunk_push_priorities = priorities;
        }
        if self.chunk_push_priorities.len() == 0 {
            // done
            return Ok(true);
        }

        let mut cur_priority = self.next_chunk_push_priority % self.chunk_push_priorities.len();

        test_debug!(
            "{:?}: pushchunks_begin: Send up to {} StackerDBChunk pushes",
            &network.get_local_peer(),
            self.chunk_push_priorities.len()
        );

        // fill up our comms with $capacity requests
        for _i in 0..self.request_capacity {
            if self.comms.count_inflight() >= self.request_capacity {
                break;
            }

            let chunk_push = self.chunk_push_priorities[cur_priority].0.clone();
            let selected_neighbor_opt = self.chunk_push_priorities[cur_priority]
                .1
                .iter()
                .enumerate()
                .find(|(_i, naddr)| !self.comms.has_inflight(naddr));

            let (idx, selected_neighbor) = if let Some(x) = selected_neighbor_opt {
                x
            } else {
                test_debug!("{:?}: pushchunks_begin: no available neighbor to send StackerDBChunk(db={},id={},ver={}) to",
                    &network.get_local_peer(),
                    &self.smart_contract_id,
                    chunk_push.chunk_data.slot_id,
                    chunk_push.chunk_data.slot_version,
                );
                continue;
            };

            test_debug!(
                "{:?}: pushchunks_begin: Send StackerDBChunk(db={},id={},ver={}) to {}",
                &network.get_local_peer(),
                &self.smart_contract_id,
                chunk_push.chunk_data.slot_id,
                chunk_push.chunk_data.slot_version,
                &selected_neighbor
            );

            let slot_id = chunk_push.chunk_data.slot_id;
            let slot_version = chunk_push.chunk_data.slot_version;
            if let Err(e) = self.comms.neighbor_send(
                network,
                &selected_neighbor,
                StacksMessageType::StackerDBPushChunk(chunk_push),
            ) {
                info!(
                    "{:?}: Failed to send chunk {} of {} from {:?}: {:?}",
                    network.get_local_peer(),
                    slot_id,
                    &self.smart_contract_id,
                    &selected_neighbor,
                    &e
                );
                self.connected_replicas.remove(&selected_neighbor);
                continue;
            }

            // record what we just sent
            self.chunk_push_receipts
                .insert(selected_neighbor.clone(), (slot_id, slot_version));

            // don't send to this neighbor again
            self.chunk_push_priorities[cur_priority].1.remove(idx);

            // next-prioritized chunk
            cur_priority = (cur_priority + 1) % self.chunk_push_priorities.len();
        }
        self.next_chunk_push_priority = cur_priority;
        Ok(self.chunk_push_priorities.len() == 0)
    }

    /// Collect push-chunk replies from neighbors.
    /// If a remote neighbor replies with a chunk-inv for a pushed chunk which contains newer data
    /// than we have, then set `self.need_resync` to true.
    /// Returns true if all inflight messages have been received (or dealt with)
    /// Returns false otherwise
    pub fn pushchunks_try_finish(&mut self, network: &mut PeerNetwork) -> bool {
        for (naddr, message) in self.comms.collect_replies(network).into_iter() {
            let new_chunk_inv = match message.payload {
                StacksMessageType::StackerDBChunkInv(data) => data,
                StacksMessageType::Nack(data) => {
                    debug!(
                        "{:?}: remote peer {:?} NACK'ed our StackerDBChunk with code {}",
                        network.get_local_peer(),
                        &naddr,
                        data.error_code
                    );
                    self.connected_replicas.remove(&naddr);
                    continue;
                }
                x => {
                    info!("Received unexpected message {:?}", &x);
                    continue;
                }
            };

            // must be well-formed
            if new_chunk_inv.slot_versions.len() != self.num_slots {
                info!("{:?}: Received malformed StackerDBChunkInv from {:?}: expected {} chunks, got {}", network.get_local_peer(), &naddr, self.num_slots, new_chunk_inv.slot_versions.len());
                self.comms.add_broken(network, &naddr);
                continue;
            }

            // update bookkeeping
            test_debug!(
                "{:?}: pushchunks_try_finish: Received StackerDBChunkInv from {:?}",
                network.get_local_peer(),
                &naddr
            );

<<<<<<< HEAD
            if let Some((slot_id, slot_version)) = self.chunk_push_receipts.get(&naddr) {
                self.need_resync = self.need_resync
                    || self.add_pushed_chunk(
                        network,
                        naddr,
                        new_chunk_inv,
                        *slot_id,
                        *slot_version,
                    );
=======
            if let Some((slot_id, _)) = self.chunk_push_receipts.get(&naddr) {
                self.add_pushed_chunk(naddr, new_chunk_inv, *slot_id);
>>>>>>> 71aaa87c
            }
        }

        self.comms.count_inflight() == 0
    }

    /// Recalculate the download schedule based on chunkinvs received on push
    pub fn recalculate_chunk_request_schedule(
        &mut self,
        network: &PeerNetwork,
    ) -> Result<(), net_error> {
        // figure out the new expected versions
        let mut expected_versions = vec![0u32; self.num_slots as usize];
        for (_, chunk_inv) in self.chunk_invs.iter() {
            for (slot_id, slot_version) in chunk_inv.slot_versions.iter().enumerate() {
                expected_versions[slot_id] = (*slot_version).max(expected_versions[slot_id]);
            }
        }

        let priorities =
            self.make_chunk_request_schedule(&network, Some(expected_versions.clone()))?;

        self.chunk_fetch_priorities = priorities;
        self.expected_versions = expected_versions;
        Ok(())
    }

    /// Forcibly wake up the state machine if it is throttled
    pub fn wakeup(&mut self) {
        test_debug!("wake up StackerDB sync for {}", &self.smart_contract_id);
        self.last_run_ts = 0;
    }

    /// Run the state machine.
    /// If we run to completion, then reset and return the sync result.
    /// Otherwise, if there's still more work to do, then return None
    pub fn run(
        &mut self,
        network: &mut PeerNetwork,
        config: &StackerDBConfig,
    ) -> Result<Option<StackerDBSyncResult>, net_error> {
        // throttle to write_freq
        if self.last_run_ts + config.write_freq > get_epoch_time_secs() {
            test_debug!(
                "{:?}: stacker DB sync for {} is throttled until {}",
                network.get_local_peer(),
                &self.smart_contract_id,
                self.last_run_ts + config.write_freq
            );
            return Ok(None);
        }

        loop {
            test_debug!(
                "{:?}: stacker DB sync state is {:?}",
                network.get_local_peer(),
                &self.state
            );
            let mut blocked = true;
            match self.state {
                StackerDBSyncState::ConnectBegin => {
                    let done = self.connect_begin(network)?;
                    if done {
                        self.state = StackerDBSyncState::ConnectFinish;
                        blocked = false;
                    }
                }
                StackerDBSyncState::ConnectFinish => {
                    let done = self.connect_try_finish(network)?;
                    if done {
                        self.state = StackerDBSyncState::GetChunksInvBegin;
                        blocked = false;
                    }
                }
                StackerDBSyncState::GetChunksInvBegin => {
                    // does not block
                    self.getchunksinv_begin(network);
                    self.state = StackerDBSyncState::GetChunksInvFinish;
                    blocked = false;
                }
                StackerDBSyncState::GetChunksInvFinish => {
                    let done = self.getchunksinv_try_finish(network)?;
                    if done {
                        self.state = StackerDBSyncState::GetChunks;
                        blocked = false;
                    }
                }
                StackerDBSyncState::GetChunks => {
                    if network.get_connection_opts().disable_stackerdb_get_chunks {
                        // fault injection -- force the system to rely exclusively on push-chunk
                        // behavior
                        self.state = StackerDBSyncState::PushChunks;
                        continue;
                    }

                    let requests_finished = self.getchunks_begin(network);
                    let inflight_finished = self.getchunks_try_finish(network, config)?;
                    let done = requests_finished && inflight_finished;
                    if done {
                        self.state = StackerDBSyncState::PushChunks;
                        blocked = false;
                    }
                }
                StackerDBSyncState::PushChunks => {
                    let pushes_finished = self.pushchunks_begin(network)?;
                    let inflight_finished = self.pushchunks_try_finish(network);
                    let done = pushes_finished && inflight_finished;
                    if done {
                        if self.need_resync
                            && !network.get_connection_opts().disable_stackerdb_get_chunks
                        {
                            // someone pushed newer chunk data to us, and getting chunks is
                            // enabled, so immediately go request them
                            self.recalculate_chunk_request_schedule(network)?;
                            self.state = StackerDBSyncState::GetChunks;
                        } else {
                            // done syncing
                            self.state = StackerDBSyncState::Finished;
                        }
                        self.need_resync = false;
                        blocked = false;
                    }
                }
                StackerDBSyncState::Finished => {
                    let result = self.reset(Some(network), config)?;
                    self.state = StackerDBSyncState::ConnectBegin;
                    self.last_run_ts = get_epoch_time_secs();
                    return Ok(Some(result));
                }
            };

            if blocked {
                return Ok(None);
            }
        }
    }
}<|MERGE_RESOLUTION|>--- conflicted
+++ resolved
@@ -440,8 +440,6 @@
         naddr: NeighborAddress,
         new_inv: StackerDBChunkInvData,
         slot_id: u32,
-<<<<<<< HEAD
-        slot_version: u32,
     ) -> bool {
         // safety (should already be checked) -- don't accept if the size is wrong
         if new_inv.slot_versions.len() != self.num_slots {
@@ -472,38 +470,9 @@
 
         self.chunk_invs.insert(naddr.clone(), new_inv);
 
-        // yes, this is a linear scan. But because the number of chunks in the DB is a small O(1)
-        // enforced by the protocol, this isn't a big deal.
-        // This loop is only expected to run once, but is in place for defensive purposes.
-        loop {
-            let mut remove_idx = None;
-            for (i, (chunk, ..)) in self.chunk_push_priorities.iter().enumerate() {
-                if chunk.chunk_data.slot_id == slot_id {
-                    remove_idx = Some(i);
-                    break;
-                }
-            }
-            if let Some(remove_idx) = remove_idx {
-                test_debug!(
-                    "{:?}: Pushed chunk {}.{} from {:?}",
-                    network.get_local_peer(),
-                    slot_id,
-                    slot_version,
-                    &naddr
-                );
-                self.chunk_push_priorities.remove(remove_idx);
-            } else {
-                break;
-            }
-        }
-=======
-    ) {
-        self.chunk_invs.insert(naddr.clone(), new_inv);
-
         self.chunk_push_priorities
             .retain(|(chunk, ..)| chunk.chunk_data.slot_id != slot_id);
 
->>>>>>> 71aaa87c
         if self.chunk_push_priorities.len() > 0 {
             let next_chunk_push_priority =
                 self.next_chunk_push_priority % self.chunk_push_priorities.len();
@@ -1067,7 +1036,6 @@
                 &naddr
             );
 
-<<<<<<< HEAD
             if let Some((slot_id, slot_version)) = self.chunk_push_receipts.get(&naddr) {
                 self.need_resync = self.need_resync
                     || self.add_pushed_chunk(
@@ -1077,10 +1045,7 @@
                         *slot_id,
                         *slot_version,
                     );
-=======
-            if let Some((slot_id, _)) = self.chunk_push_receipts.get(&naddr) {
                 self.add_pushed_chunk(naddr, new_chunk_inv, *slot_id);
->>>>>>> 71aaa87c
             }
         }
 
