/*
 copyright: (c) 2013-2020 by Blockstack PBC, a public benefit corporation.

 This file is part of Blockstack.

 Blockstack is free software. You may redistribute or modify
 it under the terms of the GNU General Public License as published by
 the Free Software Foundation, either version 3 of the License or
 (at your option) any later version.

 Blockstack is distributed in the hope that it will be useful,
 but WITHOUT ANY WARRANTY, including without the implied warranty of
 MERCHANTABILITY or FITNESS FOR A PARTICULAR PURPOSE. See the
 GNU General Public License for more details.

 You should have received a copy of the GNU General Public License
 along with Blockstack. If not, see <http://www.gnu.org/licenses/>.
*/

use std::char::from_digit;
use std::collections::{HashMap, HashSet, VecDeque};
use std::io::{BufWriter, Cursor, Read, Seek, SeekFrom, Write};
use std::marker::PhantomData;
use std::ops::{Deref, DerefMut};
use std::path::{Path, PathBuf};
use std::{error, fmt, fs, io, os};

use regex::Regex;
use rusqlite::blob::Blob;
use rusqlite::types::{FromSql, ToSql};
<<<<<<< HEAD
use rusqlite::{Connection, Error as SqliteError, OptionalExtension, Transaction};
=======
use rusqlite::{
    params, Connection, DatabaseName, Error as SqliteError, OptionalExtension, Transaction,
};
>>>>>>> d57dda47
use stacks_common::types::chainstate::{
    BlockHeaderHash, TrieHash, BLOCK_HEADER_HASH_ENCODED_SIZE, TRIEHASH_ENCODED_SIZE,
};
use stacks_common::types::sqlite::NO_PARAMS;
use stacks_common::util::log;

use crate::chainstate::stacks::index::bits::{
    get_node_byte_len, get_node_hash, read_block_identifier, read_hash_bytes,
    read_node_hash_bytes as bits_read_node_hash_bytes, read_nodetype, read_nodetype_nohash,
    write_nodetype_bytes,
};
use crate::chainstate::stacks::index::file::TrieFile;
use crate::chainstate::stacks::index::node::{
    clear_backptr, is_backptr, set_backptr, TrieNode, TrieNode16, TrieNode256, TrieNode4,
    TrieNode48, TrieNodeID, TrieNodeType, TriePath, TriePtr,
};
use crate::chainstate::stacks::index::storage::{TrieFileStorage, TrieStorageConnection};
use crate::chainstate::stacks::index::{trie_sql, BlockMap, Error, MarfTrieId, TrieLeaf};
use crate::util_lib::db::{
    query_count, query_row, query_rows, sql_pragma, tx_begin_immediate, u64_to_sql,
};

static SQL_MARF_DATA_TABLE: &str = "
CREATE TABLE IF NOT EXISTS marf_data (
   block_id INTEGER PRIMARY KEY, 
   block_hash TEXT UNIQUE NOT NULL,
   -- the trie itself.
   -- if not used, then set to a zero-byte entry.
   data BLOB NOT NULL,
   unconfirmed INTEGER NOT NULL
);

CREATE INDEX IF NOT EXISTS block_hash_marf_data ON marf_data(block_hash);
CREATE INDEX IF NOT EXISTS unconfirmed_marf_data ON marf_data(unconfirmed);
";
static SQL_MARF_MINED_TABLE: &str = "
CREATE TABLE IF NOT EXISTS mined_blocks (
   block_id INTEGER PRIMARY KEY, 
   block_hash TEXT UNIQUE NOT NULL,
   data BLOB NOT NULL
);

CREATE INDEX IF NOT EXISTS block_hash_mined_blocks ON mined_blocks(block_hash);
";

static SQL_EXTENSION_LOCKS_TABLE: &str = "
CREATE TABLE IF NOT EXISTS block_extension_locks (block_hash TEXT PRIMARY KEY);
";

static SQL_MARF_DATA_TABLE_SCHEMA_2: &str = "
-- pointer to a .blobs file with the externally-stored blob data.
-- if not used, then set to 1.
CREATE TABLE IF NOT EXISTS schema_version (
    version INTEGER DEFAULT 1 NOT NULL
);
CREATE TABLE IF NOT EXISTS migrated_version (
    version INTEGER DEFAULT 1 NOT NULL
);
ALTER TABLE marf_data ADD COLUMN external_offset INTEGER DEFAULT 0 NOT NULL;
ALTER TABLE marf_data ADD COLUMN external_length INTEGER DEFAULT 0 NOT NULL;
CREATE INDEX IF NOT EXISTS index_external_offset ON marf_data(external_offset);

INSERT OR REPLACE INTO schema_version (version) VALUES (2);
INSERT OR REPLACE INTO migrated_version (version) VALUES (1);
";

pub static SQL_MARF_SCHEMA_VERSION: u64 = 2;

pub fn create_tables_if_needed(conn: &mut Connection) -> Result<(), Error> {
    let tx = tx_begin_immediate(conn)?;

    tx.execute_batch(SQL_MARF_DATA_TABLE)?;
    tx.execute_batch(SQL_MARF_MINED_TABLE)?;
    tx.execute_batch(SQL_EXTENSION_LOCKS_TABLE)?;

    tx.commit().map_err(|e| e.into())
}

fn get_schema_version(conn: &Connection) -> u64 {
    // if the table doesn't exist, then the version is 1.
    let sql = "SELECT version FROM schema_version";
    match conn.query_row(sql, [], |row| row.get::<_, i64>("version")) {
        Ok(x) => x as u64,
        Err(e) => {
            debug!("Failed to get schema version: {:?}", &e);
            1u64
        }
    }
}

/// Get the last schema version before the last attempted migration
fn get_migrated_version(conn: &Connection) -> u64 {
    // if the table doesn't exist, then the version is 1.
    let sql = "SELECT version FROM migrated_version";
    match conn.query_row(sql, [], |row| row.get::<_, i64>("version")) {
        Ok(x) => x as u64,
        Err(e) => {
            debug!("Failed to get schema version: {:?}", &e);
            1u64
        }
    }
}

/// Migrate the MARF database to the currently-supported schema.
/// Returns the version of the DB prior to the migration.
pub fn migrate_tables_if_needed<T: MarfTrieId>(conn: &mut Connection) -> Result<u64, Error> {
    let first_version = get_schema_version(conn);
    loop {
        let version = get_schema_version(conn);
        match version {
            1 => {
                debug!("Migrate MARF data from schema 1 to schema 2");

                // add external_* fields
                let tx = tx_begin_immediate(conn)?;
                tx.execute_batch(SQL_MARF_DATA_TABLE_SCHEMA_2)?;
                tx.commit()?;
            }
            x if x == SQL_MARF_SCHEMA_VERSION => {
                // done
                debug!("Migrated MARF data to schema {}", &SQL_MARF_SCHEMA_VERSION);
                break;
            }
            x => {
                let msg = format!(
                    "Unable to migrate MARF data table: unrecognized schema {}",
                    x
                );
                error!("{}", &msg);
                panic!("{}", &msg);
            }
        }
    }
    if first_version == SQL_MARF_SCHEMA_VERSION
        && get_migrated_version(conn) != SQL_MARF_SCHEMA_VERSION
        && !trie_sql::detect_partial_migration(conn)?
    {
        // no migration will need to happen, so stop checking
        debug!("Marking MARF data as fully-migrated");
        set_migrated(conn)?;
    }
    Ok(first_version)
}

pub fn get_block_identifier<T: MarfTrieId>(conn: &Connection, bhh: &T) -> Result<u32, Error> {
    conn.query_row(
        "SELECT block_id FROM marf_data WHERE block_hash = ?",
        &[bhh],
        |row| row.get("block_id"),
    )
    .map_err(|e| e.into())
}

pub fn get_mined_block_identifier<T: MarfTrieId>(conn: &Connection, bhh: &T) -> Result<u32, Error> {
    conn.query_row(
        "SELECT block_id FROM mined_blocks WHERE block_hash = ?",
        &[bhh],
        |row| row.get("block_id"),
    )
    .map_err(|e| e.into())
}

pub fn get_confirmed_block_identifier<T: MarfTrieId>(
    conn: &Connection,
    bhh: &T,
) -> Result<Option<u32>, Error> {
    conn.query_row(
        "SELECT block_id FROM marf_data WHERE block_hash = ? AND unconfirmed = 0",
        &[bhh],
        |row| row.get("block_id"),
    )
    .optional()
    .map_err(|e| e.into())
}

pub fn get_unconfirmed_block_identifier<T: MarfTrieId>(
    conn: &Connection,
    bhh: &T,
) -> Result<Option<u32>, Error> {
    conn.query_row(
        "SELECT block_id FROM marf_data WHERE block_hash = ? AND unconfirmed = 1",
        &[bhh],
        |row| row.get("block_id"),
    )
    .optional()
    .map_err(|e| e.into())
}

pub fn get_block_hash<T: MarfTrieId>(conn: &Connection, local_id: u32) -> Result<T, Error> {
    let result = conn
        .query_row(
            "SELECT block_hash FROM marf_data WHERE block_id = ?",
<<<<<<< HEAD
            [local_id],
=======
            params![local_id],
>>>>>>> d57dda47
            |row| row.get("block_hash"),
        )
        .optional()?;
    result.ok_or_else(|| {
        error!("Failed to get block header hash of local ID {}", local_id);
        Error::NotFoundError
    })
}

/// Write a serialized trie to sqlite
pub fn write_trie_blob<T: MarfTrieId>(
    conn: &Connection,
    block_hash: &T,
    data: &[u8],
) -> Result<u32, Error> {
    let args = params![block_hash, data, 0, 0, 0,];
    let mut s =
        conn.prepare("INSERT INTO marf_data (block_hash, data, unconfirmed, external_offset, external_length) VALUES (?, ?, ?, ?, ?)")?;
    let block_id = s
        .insert(args)?
        .try_into()
        .expect("EXHAUSTION: MARF cannot track more than 2**31 - 1 blocks");

    debug!("Wrote block trie {} to rowid {}", block_hash, block_id);
    Ok(block_id)
}

/// Write the offset/length of a trie blob that was stored to an external file.
/// Do this only once the trie is actually stored, since only the presence of this information is
/// what guarantees that the blob is persisted.
/// If block_id is Some(..), then an existing block ID's metadata will be updated.  Otherwise, a
/// new row will be created.
fn inner_write_external_trie_blob<T: MarfTrieId>(
    conn: &Connection,
    block_hash: &T,
    offset: u64,
    length: u64,
    block_id: Option<u32>,
) -> Result<u32, Error> {
    let block_id = if let Some(block_id) = block_id {
        // existing entry (i.e. a migration)
        let empty_blob: &[u8] = &[];
        let args = params![
            block_hash,
            empty_blob,
            0,
            u64_to_sql(offset)?,
            u64_to_sql(length)?,
            block_id,
        ];
        let mut s =
            conn.prepare("UPDATE marf_data SET block_hash = ?1, data = ?2, unconfirmed = ?3, external_offset = ?4, external_length = ?5 WHERE block_id = ?6")?;
        s.execute(args)?;

        debug!(
            "Replaced block trie {} at rowid {} offset {}",
            block_hash, block_id, offset
        );
        block_id
    } else {
        // new entry
        let empty_blob: &[u8] = &[];
        let args = params![
            block_hash,
            empty_blob,
            0,
            u64_to_sql(offset)?,
            u64_to_sql(length)?,
        ];
        let mut s =
            conn.prepare("INSERT INTO marf_data (block_hash, data, unconfirmed, external_offset, external_length) VALUES (?, ?, ?, ?, ?)")?;
        let block_id = s
            .insert(args)?
            .try_into()
            .expect("EXHAUSTION: MARF cannot track more than 2**31 - 1 blocks");

        debug!(
            "Wrote block trie {} to rowid {} offset {}",
            block_hash, block_id, offset
        );
        block_id
    };

    Ok(block_id)
}

/// Update the row for an external trie blob -- i.e. we're migrating blobs from sqlite storage to
/// file storage.
pub fn update_external_trie_blob<T: MarfTrieId>(
    conn: &Connection,
    block_hash: &T,
    offset: u64,
    length: u64,
    block_id: u32,
) -> Result<u32, Error> {
    inner_write_external_trie_blob(conn, block_hash, offset, length, Some(block_id))
}

/// Add a new row for an external trie blob -- i.e. we're creating a new trie whose blob will be
/// stored in an external file, but its metadata will be in the DB.
/// Returns the new row ID
pub fn write_external_trie_blob<T: MarfTrieId>(
    conn: &Connection,
    block_hash: &T,
    offset: u64,
    length: u64,
) -> Result<u32, Error> {
    inner_write_external_trie_blob(conn, block_hash, offset, length, None)
}

/// Write a serialized trie blob for a trie that was mined
pub fn write_trie_blob_to_mined<T: MarfTrieId>(
    conn: &Connection,
    block_hash: &T,
    data: &[u8],
) -> Result<u32, Error> {
    if let Ok(block_id) = get_mined_block_identifier(conn, block_hash) {
        // already exists; update
        let args = params![data, block_id];
        let mut s = conn.prepare("UPDATE mined_blocks SET data = ? WHERE block_id = ?")?;
        s.execute(args)
            .expect("EXHAUSTION: MARF cannot track more than 2**31 - 1 blocks");
    } else {
        // doesn't exist yet; insert
        let args = params![block_hash, data];
        let mut s = conn.prepare("INSERT INTO mined_blocks (block_hash, data) VALUES (?, ?)")?;
        s.execute(args)
            .expect("EXHAUSTION: MARF cannot track more than 2**31 - 1 blocks");
    };

    let block_id = get_mined_block_identifier(conn, block_hash)?;

    debug!(
        "Wrote mined block trie {} to rowid {}",
        block_hash, block_id
    );
    Ok(block_id)
}

/// Write a serialized unconfirmed trie blob
pub fn write_trie_blob_to_unconfirmed<T: MarfTrieId>(
    conn: &Connection,
    block_hash: &T,
    data: &[u8],
) -> Result<u32, Error> {
    if let Ok(Some(_)) = get_confirmed_block_identifier(conn, block_hash) {
        panic!("BUG: tried to overwrite confirmed MARF trie {}", block_hash);
    }

    if let Ok(Some(block_id)) = get_unconfirmed_block_identifier(conn, block_hash) {
        // already exists; update
        let args = params![data, block_id];
        let mut s = conn.prepare("UPDATE marf_data SET data = ? WHERE block_id = ?")?;
        s.execute(args)
            .expect("EXHAUSTION: MARF cannot track more than 2**31 - 1 blocks");
    } else {
        // doesn't exist yet; insert
        let args = params![block_hash, data, 1];
        let mut s =
            conn.prepare("INSERT INTO marf_data (block_hash, data, unconfirmed, external_offset, external_length) VALUES (?, ?, ?, 0, 0)")?;
        s.execute(args)
            .expect("EXHAUSTION: MARF cannot track more than 2**31 - 1 blocks");
    };

    let block_id = get_unconfirmed_block_identifier(conn, block_hash)?
        .unwrap_or_else(|| panic!("BUG: stored {} but got no block ID", block_hash));

    debug!(
        "Wrote unconfirmed block trie {} to rowid {}",
        block_hash, block_id
    );
    Ok(block_id)
}

/// Open a trie blob. Returns a Blob<'a> readable/writeable handle to it.
pub fn open_trie_blob<'a>(conn: &'a Connection, block_id: u32) -> Result<Blob<'a>, Error> {
    let blob = conn.blob_open(
        DatabaseName::Main,
        "marf_data",
        "data",
        block_id.into(),
        true,
    )?;
    Ok(blob)
}

/// Open a trie blob. Returns a Blob<'a> readable handle to it.
pub fn open_trie_blob_readonly<'a>(conn: &'a Connection, block_id: u32) -> Result<Blob<'a>, Error> {
    let blob = conn.blob_open(
        DatabaseName::Main,
        "marf_data",
        "data",
        block_id.into(),
        false,
    )?;
    Ok(blob)
}

#[cfg(test)]
pub fn read_all_block_hashes_and_roots<T: MarfTrieId>(
    conn: &Connection,
) -> Result<Vec<(TrieHash, T)>, Error> {
    let mut s = conn.prepare(
        "SELECT block_hash, data FROM marf_data WHERE unconfirmed = 0 ORDER BY block_hash",
    )?;
    let rows = s.query_and_then([], |row| {
        let block_hash: T = row.get_unwrap("block_hash");
        let data = row
<<<<<<< HEAD
            .get_ref_unwrap("data")
=======
            .get_ref("data")?
>>>>>>> d57dda47
            .as_blob()
            .expect("DB Corruption: MARF data is non-blob");
        let start = TrieStorageConnection::<T>::root_ptr_disk() as usize;
        let trie_hash = TrieHash(read_hash_bytes(&mut &data[start..])?);
        Ok((trie_hash, block_hash))
    })?;
    rows.collect()
}

/// Read a node's hash from a sqlite-stored blob, given the block ID
pub fn read_node_hash_bytes<W: Write>(
    conn: &Connection,
    w: &mut W,
    block_id: u32,
    ptr: &TriePtr,
) -> Result<(), Error> {
    let mut blob = conn.blob_open(
        DatabaseName::Main,
        "marf_data",
        "data",
        block_id.into(),
        true,
    )?;
    let hash_buff = bits_read_node_hash_bytes(&mut blob, ptr)?;
    w.write_all(&hash_buff).map_err(|e| e.into())
}

/// Read a node's hash from a sqlite-stored blob, given its block header hash
pub fn read_node_hash_bytes_by_bhh<W: Write, T: MarfTrieId>(
    conn: &Connection,
    w: &mut W,
    bhh: &T,
    ptr: &TriePtr,
) -> Result<(), Error> {
    let row_id: i64 = conn.query_row(
        "SELECT block_id FROM marf_data WHERE block_hash = ?",
        &[bhh],
        |r| r.get("block_id"),
    )?;
    let mut blob = conn.blob_open(DatabaseName::Main, "marf_data", "data", row_id, true)?;
    let hash_buff = bits_read_node_hash_bytes(&mut blob, ptr)?;
    w.write_all(&hash_buff).map_err(|e| e.into())
}

/// Read a node and its hash from a sqlite-stored trie blob
pub fn read_node_type(
    conn: &Connection,
    block_id: u32,
    ptr: &TriePtr,
) -> Result<(TrieNodeType, TrieHash), Error> {
    let mut blob = conn.blob_open(
        DatabaseName::Main,
        "marf_data",
        "data",
        block_id.into(),
        true,
    )?;
    read_nodetype(&mut blob, ptr)
}

/// Read a node from a sqlite-stored trie blob, excluding its hash.
pub fn read_node_type_nohash(
    conn: &Connection,
    block_id: u32,
    ptr: &TriePtr,
) -> Result<TrieNodeType, Error> {
    let mut blob = conn.blob_open(
        DatabaseName::Main,
        "marf_data",
        "data",
        block_id.into(),
        true,
    )?;
    read_nodetype_nohash(&mut blob, ptr)
}

/// Get the offset and length of a trie blob in the trie blobs file.
pub fn get_external_trie_offset_length(
    conn: &Connection,
    block_id: u32,
) -> Result<(u64, u64), Error> {
    let qry = "SELECT external_offset, external_length FROM marf_data WHERE block_id = ?1";
    let args = params![block_id];
    let (offset, length) = query_row(conn, qry, args)?.ok_or(Error::NotFoundError)?;
    Ok((offset, length))
}

/// Get the offset of a trie blob in the blobs file, given its block header hash.
pub fn get_external_trie_offset_length_by_bhh<T: MarfTrieId>(
    conn: &Connection,
    bhh: &T,
) -> Result<(u64, u64), Error> {
    let qry = "SELECT external_offset, external_length FROM marf_data WHERE block_hash = ?1";
    let args = params![bhh];
    let (offset, length) = query_row(conn, qry, args)?.ok_or(Error::NotFoundError)?;
    Ok((offset, length))
}

/// Determine the offset in the blobs file at which the last trie ends.  This is also the offset at
/// which the next trie will be appended.
pub fn get_external_blobs_length(conn: &Connection) -> Result<u64, Error> {
    let qry = "SELECT (external_offset + external_length) AS blobs_length FROM marf_data ORDER BY external_offset DESC LIMIT 1";
    let max_len = query_row(conn, qry, [])?.unwrap_or(0);
    Ok(max_len)
}

/// Do we have a partially-migrated database?
/// Either all tries have offset and length 0, or they all don't.  If we have a mixture, then we're
/// corrupted.
pub fn detect_partial_migration(conn: &Connection) -> Result<bool, Error> {
    let migrated_version = get_migrated_version(conn);
    let schema_version = get_schema_version(conn);
    if migrated_version == schema_version {
        return Ok(false);
    }

    let num_migrated = query_count(
        conn,
        "SELECT COUNT(*) FROM marf_data WHERE external_offset = 0 AND external_length = 0 AND unconfirmed = 0",
        [],
    )?;
    let num_not_migrated = query_count(
        conn,
        "SELECT COUNT(*) FROM marf_data WHERE external_offset != 0 AND external_length != 0 AND unconfirmed = 0",
        [],
    )?;
    Ok(num_migrated > 0 && num_not_migrated > 0)
}

/// Mark a migration as completed
pub fn set_migrated(conn: &Connection) -> Result<(), Error> {
    conn.execute(
        "UPDATE migrated_version SET version = ?1",
        &[&u64_to_sql(SQL_MARF_SCHEMA_VERSION)?],
    )
    .map_err(|e| e.into())
    .and_then(|_| Ok(()))
}

pub fn get_node_hash_bytes(
    conn: &Connection,
    block_id: u32,
    ptr: &TriePtr,
) -> Result<TrieHash, Error> {
    let mut blob = conn.blob_open(
        DatabaseName::Main,
        "marf_data",
        "data",
        block_id.into(),
        true,
    )?;
    let hash_buff = bits_read_node_hash_bytes(&mut blob, ptr)?;
    Ok(TrieHash(hash_buff))
}

pub fn get_node_hash_bytes_by_bhh<T: MarfTrieId>(
    conn: &Connection,
    bhh: &T,
    ptr: &TriePtr,
) -> Result<TrieHash, Error> {
    let row_id: i64 = conn.query_row(
        "SELECT block_id FROM marf_data WHERE block_hash = ?",
        &[bhh],
        |r| r.get("block_id"),
    )?;
    let mut blob = conn.blob_open(DatabaseName::Main, "marf_data", "data", row_id, true)?;
    let hash_buff = bits_read_node_hash_bytes(&mut blob, ptr)?;
    Ok(TrieHash(hash_buff))
}

pub fn tx_lock_bhh_for_extension<T: MarfTrieId>(
    tx: &Connection,
    bhh: &T,
    unconfirmed: bool,
) -> Result<bool, Error> {
    if !unconfirmed {
        // confirmed tries can only be extended once.
        // unconfirmed tries can be overwritten.
        let is_bhh_committed = tx
            .query_row(
                "SELECT 1 FROM marf_data WHERE block_hash = ? LIMIT 1",
                &[bhh],
                |_row| Ok(()),
            )
            .optional()?
            .is_some();
        if is_bhh_committed {
            return Ok(false);
        }
    }

    let is_bhh_locked = tx
        .query_row(
            "SELECT 1 FROM block_extension_locks WHERE block_hash = ? LIMIT 1",
            &[bhh],
            |_row| Ok(()),
        )
        .optional()?
        .is_some();
    if is_bhh_locked {
        return Ok(false);
    }

    tx.execute(
        "INSERT INTO block_extension_locks (block_hash) VALUES (?)",
        &[bhh],
    )?;
    Ok(true)
}

pub fn lock_bhh_for_extension<T: MarfTrieId>(
    tx: &Transaction,
    bhh: &T,
    unconfirmed: bool,
) -> Result<bool, Error> {
    tx_lock_bhh_for_extension(tx, bhh, unconfirmed)?;
    Ok(true)
}

pub fn count_blocks(conn: &Connection) -> Result<u32, Error> {
    let result = conn.query_row(
        "SELECT IFNULL(MAX(block_id), 0) AS count FROM marf_data WHERE unconfirmed = 0",
        [],
        |row| row.get("count"),
    )?;
    Ok(result)
}

pub fn is_unconfirmed_block(conn: &Connection, block_id: u32) -> Result<bool, Error> {
    let res: i64 = conn.query_row(
        "SELECT unconfirmed FROM marf_data WHERE block_id = ?1",
        &[&block_id],
        |row| row.get("unconfirmed"),
    )?;
    Ok(res != 0)
}

pub fn drop_lock<T: MarfTrieId>(conn: &Connection, bhh: &T) -> Result<(), Error> {
    conn.execute(
        "DELETE FROM block_extension_locks WHERE block_hash = ?",
        &[bhh],
    )?;
    Ok(())
}

pub fn drop_unconfirmed_trie<T: MarfTrieId>(conn: &Connection, bhh: &T) -> Result<(), Error> {
    debug!("Drop unconfirmed trie sqlite blob {}", bhh);
    conn.execute(
        "DELETE FROM marf_data WHERE block_hash = ? AND unconfirmed = 1",
        &[bhh],
    )?;
    debug!("Dropped unconfirmed trie sqlite blob {}", bhh);
    Ok(())
}

pub fn clear_lock_data(conn: &Connection) -> Result<(), Error> {
    conn.execute("DELETE FROM block_extension_locks", [])?;
    Ok(())
}

pub fn clear_tables(tx: &Transaction) -> Result<(), Error> {
    tx.execute("DELETE FROM block_extension_locks", [])?;
    tx.execute("DELETE FROM marf_data", [])?;
    tx.execute("DELETE FROM mined_blocks", [])?;
    Ok(())
}<|MERGE_RESOLUTION|>--- conflicted
+++ resolved
@@ -28,13 +28,9 @@
 use regex::Regex;
 use rusqlite::blob::Blob;
 use rusqlite::types::{FromSql, ToSql};
-<<<<<<< HEAD
-use rusqlite::{Connection, Error as SqliteError, OptionalExtension, Transaction};
-=======
 use rusqlite::{
     params, Connection, DatabaseName, Error as SqliteError, OptionalExtension, Transaction,
 };
->>>>>>> d57dda47
 use stacks_common::types::chainstate::{
     BlockHeaderHash, TrieHash, BLOCK_HEADER_HASH_ENCODED_SIZE, TRIEHASH_ENCODED_SIZE,
 };
@@ -59,7 +55,7 @@
 
 static SQL_MARF_DATA_TABLE: &str = "
 CREATE TABLE IF NOT EXISTS marf_data (
-   block_id INTEGER PRIMARY KEY, 
+   block_id INTEGER PRIMARY KEY,
    block_hash TEXT UNIQUE NOT NULL,
    -- the trie itself.
    -- if not used, then set to a zero-byte entry.
@@ -72,7 +68,7 @@
 ";
 static SQL_MARF_MINED_TABLE: &str = "
 CREATE TABLE IF NOT EXISTS mined_blocks (
-   block_id INTEGER PRIMARY KEY, 
+   block_id INTEGER PRIMARY KEY,
    block_hash TEXT UNIQUE NOT NULL,
    data BLOB NOT NULL
 );
@@ -227,11 +223,7 @@
     let result = conn
         .query_row(
             "SELECT block_hash FROM marf_data WHERE block_id = ?",
-<<<<<<< HEAD
-            [local_id],
-=======
             params![local_id],
->>>>>>> d57dda47
             |row| row.get("block_hash"),
         )
         .optional()?;
@@ -440,11 +432,7 @@
     let rows = s.query_and_then([], |row| {
         let block_hash: T = row.get_unwrap("block_hash");
         let data = row
-<<<<<<< HEAD
-            .get_ref_unwrap("data")
-=======
             .get_ref("data")?
->>>>>>> d57dda47
             .as_blob()
             .expect("DB Corruption: MARF data is non-blob");
         let start = TrieStorageConnection::<T>::root_ptr_disk() as usize;
