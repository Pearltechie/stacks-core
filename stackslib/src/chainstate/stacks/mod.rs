--- conflicted
+++ resolved
@@ -693,16 +693,9 @@
     }
 }
 
-<<<<<<< HEAD
-impl std::fmt::Display for ThresholdSignature {
-    fn fmt(&self, f: &mut fmt::Formatter<'_>) -> fmt::Result {
-        let bytes = self.serialize_to_vec();
-        write!(f, "{}", &to_hex(&bytes))
-=======
 impl fmt::Display for ThresholdSignature {
     fn fmt(&self, f: &mut fmt::Formatter<'_>) -> fmt::Result {
         to_hex(&self.serialize_to_vec()).fmt(f)
->>>>>>> 04760376
     }
 }
 
