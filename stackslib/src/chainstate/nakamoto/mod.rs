// Copyright (C) 2013-2020 Blockstack PBC, a public benefit corporation
// Copyright (C) 2020-2023 Stacks Open Internet Foundation
//
// This program is free software: you can redistribute it and/or modify
// it under the terms of the GNU General Public License as published by
// the Free Software Foundation, either version 3 of the License, or
// (at your option) any later version.
//
// This program is distributed in the hope that it will be useful,
// but WITHOUT ANY WARRANTY; without even the implied warranty of
// MERCHANTABILITY or FITNESS FOR A PARTICULAR PURPOSE.  See the
// GNU General Public License for more details.
//
// You should have received a copy of the GNU General Public License
// along with this program.  If not, see <http://www.gnu.org/licenses/>.

use std::collections::{BTreeMap, HashMap, HashSet};
use std::ops::DerefMut;

use clarity::vm::ast::ASTRules;
use clarity::vm::costs::{ExecutionCost, LimitedCostTracker};
use clarity::vm::database::{BurnStateDB, ClarityDatabase};
use clarity::vm::events::StacksTransactionEvent;
use clarity::vm::types::{PrincipalData, StacksAddressExtensions, TupleData};
use clarity::vm::{ClarityVersion, SymbolicExpression, Value};
use lazy_static::{__Deref, lazy_static};
use rusqlite::types::{FromSql, FromSqlError};
use rusqlite::{params, Connection, OptionalExtension, ToSql, NO_PARAMS};
use sha2::{Digest as Sha2Digest, Sha512_256};
use stacks_common::bitvec::BitVec;
use stacks_common::codec::{
    read_next, write_next, Error as CodecError, StacksMessageCodec, MAX_MESSAGE_LEN,
    MAX_PAYLOAD_LEN,
};
use stacks_common::consts::{
    FIRST_BURNCHAIN_CONSENSUS_HASH, FIRST_STACKS_BLOCK_HASH, MINER_REWARD_MATURITY,
};
use stacks_common::types::chainstate::{
    BlockHeaderHash, BurnchainHeaderHash, ConsensusHash, StacksAddress, StacksBlockId,
    StacksPrivateKey, StacksPublicKey, TrieHash, VRFSeed,
};
use stacks_common::types::{PrivateKey, StacksEpochId};
use stacks_common::util::get_epoch_time_secs;
use stacks_common::util::hash::{to_hex, Hash160, MerkleHashFunc, MerkleTree, Sha512Trunc256Sum};
use stacks_common::util::retry::BoundReader;
use stacks_common::util::secp256k1::MessageSignature;
use stacks_common::util::vrf::{VRFProof, VRFPublicKey, VRF};
use wsts::curve::point::Point;

use super::burn::db::sortdb::{
    get_ancestor_sort_id, get_ancestor_sort_id_tx, get_block_commit_by_txid, SortitionHandle,
    SortitionHandleConn, SortitionHandleTx,
};
use super::burn::operations::{DelegateStxOp, StackStxOp, TransferStxOp};
use super::stacks::boot::{
    PoxVersions, RawRewardSetEntry, BOOT_TEST_POX_4_AGG_KEY_CONTRACT,
    BOOT_TEST_POX_4_AGG_KEY_FNAME, SIGNERS_MAX_LIST_SIZE, SIGNERS_NAME, SIGNERS_PK_LEN,
};
use super::stacks::db::accounts::MinerReward;
use super::stacks::db::blocks::StagingUserBurnSupport;
use super::stacks::db::{
    ChainstateTx, ClarityTx, MinerPaymentSchedule, MinerPaymentTxFees, MinerRewardInfo,
    StacksBlockHeaderTypes, StacksDBTx, StacksEpochReceipt, StacksHeaderInfo,
};
use super::stacks::events::{StacksTransactionReceipt, TransactionOrigin};
use super::stacks::{
    Error as ChainstateError, StacksBlock, StacksBlockHeader, StacksMicroblock, StacksTransaction,
    TenureChangeError, TenureChangePayload, ThresholdSignature, TransactionPayload,
};
use crate::burnchains::{Burnchain, PoxConstants, Txid};
use crate::chainstate::burn::db::sortdb::SortitionDB;
use crate::chainstate::burn::operations::{LeaderBlockCommitOp, LeaderKeyRegisterOp};
use crate::chainstate::burn::{BlockSnapshot, SortitionHash};
use crate::chainstate::coordinator::{BlockEventDispatcher, Error};
use crate::chainstate::nakamoto::tenure::NAKAMOTO_TENURES_SCHEMA;
use crate::chainstate::stacks::address::PoxAddress;
use crate::chainstate::stacks::boot::{POX_4_NAME, SIGNERS_UPDATE_STATE};
use crate::chainstate::stacks::db::{DBConfig as ChainstateConfig, StacksChainState};
use crate::chainstate::stacks::{
    TenureChangeCause, MINER_BLOCK_CONSENSUS_HASH, MINER_BLOCK_HEADER_HASH,
};
use crate::clarity::vm::clarity::{ClarityConnection, TransactionConnection};
use crate::clarity_vm::clarity::{
    ClarityInstance, ClarityTransactionConnection, Error as ClarityError, PreCommitClarityBlock,
};
use crate::clarity_vm::database::SortitionDBRef;
use crate::core::BOOT_BLOCK_HASH;
use crate::net::stackerdb::StackerDBConfig;
use crate::net::Error as net_error;
use crate::util_lib::boot;
use crate::util_lib::boot::boot_code_id;
use crate::util_lib::db::{
    query_int, query_row, query_row_panic, query_rows, u64_to_sql, DBConn, Error as DBError,
    FromRow,
};
use crate::{chainstate, monitoring};

pub mod coordinator;
pub mod miner;
pub mod tenure;

#[cfg(test)]
pub mod tests;

pub const NAKAMOTO_BLOCK_VERSION: u8 = 0;

define_named_enum!(HeaderTypeNames {
    Nakamoto("nakamoto"),
    Epoch2("epoch2"),
});

impl ToSql for HeaderTypeNames {
    fn to_sql(&self) -> rusqlite::Result<rusqlite::types::ToSqlOutput<'_>> {
        self.get_name_str().to_sql()
    }
}

impl FromSql for HeaderTypeNames {
    fn column_result(value: rusqlite::types::ValueRef<'_>) -> rusqlite::types::FromSqlResult<Self> {
        Self::lookup_by_name(value.as_str()?).ok_or_else(|| FromSqlError::InvalidType)
    }
}

lazy_static! {
    pub static ref FIRST_STACKS_BLOCK_ID: StacksBlockId = StacksBlockId::new(&FIRST_BURNCHAIN_CONSENSUS_HASH, &FIRST_STACKS_BLOCK_HASH);

    pub static ref NAKAMOTO_CHAINSTATE_SCHEMA_1: Vec<String> = vec![
    r#"
      -- Table for staging nakamoto blocks
      -- TODO: this goes into its own DB at some point
      CREATE TABLE nakamoto_staging_blocks (
                     -- SHA512/256 hash of this block
                     block_hash TEXT NOT NULL,
                     -- the consensus hash of the burnchain block that selected this block's miner's block-commit
                     consensus_hash TEXT NOT NULL,
                     -- the parent index_block_hash
                     parent_block_id TEXT NOT NULL,

                     -- has the burnchain block with this block's `consensus_hash` been processed?
                     burn_attachable INT NOT NULL,
                     -- has the parent Stacks block been processed?
                     stacks_attachable INT NOT NULL,
                     -- set to 1 if this block can never be attached
                     orphaned INT NOT NULL,
                     -- has this block been processed?
                     processed INT NOT NULL,

                     height INT NOT NULL,

                     -- used internally -- this is the StacksBlockId of this block's consensus hash and block hash
                     index_block_hash TEXT NOT NULL,
                     -- how long the block was in-flight
                     download_time INT NOT NULL,
                     -- when this block was stored
                     arrival_time INT NOT NULL,
                     -- when this block was processed
                     processed_time INT NOT NULL,

                     -- block data
                     data BLOB NOT NULL,
                    
                     PRIMARY KEY(block_hash,consensus_hash)
    );"#.into(),
    NAKAMOTO_TENURES_SCHEMA.into(),
    r#"
      -- Table for Nakamoto block headers
      CREATE TABLE nakamoto_block_headers (
          -- The following fields all correspond to entries in the StacksHeaderInfo struct
                     block_height INTEGER NOT NULL,
                     -- root hash of the internal, not-consensus-critical MARF that allows us to track chainstate/fork metadata
                     index_root TEXT NOT NULL,
                     -- burn header hash corresponding to the consensus hash (NOT guaranteed to be unique, since we can 
                     --    have 2+ blocks per burn block if there's a PoX fork)
                     burn_header_hash TEXT NOT NULL,
                     -- height of the burnchain block header that generated this consensus hash
                     burn_header_height INT NOT NULL,
                     -- timestamp from burnchain block header that generated this consensus hash
                     burn_header_timestamp INT NOT NULL,
                     -- size of this block, in bytes.
                     -- encoded as TEXT for compatibility
                     block_size TEXT NOT NULL,
          -- The following fields all correspond to entries in the NakamotoBlockHeader struct
                     version INTEGER NOT NULL,
                     -- this field is the total number of blocks in the chain history (including this block)
                     chain_length INTEGER NOT NULL,
                     -- this field is the total amount of BTC spent in the chain history (including this block)
                     burn_spent INTEGER NOT NULL,
                     -- the consensus hash of the burnchain block that selected this block's miner's block-commit
                     consensus_hash TEXT NOT NULL,
                     -- the parent StacksBlockId
                     parent_block_id TEXT NOT NULL,
                     -- Merkle root of a Merkle tree constructed out of all the block's transactions
                     tx_merkle_root TEXT NOT NULL,
                     -- root hash of the Stacks chainstate MARF
                     state_index_root TEXT NOT NULL,
                     -- miner's signature over the block
                     miner_signature TEXT NOT NULL,
                     -- signers' signature over the block
                     signer_signature TEXT NOT NULL,
                     -- bitvec capturing stacker participation in signature
                     signer_bitvec TEXT NOT NULL,
          -- The following fields are not part of either the StacksHeaderInfo struct
          --   or its contained NakamotoBlockHeader struct, but are used for querying
                     -- what kind of header this is (nakamoto or stacks 2.x)
                     header_type TEXT NOT NULL,
                     -- hash of the block
                     block_hash TEXT NOT NULL,
                     -- index_block_hash is the hash of the block hash and consensus hash of the burn block that selected it, 
                     -- and is guaranteed to be globally unique (across all Stacks forks and across all PoX forks).
                     -- index_block_hash is the block hash fed into the MARF index.
                     index_block_hash TEXT NOT NULL,
                     -- the ExecutionCost of the block
                     cost TEXT NOT NULL,
                     -- the total cost up to and including this block in the current tenure
                     total_tenure_cost TEXT NOT NULL,
                     -- this field is true if this is the first block of a new tenure
                     tenure_changed INTEGER NOT NULL,
                     -- this field tracks the total tx fees so far in this tenure. it is a text-serialized u128
                     tenure_tx_fees TEXT NOT NULL,
                     -- nakamoto block's VRF proof, if this is a tenure-start block
                     vrf_proof TEXT,

              PRIMARY KEY(consensus_hash,block_hash)
          );
          CREATE INDEX nakamoto_block_headers_by_consensus_hash ON nakamoto_block_headers(consensus_hash);
    "#.into(),
        format!(
            r#"ALTER TABLE payments
               ADD COLUMN schedule_type TEXT NOT NULL DEFAULT "{}";
            "#,
            HeaderTypeNames::Epoch2.get_name_str()),
        r#"
        UPDATE db_config SET version = "4";
        "#.into(),
    ];
}

/// Matured miner reward schedules
#[derive(Debug, Clone)]
pub struct MaturedMinerPaymentSchedules {
    /// miners whose rewards matured
    pub latest_miners: Vec<MinerPaymentSchedule>,
    /// parent to be paid (epoch2 only)
    pub parent_miner: MinerPaymentSchedule,
}

impl MaturedMinerPaymentSchedules {
    pub fn genesis(mainnet: bool) -> Self {
        Self {
            latest_miners: vec![],
            parent_miner: MinerPaymentSchedule::genesis(mainnet),
        }
    }
}

/// Calculated matured miner rewards, from scheduled rewards
#[derive(Debug, Clone)]
pub struct MaturedMinerRewards {
    /// this block's reward recipient
    /// NOTE: in epoch2, if a PoisonMicroblock report was successful, then the recipient is the
    /// reporter, not the miner.
    pub recipient: MinerReward,
    /// the parent block's reward.
    /// this is all of the fees they accumulated during their tenure.
    pub parent_reward: MinerReward,
    /// metadata about the block miner's reward
    pub reward_info: MinerRewardInfo,
}

impl MaturedMinerRewards {
    /// Get the list of miner rewards this struct represents
    pub fn consolidate(&self) -> Vec<MinerReward> {
        vec![self.recipient.clone(), self.parent_reward.clone()]
    }
}

/// Result of preparing to produce or validate a block
pub struct SetupBlockResult<'a, 'b> {
    /// Handle to the ClarityVM
    pub clarity_tx: ClarityTx<'a, 'b>,
    /// Transaction receipts from any Stacks-on-Bitcoin transactions and epoch transition events
    pub tx_receipts: Vec<StacksTransactionReceipt>,
    /// Miner rewards that can be paid now
    pub matured_miner_rewards_opt: Option<MaturedMinerRewards>,
    /// Epoch in which this block was set up
    pub evaluated_epoch: StacksEpochId,
    /// Whether or not we applied an epoch transition in this block
    pub applied_epoch_transition: bool,
    /// stack-stx Stacks-on-Bitcoin txs
    pub burn_stack_stx_ops: Vec<StackStxOp>,
    /// transfer-stx Stacks-on-Bitcoin txs
    pub burn_transfer_stx_ops: Vec<TransferStxOp>,
    /// delegate-stx Stacks-on-Bitcoin txs
    pub burn_delegate_stx_ops: Vec<DelegateStxOp>,
    /// STX auto-unlock events from PoX
    pub auto_unlock_events: Vec<StacksTransactionEvent>,
}

#[derive(Debug, Clone, PartialEq, Serialize, Deserialize)]
pub struct NakamotoBlockHeader {
    pub version: u8,
    /// The total number of StacksBlock and NakamotoBlocks preceding
    /// this block in this block's history.
    pub chain_length: u64,
    /// Total amount of BTC spent producing the sortition that
    /// selected this block's miner.
    pub burn_spent: u64,
    /// The consensus hash of the burnchain block that selected this tenure.  The consensus hash
    /// uniquely identifies this tenure, including across all Bitcoin forks.
    pub consensus_hash: ConsensusHash,
    /// The index block hash of the immediate parent of this block.
    /// This is the hash of the parent block's hash and consensus hash.
    pub parent_block_id: StacksBlockId,
    /// The root of a SHA512/256 merkle tree over all this block's
    /// contained transactions
    pub tx_merkle_root: Sha512Trunc256Sum,
    /// The MARF trie root hash after this block has been processed
    pub state_index_root: TrieHash,
    /// Recoverable ECDSA signature from the tenure's miner.
    pub miner_signature: MessageSignature,
    /// Schnorr signature over the block header from the signer set active during the tenure.
    pub signer_signature: ThresholdSignature,
    /// A bitvec which represents the signers that participated in this block signature.
    /// The maximum number of entries in the bitvec is 4000.
    pub signer_bitvec: BitVec<4000>,
}

impl FromRow<NakamotoBlockHeader> for NakamotoBlockHeader {
    fn from_row(row: &rusqlite::Row) -> Result<NakamotoBlockHeader, DBError> {
        let version = row.get("version")?;
        let chain_length_i64: i64 = row.get("chain_length")?;
        let chain_length = chain_length_i64
            .try_into()
            .map_err(|_| DBError::ParseError)?;
        let burn_spent_i64: i64 = row.get("burn_spent")?;
        let burn_spent = burn_spent_i64.try_into().map_err(|_| DBError::ParseError)?;
        let consensus_hash = row.get("consensus_hash")?;
        let parent_block_id = row.get("parent_block_id")?;
        let tx_merkle_root = row.get("tx_merkle_root")?;
        let state_index_root = row.get("state_index_root")?;
        let signer_signature = row.get("signer_signature")?;
        let miner_signature = row.get("miner_signature")?;
        let signer_bitvec = row.get("signer_bitvec")?;

        Ok(NakamotoBlockHeader {
            version,
            chain_length,
            burn_spent,
            consensus_hash,
            parent_block_id,
            tx_merkle_root,
            state_index_root,
            signer_signature,
            miner_signature,
            signer_bitvec,
        })
    }
}

#[derive(Debug, Clone, PartialEq, Serialize, Deserialize)]
pub struct NakamotoBlock {
    pub header: NakamotoBlockHeader,
    pub txs: Vec<StacksTransaction>,
}

pub struct NakamotoChainState;

impl StacksMessageCodec for NakamotoBlockHeader {
    fn consensus_serialize<W: std::io::Write>(&self, fd: &mut W) -> Result<(), CodecError> {
        write_next(fd, &self.version)?;
        write_next(fd, &self.chain_length)?;
        write_next(fd, &self.burn_spent)?;
        write_next(fd, &self.consensus_hash)?;
        write_next(fd, &self.parent_block_id)?;
        write_next(fd, &self.tx_merkle_root)?;
        write_next(fd, &self.state_index_root)?;
        write_next(fd, &self.miner_signature)?;
        write_next(fd, &self.signer_signature)?;
        write_next(fd, &self.signer_bitvec)?;

        Ok(())
    }

    fn consensus_deserialize<R: std::io::Read>(fd: &mut R) -> Result<Self, CodecError> {
        Ok(NakamotoBlockHeader {
            version: read_next(fd)?,
            chain_length: read_next(fd)?,
            burn_spent: read_next(fd)?,
            consensus_hash: read_next(fd)?,
            parent_block_id: read_next(fd)?,
            tx_merkle_root: read_next(fd)?,
            state_index_root: read_next(fd)?,
            miner_signature: read_next(fd)?,
            signer_signature: read_next(fd)?,
            signer_bitvec: read_next(fd)?,
        })
    }
}

impl NakamotoBlockHeader {
    /// Calculate the message digest for miners to sign.
    /// This includes all fields _except_ the signatures.
    pub fn miner_signature_hash(&self) -> Sha512Trunc256Sum {
        self.miner_signature_hash_inner()
            .expect("BUG: failed to calculate miner signature hash")
    }

    /// Calculate the message digest for signers to sign.
    /// This includes all fields _except_ the signer signature.
    pub fn signer_signature_hash(&self) -> Sha512Trunc256Sum {
        self.signer_signature_hash_inner()
            .expect("BUG: failed to calculate signer signature hash")
    }

    /// Inner calculation of the message digest for miners to sign.
    /// This includes all fields _except_ the signatures.
    fn miner_signature_hash_inner(&self) -> Result<Sha512Trunc256Sum, CodecError> {
        let mut hasher = Sha512_256::new();
        let fd = &mut hasher;
        write_next(fd, &self.version)?;
        write_next(fd, &self.chain_length)?;
        write_next(fd, &self.burn_spent)?;
        write_next(fd, &self.consensus_hash)?;
        write_next(fd, &self.parent_block_id)?;
        write_next(fd, &self.tx_merkle_root)?;
        write_next(fd, &self.state_index_root)?;
        Ok(Sha512Trunc256Sum::from_hasher(hasher))
    }

    /// Inner calculation of the message digest for stackers to sign.
    /// This includes all fields _except_ the stacker signature.
    fn signer_signature_hash_inner(&self) -> Result<Sha512Trunc256Sum, CodecError> {
        let mut hasher = Sha512_256::new();
        let fd = &mut hasher;
        write_next(fd, &self.version)?;
        write_next(fd, &self.chain_length)?;
        write_next(fd, &self.burn_spent)?;
        write_next(fd, &self.consensus_hash)?;
        write_next(fd, &self.parent_block_id)?;
        write_next(fd, &self.tx_merkle_root)?;
        write_next(fd, &self.state_index_root)?;
        write_next(fd, &self.miner_signature)?;
        write_next(fd, &self.signer_bitvec)?;
        Ok(Sha512Trunc256Sum::from_hasher(hasher))
    }

    pub fn recover_miner_pk(&self) -> Option<StacksPublicKey> {
        let signed_hash = self.miner_signature_hash();
        let recovered_pk =
            StacksPublicKey::recover_to_pubkey(signed_hash.bits(), &self.miner_signature).ok()?;

        Some(recovered_pk)
    }

    pub fn block_hash(&self) -> BlockHeaderHash {
        BlockHeaderHash::from_serializer(self)
            .expect("BUG: failed to serialize block header hash struct")
    }

    pub fn block_id(&self) -> StacksBlockId {
        StacksBlockId::new(&self.consensus_hash, &self.block_hash())
    }

    pub fn is_first_mined(&self) -> bool {
        self.parent_block_id == StacksBlockId::first_mined()
    }

    /// Sign the block header by the miner
    pub fn sign_miner(&mut self, privk: &StacksPrivateKey) -> Result<(), ChainstateError> {
        let sighash = self.miner_signature_hash().0;
        let sig = privk
            .sign(&sighash)
            .map_err(|se| net_error::SigningError(se.to_string()))?;
        self.miner_signature = sig;
        Ok(())
    }

    /// Make an "empty" header whose block data needs to be filled in.
    /// This is used by the miner code.
    pub fn from_parent_empty(
        chain_length: u64,
        burn_spent: u64,
        consensus_hash: ConsensusHash,
        parent_block_id: StacksBlockId,
    ) -> NakamotoBlockHeader {
        NakamotoBlockHeader {
            version: NAKAMOTO_BLOCK_VERSION,
            chain_length,
            burn_spent,
            consensus_hash,
            parent_block_id,
            tx_merkle_root: Sha512Trunc256Sum([0u8; 32]),
            state_index_root: TrieHash([0u8; 32]),
            miner_signature: MessageSignature::empty(),
            signer_signature: ThresholdSignature::empty(),
            signer_bitvec: BitVec::zeros(1).expect("BUG: bitvec of length-1 failed to construct"),
        }
    }

    /// Make a completely empty header
    pub fn empty() -> NakamotoBlockHeader {
        NakamotoBlockHeader {
            version: 0,
            chain_length: 0,
            burn_spent: 0,
            consensus_hash: ConsensusHash([0u8; 20]),
            parent_block_id: StacksBlockId([0u8; 32]),
            tx_merkle_root: Sha512Trunc256Sum([0u8; 32]),
            state_index_root: TrieHash([0u8; 32]),
            miner_signature: MessageSignature::empty(),
            signer_signature: ThresholdSignature::empty(),
            signer_bitvec: BitVec::zeros(1).expect("BUG: bitvec of length-1 failed to construct"),
        }
    }

    /// Make a genesis header (testing only)
    pub fn genesis() -> NakamotoBlockHeader {
        NakamotoBlockHeader {
            version: 0,
            chain_length: 0,
            burn_spent: 0,
            consensus_hash: FIRST_BURNCHAIN_CONSENSUS_HASH.clone(),
            parent_block_id: StacksBlockId(BOOT_BLOCK_HASH.0.clone()),
            tx_merkle_root: Sha512Trunc256Sum([0u8; 32]),
            state_index_root: TrieHash([0u8; 32]),
            miner_signature: MessageSignature::empty(),
            signer_signature: ThresholdSignature::empty(),
            signer_bitvec: BitVec::zeros(1).expect("BUG: bitvec of length-1 failed to construct"),
        }
    }
}

impl NakamotoBlock {
    /// Find all positionally-valid tenure changes in this block.
    /// They must be the first transactions.
    /// Return their indexes into self.txs
    fn find_tenure_changes(&self) -> Vec<usize> {
        let mut ret = vec![];
        for (i, tx) in self.txs.iter().enumerate() {
            if let TransactionPayload::TenureChange(..) = &tx.payload {
                ret.push(i);
            } else {
                break;
            }
        }
        ret
    }

    pub fn is_first_mined(&self) -> bool {
        self.header.is_first_mined()
    }

    /// Get the tenure-change transaction in Nakamoto.
    /// If it's present, then it's the first transaction (i.e. tx 0).
    /// NOTE: this does _not_ return a tenure-extend transaction payload.
    pub fn get_tenure_change_tx_payload(&self) -> Option<&TenureChangePayload> {
        if self.is_wellformed_tenure_start_block() != Ok(true) {
            // no tenure-change, or invalid
            return None;
        }

        // if it exists, it's the first
        self.txs.get(0).and_then(|tx| {
            if let TransactionPayload::TenureChange(ref tc) = &tx.payload {
                Some(tc)
            } else {
                None
            }
        })
    }

    /// Get the tenure-extend transaction in Nakamoto.
    /// If it's present, then it's the first transaction (i.e. tx 0)
    /// NOTE: this does _not_ return a tenure-change transaction payload.
    pub fn get_tenure_extend_tx_payload(&self) -> Option<&TenureChangePayload> {
        if self.is_wellformed_tenure_extend_block() != Ok(true) {
            // no tenure-extend, or invalid
            return None;
        }

        // if it exists, it's the first
        self.txs.get(0).and_then(|tx| {
            if let TransactionPayload::TenureChange(ref tc) = &tx.payload {
                Some(tc)
            } else {
                None
            }
        })
    }

    /// Get the tenure-change or tenure-extend transaction in Nakamoto, if it exists.
    /// At most one will exist.
    pub fn get_tenure_tx_payload(&self) -> Option<&TenureChangePayload> {
        if let Some(payload) = self.get_tenure_change_tx_payload() {
            return Some(payload);
        }
        if let Some(payload) = self.get_tenure_extend_tx_payload() {
            return Some(payload);
        }
        return None;
    }

    /// Get the coinbase transaction in Nakamoto.
    /// It's the first non-TenureChange transaction (i.e. tx 1)
    pub fn get_coinbase_tx(&self) -> Option<&StacksTransaction> {
        if self.is_wellformed_tenure_start_block() != Ok(true) {
            // not a tenure-change block, or invalid
            return None;
        }

        // there is one coinbase.
        // go find it.
        self.txs
            .iter()
            .find(|tx| matches!(tx.payload, TransactionPayload::Coinbase(..)))
    }

    /// Get the VRF proof from this block.
    /// It's Some(..) only if there's a coinbase
    pub fn get_vrf_proof(&self) -> Option<&VRFProof> {
        self.get_coinbase_tx()
            .map(|coinbase_tx| {
                if let TransactionPayload::Coinbase(_, _, vrf_proof) = &coinbase_tx.payload {
                    vrf_proof.as_ref()
                } else {
                    // actually unreachable
                    None
                }
            })
            .flatten()
    }

    /// Try to get the first transaction in the block as a tenure-change
    /// Return Some(tenure-change-payload) if it's a tenure change
    /// Return None if not
    fn try_get_tenure_change_payload(&self) -> Option<&TenureChangePayload> {
        if self.txs.len() == 0 {
            return None;
        }
        if let TransactionPayload::TenureChange(ref tc) = &self.txs[0].payload {
            Some(tc)
        } else {
            None
        }
    }

    /// Determine if this is a well-formed tenure-extend block.
    /// * It has exactly one TenureChange, and it does _not_ require a sortiton (it's `cause` is
    /// `Extended`)
    /// * Its consensus hash and previous consensus hash values point to this block.
    /// * There is no coinbase
    /// * There are no other TenureChange transactions
    ///
    /// Returns Ok(true) if the above are true
    /// Returns Ok(false) if it is not a tenure-extend block
    /// Returns Err(()) if this block cannot be a valid block
    pub fn is_wellformed_tenure_extend_block(&self) -> Result<bool, ()> {
        // find coinbases
        let has_coinbase = self
            .txs
            .iter()
            .find(|tx| matches!(&tx.payload, TransactionPayload::Coinbase(..)))
            .is_some();

        if has_coinbase {
            // can't be
            return Ok(false);
        }

        // find all tenure changes, even if they're not sortition-induced
        let tenure_change_positions = self
            .txs
            .iter()
            .enumerate()
            .filter_map(|(i, tx)| {
                if let TransactionPayload::TenureChange(..) = &tx.payload {
                    Some(i)
                } else {
                    None
                }
            })
            .collect::<Vec<_>>();

        if tenure_change_positions.len() == 0 {
            return Ok(false);
        }

        if tenure_change_positions.len() > 1 {
            // invalid
            warn!(
                "Invalid block -- {} tenure txs",
                tenure_change_positions.len()
            );
            return Err(());
        }

        let Some(tc_payload) = self.try_get_tenure_change_payload() else {
            warn!("Invalid block -- tx at index 0 is not a tenure tx",);
            return Err(());
        };
        if tc_payload.cause != TenureChangeCause::Extended {
            // not a tenure-extend, and can't be valid since all other tenure-change types require
            // a coinbase (which is not present)
            warn!("Invalid block -- tenure tx cause is not an extension");
            return Err(());
        }

        if tc_payload.previous_tenure_end != self.header.parent_block_id {
            // discontinuous
            warn!(
                "Invalid block -- discontiguous";
                "previosu_tenure_end" => %tc_payload.previous_tenure_end,
                "parent_block_id" => %self.header.parent_block_id
            );
            return Err(());
        }

        if tc_payload.tenure_consensus_hash != self.header.consensus_hash
            || tc_payload.prev_tenure_consensus_hash != self.header.consensus_hash
        {
            // tenure-extends don't change the current miner
            warn!(
                "Invalid block -- tenure extend tx must have the same consensus hash and previous consensus hash as the block header";
                "tenure_consensus_hash" => %tc_payload.tenure_consensus_hash,
                "prev_tenure_consensus_hash" => %tc_payload.prev_tenure_consensus_hash,
                "consensus_hash" => %self.header.consensus_hash,
            );
            return Err(());
        }

        Ok(true)
    }

    /// Determine if this is a well-formed first block in a tenure.
    /// * It has exactly one TenureChange, and it requires a sortition and points to the parent of
    /// this block (this checks `cause` and `previous_tenure_end`)
    /// * It then has a Nakamoto coinbase
    /// * Coinbases and TenureChanges do not occur anywhere else
    ///
    /// Returns Ok(true) if the above are true
    /// Returns Ok(false) if this is not a tenure-start block
    /// Returns Err(()) if this block cannot be a valid block
    pub fn is_wellformed_tenure_start_block(&self) -> Result<bool, ()> {
        // sanity check -- this may contain no coinbases or tenure-changes
        let coinbase_positions = self
            .txs
            .iter()
            .enumerate()
            .filter_map(|(i, tx)| {
                if let TransactionPayload::Coinbase(..) = &tx.payload {
                    Some(i)
                } else {
                    None
                }
            })
            .collect::<Vec<_>>();

        // find all tenure changes, even if they're not sortition-induced
        let tenure_change_positions = self
            .txs
            .iter()
            .enumerate()
            .filter_map(|(i, tx)| {
                if let TransactionPayload::TenureChange(..) = &tx.payload {
                    Some(i)
                } else {
                    None
                }
            })
            .collect::<Vec<_>>();

        if coinbase_positions.len() == 0 && tenure_change_positions.len() == 0 {
            // can't be a first block in a tenure
            return Ok(false);
        }

        if coinbase_positions.len() > 1 || tenure_change_positions.len() > 1 {
            // never valid to have more than one of each
            warn!(
                "Invalid block -- have {} coinbases and {} tenure txs",
                coinbase_positions.len(),
                tenure_change_positions.len()
            );
            return Err(());
        }

        if coinbase_positions.len() == 1 && tenure_change_positions.len() == 0 {
            // coinbase unaccompanied by a tenure change
            warn!("Invalid block -- have coinbase without tenure change");
            return Err(());
        }

        if coinbase_positions.len() == 0 && tenure_change_positions.len() == 1 {
            // this is possibly a block with a tenure-extend transaction.
            // It must be the first tx
            if tenure_change_positions[0] != 0 {
                // wrong position
                warn!(
                    "Invalid block -- tenure change positions = {:?}, expected [0]",
                    &tenure_change_positions,
                );
                return Err(());
            }

            // must be a non-sortition-triggered tenure change
            let TransactionPayload::TenureChange(tc_payload) = &self.txs[0].payload else {
                // this transaction is not a tenure change
                // (should be unreachable)
                warn!("Invalid block -- first transaction is not a tenure change");
                return Err(());
            };

            if tc_payload.cause.expects_sortition() {
                // not valid
                warn!("Invalid block -- no coinbase, but tenure change expects sortition");
                return Err(());
            }

            // not a tenure-start block, but syntactically valid w.r.t. tenure changes
            return Ok(false);
        }

        // have both a coinbase and a tenure-change
        let coinbase_idx = 1;
        let tc_idx = 0;
        if coinbase_positions[0] != coinbase_idx && tenure_change_positions[0] != tc_idx {
            // invalid -- expect exactly one sortition-induced tenure change and exactly one coinbase expected,
            // and the tenure change must be the first transaction and the coinbase must be the second transaction
            warn!("Invalid block -- coinbase and/or tenure change txs are in the wrong position -- ({:?}, {:?}) != [{}], [{}]", &coinbase_positions, &tenure_change_positions, coinbase_idx, tc_idx);
            return Err(());
        }
        let Some(tc_payload) = self.try_get_tenure_change_payload() else {
            warn!("Invalid block -- tx at index 0 is not a tenure tx",);
            return Err(());
        };
        if !tc_payload.cause.expects_sortition() {
            // the only tenure change allowed in a block with a coinbase is a sortition-triggered
            // tenure change
            warn!("Invalid block -- tenure change does not expect a sortition");
            return Err(());
        }
        if tc_payload.previous_tenure_end != self.header.parent_block_id {
            // discontinuous
            warn!(
                "Invalid block -- discontiguous -- {} != {}",
                &tc_payload.previous_tenure_end, &self.header.parent_block_id
            );
            return Err(());
        }

        // must be a Nakamoto coinbase
        let TransactionPayload::Coinbase(_, _, vrf_proof_opt) = &self.txs[coinbase_idx].payload
        else {
            // this transaction is not a coinbase (but this should be unreachable)
            warn!(
                "Invalid block -- tx index {} is not a coinbase",
                coinbase_idx
            );
            return Err(());
        };
        if vrf_proof_opt.is_none() {
            // not a Nakamoto coinbase
            warn!("Invalid block -- no VRF proof in coinbase");
            return Err(());
        }

        return Ok(true);
    }

    /// Verify that the VRF seed of this block's block-commit is the hash of the parent tenure's
    /// VRF seed.
    pub fn validate_vrf_seed(
        &self,
        sortdb_conn: &Connection,
        chainstate_conn: &Connection,
        block_commit: &LeaderBlockCommitOp,
    ) -> Result<(), ChainstateError> {
        // the block-commit from the miner who created this coinbase must have a VRF seed that
        // is the hash of the parent tenure's VRF proof.
        let parent_vrf_proof = NakamotoChainState::get_parent_vrf_proof(
            chainstate_conn,
            sortdb_conn,
            &self.header.consensus_hash,
            &block_commit.txid,
        )?;
        if !block_commit.new_seed.is_from_proof(&parent_vrf_proof) {
            warn!("Invalid Nakamoto block-commit: seed does not match parent VRF proof";
                  "block_id" => %self.block_id(),
                  "commit_seed" => %block_commit.new_seed,
                  "proof_seed" => %VRFSeed::from_proof(&parent_vrf_proof),
                  "parent_vrf_proof" => %parent_vrf_proof.to_hex(),
                  "block_commit" => format!("{:?}", &block_commit)
            );
            return Err(ChainstateError::InvalidStacksBlock(
                "Invalid Nakamoto block: bad VRF proof".into(),
            ));
        }
        Ok(())
    }

    pub fn block_id(&self) -> StacksBlockId {
        self.header.block_id()
    }

    /// Get the miner's public key hash160 from this signature
    pub(crate) fn recover_miner_pubkh(&self) -> Result<Hash160, ChainstateError> {
        let recovered_miner_pubk = self.header.recover_miner_pk().ok_or_else(|| {
            warn!(
                "Nakamoto Stacks block downloaded with unrecoverable miner public key";
                "block_hash" => %self.header.block_hash(),
                "block_id" => %self.header.block_id(),
            );
            return ChainstateError::InvalidStacksBlock("Unrecoverable miner public key".into());
        })?;

        let recovered_miner_hash160 = Hash160::from_node_public_key(&recovered_miner_pubk);
        Ok(recovered_miner_hash160)
    }

    /// Verify the miner signature over this block.
    pub(crate) fn check_miner_signature(
        &self,
        miner_pubkey_hash160: &Hash160,
    ) -> Result<(), ChainstateError> {
        let recovered_miner_hash160 = self.recover_miner_pubkh()?;
        if &recovered_miner_hash160 != miner_pubkey_hash160 {
            warn!(
                "Nakamoto Stacks block signature mismatch: {recovered_miner_hash160} != {miner_pubkey_hash160} from leader-key";
                "block_hash" => %self.header.block_hash(),
                "block_id" => %self.header.block_id(),
            );
            return Err(ChainstateError::InvalidStacksBlock(
                "Invalid miner signature".into(),
            ));
        }

        Ok(())
    }

    /// Verify that if this block has a tenure-change, that it is consistent with our header's
    /// consensus_hash and miner_signature.  If there is no tenure change tx in this block, then
    /// this is a no-op.
    ///
    /// This check applies to both tenure-changes and tenure-extends
    pub(crate) fn check_tenure_tx(&self) -> Result<(), ChainstateError> {
        // If this block has a tenure-change, then verify that the miner public key is the same as
        // the leader key.  This is required for all tenure-change causes.
        let Some(tc_payload) = self.get_tenure_tx_payload() else {
            return Ok(());
        };

        // in all cases, the miner public key must match that of the tenure change
        let recovered_miner_hash160 = self.recover_miner_pubkh()?;
        if tc_payload.pubkey_hash != recovered_miner_hash160 {
            warn!(
                "Invalid tenure-change transaction -- bad miner pubkey hash160";
                "block_hash" => %self.header.block_hash(),
                "block_id" => %self.header.block_id(),
                "pubkey_hash" => %tc_payload.pubkey_hash,
                "recovered_miner_hash160" => %recovered_miner_hash160
            );
            return Err(ChainstateError::InvalidStacksBlock(
                "Invalid tenure change -- bad miner pubkey hash160".into(),
            ));
        }

        // in all cases, the tenure change's consensus hash must match the block's consensus
        // hash
        if tc_payload.tenure_consensus_hash != self.header.consensus_hash {
            warn!(
                "Invalid tenure-change transaction -- bad consensus hash";
                "block_hash" => %self.header.block_hash(),
                "block_id" => %self.header.block_id(),
                "consensus_hash" => %self.header.consensus_hash,
                "tc_payload.tenure_consensus_hash" => %tc_payload.tenure_consensus_hash
            );
            return Err(ChainstateError::InvalidStacksBlock(
                "Invalid tenure change -- bad consensus hash".into(),
            ));
        }

        Ok(())
    }

    /// Verify that if this block has a coinbase, that its VRF proof is consistent with the leader
    /// public key's VRF key. If there is no coinbase tx, then this is a no-op.
    pub(crate) fn check_coinbase_tx(
        &self,
        leader_vrf_key: &VRFPublicKey,
        sortition_hash: &SortitionHash,
    ) -> Result<(), ChainstateError> {
        // If this block has a coinbase, then verify that its VRF proof was generated by this
        // block's miner.  We'll verify that the seed of this block-commit was generated from the
        // parnet tenure's VRF proof via the `validate_vrf_seed()` method, which requires that we
        // already have the parent block.
        if let Some(coinbase_tx) = self.get_coinbase_tx() {
            let (_, _, vrf_proof_opt) = coinbase_tx
                .try_as_coinbase()
                .expect("FATAL: `get_coinbase_tx()` did not return a coinbase");
            let vrf_proof = vrf_proof_opt.ok_or(ChainstateError::InvalidStacksBlock(
                "Nakamoto coinbase must have a VRF proof".into(),
            ))?;

            // this block's VRF proof must have ben generated from the last sortition's sortition
            // hash (which includes the last commit's VRF seed)
            let valid = match VRF::verify(leader_vrf_key, vrf_proof, sortition_hash.as_bytes()) {
                Ok(v) => v,
                Err(e) => {
                    warn!(
                        "Invalid Stacks block header {}: failed to verify VRF proof: {}",
                        self.header.block_hash(),
                        e
                    );
                    false
                }
            };

            if !valid {
                warn!("Invalid Nakamoto block: leader VRF key did not produce a valid proof";
                      "block_id" => %self.block_id(),
                      "leader_public_key" => %leader_vrf_key.to_hex(),
                      "sortition_hash" => %sortition_hash
                );
                return Err(ChainstateError::InvalidStacksBlock(
                    "Invalid Nakamoto block: leader VRF key did not produce a valid proof".into(),
                ));
            }
        }
        Ok(())
    }

    /// Validate this Nakamoto block header against burnchain state.
    /// Used to determine whether or not we'll keep a block around (even if we don't yet have its parent).
    ///
    /// Arguments
    /// -- `tenure_burn_chain_tip` is the BlockSnapshot containing the block-commit for this block's
    /// tenure.  It is not always the tip of the burnchain.
    /// -- `expected_burn` is the total number of burnchain tokens spent
    /// -- `leader_key` is the miner's leader key registration transaction
    ///
    /// Verifies the following:
    /// -- (self.header.consensus_hash) that this block falls into this block-commit's tenure
    /// -- (self.header.burn_spent) that this block's burn total matches `burn_tip`'s total burn
    /// -- (self.header.miner_signature) that this miner signed this block
    /// -- if this block has a tenure change, then it's consistent with the miner's public key and
    /// self.header.consensus_hash
    /// -- if this block has a coinbase, then that it's VRF proof was generated by this miner
    pub fn validate_against_burnchain(
        &self,
        tenure_burn_chain_tip: &BlockSnapshot,
        expected_burn: u64,
        leader_key: &LeaderKeyRegisterOp,
    ) -> Result<(), ChainstateError> {
        // this block's consensus hash must match the sortition that selected it
        if tenure_burn_chain_tip.consensus_hash != self.header.consensus_hash {
            warn!("Invalid Nakamoto block: consensus hash does not match sortition";
                  "consensus_hash" => %self.header.consensus_hash,
                  "sortition.consensus_hash" => %tenure_burn_chain_tip.consensus_hash
            );
            return Err(ChainstateError::InvalidStacksBlock(
                "Invalid Nakamoto block: invalid consensus hash".into(),
            ));
        }

        // this block must commit to all of the work seen so far
        if self.header.burn_spent != expected_burn {
            warn!("Invalid Nakamoto block header: invalid total burns";
                  "header.burn_spent" => self.header.burn_spent,
                  "expected_burn" => expected_burn,
            );
            return Err(ChainstateError::InvalidStacksBlock(
                "Invalid Nakamoto block: invalid total burns".into(),
            ));
        }

        // miner must have signed this block
        let miner_pubkey_hash160 = leader_key
            .interpret_nakamoto_signing_key()
            .ok_or(ChainstateError::NoSuchBlockError)
            .map_err(|e| {
                warn!(
                    "Leader key did not contain a hash160 of the miner signing public key";
                    "leader_key" => ?leader_key,
                );
                e
            })?;

        self.check_miner_signature(&miner_pubkey_hash160)?;
        self.check_tenure_tx()?;
        self.check_coinbase_tx(
            &leader_key.public_key,
            &tenure_burn_chain_tip.sortition_hash,
        )?;

        // not verified by this method:
        // * chain_length       (need parent block header)
        // * parent_block_id    (need parent block header)
        // * block-commit seed  (need parent block)
        // * tx_merkle_root     (already verified; validated on deserialization)
        // * state_index_root   (validated on process_block())
        // * stacker signature  (validated on accept_block())
        Ok(())
    }

    /// Static sanity checks on transactions.
    /// Verifies:
    /// * the block is non-empty
    /// * that all txs are unique
    /// * that all txs use the given network
    /// * that all txs use the given chain ID
    /// * if this is a tenure-start tx, that:
    ///    * it has a well-formed coinbase
    ///    * it has a sortition-induced tenure change transaction
    /// * that only epoch-permitted transactions are present
    pub fn validate_transactions_static(
        &self,
        mainnet: bool,
        chain_id: u32,
        epoch_id: StacksEpochId,
    ) -> bool {
        if self.txs.is_empty() {
            return false;
        }
        if !StacksBlock::validate_transactions_unique(&self.txs) {
            return false;
        }
        if !StacksBlock::validate_transactions_network(&self.txs, mainnet) {
            return false;
        }
        if !StacksBlock::validate_transactions_chain_id(&self.txs, chain_id) {
            return false;
        }
        let valid_tenure_start = self.is_wellformed_tenure_start_block();
        if valid_tenure_start == Ok(true) {
            if self.get_coinbase_tx().is_none() {
                return false;
            }
            if self.get_tenure_change_tx_payload().is_none() {
                return false;
            }
        } else if valid_tenure_start.is_err() {
            // bad tenure change
            warn!("Not a well-formed tenure-start block");
            return false;
        }
        let valid_tenure_extend = self.is_wellformed_tenure_extend_block();
        if valid_tenure_extend == Ok(true) {
            if self.get_tenure_extend_tx_payload().is_none() {
                return false;
            }
        } else if valid_tenure_extend.is_err() {
            // bad tenure extend
            warn!("Not a well-formed tenure-extend block");
            return false;
        }
        if !StacksBlock::validate_transactions_static_epoch(&self.txs, epoch_id) {
            return false;
        }
        return true;
    }
}

impl StacksChainState {
    /// Begin a transaction against the staging blocks DB.
    /// Note that this DB is (or will eventually be) in a separate database from the headers.
    pub fn staging_db_tx_begin<'a>(
        &'a mut self,
    ) -> Result<rusqlite::Transaction<'a>, ChainstateError> {
        // TODO: this should be against a separate DB!
        self.db_tx_begin()
    }
}

impl NakamotoChainState {
    /// Notify the staging database that a given stacks block has been processed.
    /// This will update the attachable status for children blocks, as well as marking the stacks
    ///  block itself as processed.
    pub fn set_block_processed(
        staging_db_tx: &rusqlite::Transaction,
        block: &StacksBlockId,
    ) -> Result<(), ChainstateError> {
        let update_dependents = "UPDATE nakamoto_staging_blocks SET stacks_attachable = 1
                                 WHERE parent_block_id = ?";
        staging_db_tx.execute(&update_dependents, &[&block])?;

        let clear_staged_block =
            "UPDATE nakamoto_staging_blocks SET processed = 1, processed_time = ?2
                                  WHERE index_block_hash = ?1";
        staging_db_tx.execute(
            &clear_staged_block,
            params![&block, &u64_to_sql(get_epoch_time_secs())?],
        )?;

        Ok(())
    }

    /// Modify the staging database that a given stacks block can never be processed.
    /// This will update the attachable status for children blocks, as well as marking the stacks
    ///  block itself as orphaned.
    pub fn set_block_orphaned(
        staging_db_tx: &rusqlite::Transaction,
        block: &StacksBlockId,
    ) -> Result<(), ChainstateError> {
        let update_dependents =
            "UPDATE nakamoto_staging_blocks SET stacks_attachable = 0, orphaned = 1
                                 WHERE parent_block_id = ?";
        staging_db_tx.execute(&update_dependents, &[&block])?;

        let clear_staged_block =
            "UPDATE nakamoto_staging_blocks SET processed = 1, processed_time = ?2, orphaned = 1
                                  WHERE index_block_hash = ?1";
        staging_db_tx.execute(
            &clear_staged_block,
            params![&block, &u64_to_sql(get_epoch_time_secs())?],
        )?;

        Ok(())
    }

    /// Notify the staging database that a given burn block has been processed.
    /// This is required for staged blocks to be eligible for processing.
    pub fn set_burn_block_processed(
        staging_db_tx: &rusqlite::Transaction,
        consensus_hash: &ConsensusHash,
    ) -> Result<(), ChainstateError> {
        let update_dependents = "UPDATE nakamoto_staging_blocks SET burn_attachable = 1
                                 WHERE consensus_hash = ?";
        staging_db_tx.execute(&update_dependents, &[consensus_hash])?;

        Ok(())
    }

    /// Find the next ready-to-process Nakamoto block, given a connection to the staging blocks DB.
    /// Returns (the block, the size of the block)
    pub fn next_ready_nakamoto_block(
        staging_db_conn: &Connection,
    ) -> Result<Option<(NakamotoBlock, u64)>, ChainstateError> {
        let query = "SELECT data FROM nakamoto_staging_blocks
                     WHERE burn_attachable = 1
                       AND stacks_attachable = 1
                       AND orphaned = 0
                       AND processed = 0
                     ORDER BY height ASC";
        staging_db_conn
            .query_row_and_then(query, NO_PARAMS, |row| {
                let data: Vec<u8> = row.get("data")?;
                let block = NakamotoBlock::consensus_deserialize(&mut data.as_slice())?;
                Ok(Some((
                    block,
                    u64::try_from(data.len()).expect("FATAL: block is bigger than a u64"),
                )))
            })
            .or_else(|e| {
                if let ChainstateError::DBError(DBError::SqliteError(
                    rusqlite::Error::QueryReturnedNoRows,
                )) = e
                {
                    Ok(None)
                } else {
                    Err(e)
                }
            })
    }

    /// Extract and parse a nakamoto block from the DB, and verify its integrity.
    pub fn load_nakamoto_block(
        staging_db_conn: &Connection,
        consensus_hash: &ConsensusHash,
        block_hash: &BlockHeaderHash,
    ) -> Result<Option<NakamotoBlock>, ChainstateError> {
        let query = "SELECT data FROM nakamoto_staging_blocks WHERE consensus_hash = ?1 AND block_hash = ?2";
        staging_db_conn
            .query_row_and_then(
                query,
                rusqlite::params![consensus_hash, block_hash],
                |row| {
                    let data: Vec<u8> = row.get("data")?;
                    let block = NakamotoBlock::consensus_deserialize(&mut data.as_slice())
                        .map_err(|_| DBError::ParseError)?;
                    if &block.header.block_hash() != block_hash {
                        error!(
                            "Staging DB corruption: expected {}, got {}",
                            &block_hash,
                            &block.header.block_hash()
                        );
                        return Err(DBError::Corruption.into());
                    }
                    Ok(Some(block))
                },
            )
            .or_else(|e| {
                if let ChainstateError::DBError(DBError::SqliteError(
                    rusqlite::Error::QueryReturnedNoRows,
                )) = e
                {
                    Ok(None)
                } else {
                    Err(e.into())
                }
            })
    }

    /// Process the next ready block.
    /// If there exists a ready Nakamoto block, then this method returns Ok(Some(..)) with the
    /// receipt.  Otherwise, it returns Ok(None).
    ///
    /// It returns Err(..) on DB error, or if the child block does not connect to the parent.
    /// The caller should keep calling this until it gets Ok(None)
    pub fn process_next_nakamoto_block<'a, T: BlockEventDispatcher>(
        stacks_chain_state: &mut StacksChainState,
        sort_tx: &mut SortitionHandleTx,
        dispatcher_opt: Option<&'a T>,
    ) -> Result<Option<StacksEpochReceipt>, ChainstateError> {
        let (mut chainstate_tx, clarity_instance) = stacks_chain_state.chainstate_tx_begin()?;
        let Some((next_ready_block, block_size)) =
            Self::next_ready_nakamoto_block(&chainstate_tx.tx)?
        else {
            // no more blocks
            return Ok(None);
        };

        let block_id = next_ready_block.block_id();

        // find corresponding snapshot
        let next_ready_block_snapshot = SortitionDB::get_block_snapshot_consensus(
            sort_tx,
            &next_ready_block.header.consensus_hash,
        )?
        .unwrap_or_else(|| {
            panic!(
                "CORRUPTION: staging Nakamoto block {}/{} does not correspond to a burn block",
                &next_ready_block.header.consensus_hash,
                &next_ready_block.header.block_hash()
            )
        });

        debug!("Process staging Nakamoto block";
               "consensus_hash" => %next_ready_block.header.consensus_hash,
               "block_hash" => %next_ready_block.header.block_hash(),
               "burn_block_hash" => %next_ready_block_snapshot.burn_header_hash
        );

        // find parent header
        let Some(parent_header_info) =
            Self::get_block_header(&chainstate_tx.tx, &next_ready_block.header.parent_block_id)?
        else {
            // no parent; cannot process yet
            debug!("Cannot process Nakamoto block: missing parent header";
                   "consensus_hash" => %next_ready_block.header.consensus_hash,
                   "block_hash" => %next_ready_block.header.block_hash(),
                   "parent_block_id" => %next_ready_block.header.parent_block_id
            );
            return Ok(None);
        };

        // sanity check -- must attach to parent
        let parent_block_id = StacksBlockId::new(
            &parent_header_info.consensus_hash,
            &parent_header_info.anchored_header.block_hash(),
        );
        if parent_block_id != next_ready_block.header.parent_block_id {
            let msg = "Discontinuous Nakamoto Stacks block";
            warn!("{}", &msg;
                  "child parent_block_id" => %next_ready_block.header.parent_block_id,
                  "expected parent_block_id" => %parent_block_id
            );
            let _ = Self::set_block_orphaned(&chainstate_tx.tx, &block_id);
            chainstate_tx.commit()?;
            return Err(ChainstateError::InvalidStacksBlock(msg.into()));
        }

        // find commit and sortition burns if this is a tenure-start block
        let Ok(new_tenure) = next_ready_block.is_wellformed_tenure_start_block() else {
            return Err(ChainstateError::InvalidStacksBlock(
                "Invalid Nakamoto block: invalid tenure change tx(s)".into(),
            ));
        };

        let (commit_burn, sortition_burn) = if new_tenure {
            // find block-commit to get commit-burn
            let block_commit = sort_tx
                .get_block_commit(
                    &next_ready_block_snapshot.winning_block_txid,
                    &next_ready_block_snapshot.sortition_id,
                )?
                .expect("FATAL: no block-commit for tenure-start block");

            let sort_burn = SortitionDB::get_block_burn_amount(
                sort_tx.deref().deref(),
                &next_ready_block_snapshot,
            )?;
            (block_commit.burn_fee, sort_burn)
        } else {
            (0, 0)
        };

        // attach the block to the chain state and calculate the next chain tip.
        let pox_constants = sort_tx.context.pox_constants.clone();
        let (receipt, clarity_commit) = match NakamotoChainState::append_block(
            &mut chainstate_tx,
            clarity_instance,
            sort_tx,
            &pox_constants,
            &parent_header_info,
            &next_ready_block_snapshot.burn_header_hash,
            next_ready_block_snapshot
                .block_height
                .try_into()
                .expect("Failed to downcast u64 to u32"),
            next_ready_block_snapshot.burn_header_timestamp,
            &next_ready_block,
            block_size,
            commit_burn,
            sortition_burn,
        ) {
            Ok(next_chain_tip_info) => next_chain_tip_info,
            Err(e) => {
                test_debug!(
                    "Failed to append {}/{}: {:?}",
                    &next_ready_block.header.consensus_hash,
                    &next_ready_block.header.block_hash(),
                    &e
                );
                let _ = Self::set_block_orphaned(&chainstate_tx.tx, &block_id);
                chainstate_tx.commit()?;
                return Err(e);
            }
        };

        assert_eq!(
            receipt.header.anchored_header.block_hash(),
            next_ready_block.header.block_hash()
        );
        assert_eq!(
            receipt.header.consensus_hash,
            next_ready_block.header.consensus_hash
        );

        // set stacks block accepted
        sort_tx.set_stacks_block_accepted(
            &next_ready_block.header.consensus_hash,
            &next_ready_block.header.block_hash(),
            next_ready_block.header.chain_length,
        )?;

        // announce the block, if we're connected to an event dispatcher
        if let Some(dispatcher) = dispatcher_opt {
            let block_event = (
                next_ready_block,
                parent_header_info.anchored_header.block_hash(),
            )
                .into();
            dispatcher.announce_block(
                &block_event,
                &receipt.header.clone(),
                &receipt.tx_receipts,
                &parent_block_id,
                next_ready_block_snapshot.winning_block_txid,
                &receipt.matured_rewards,
                receipt.matured_rewards_info.as_ref(),
                receipt.parent_burn_block_hash,
                receipt.parent_burn_block_height,
                receipt.parent_burn_block_timestamp,
                &receipt.anchored_block_cost,
                &receipt.parent_microblocks_cost,
                &pox_constants,
            );
        }

        // this will panic if the Clarity commit fails.
        clarity_commit.commit();
        chainstate_tx.commit()
            .unwrap_or_else(|e| {
                error!("Failed to commit chainstate transaction after committing Clarity block. The chainstate database is now corrupted.";
                       "error" => ?e);
                panic!()
            });

        Ok(Some(receipt))
    }

    /// Get the expected total burnchain tokens spent so far for a given block.
    /// * if the block has a tenure-change tx, then this is the tx's sortition consensus hash's
    /// snapshot's burn total (since the miner will have produced this tenure-change tx in reaction
    /// to the arrival of this new sortition)
    /// * otherwise, it's the highest processed tenure's sortition consensus hash's snapshot's burn
    /// total.
    ///
    /// TODO: unit test
    pub(crate) fn get_expected_burns<SH: SortitionHandle>(
        sort_handle: &mut SH,
        chainstate_conn: &Connection,
        block: &NakamotoBlock,
    ) -> Result<u64, ChainstateError> {
        let burn_view_ch = if let Some(tenure_payload) = block.get_tenure_tx_payload() {
            tenure_payload.burn_view_consensus_hash
        } else {
            // if there's no new tenure for this block, the burn total should be the same as its parent
            let parent = Self::get_block_header(chainstate_conn, &block.header.parent_block_id)?
                .ok_or_else(|| {
                    warn!("Could not load expected burns -- no parent block";
                          "block_id" => %block.block_id(),
                          "parent_block_id" => %block.header.parent_block_id
                    );
                    ChainstateError::NoSuchBlockError
                })?;

            return Ok(parent.anchored_header.total_burns());
        };
        let burn_view_sn =
            SortitionDB::get_block_snapshot_consensus(sort_handle.sqlite(), &burn_view_ch)?
                .ok_or_else(|| {
                    warn!("Could not load expected burns -- no such burn view";
                          "burn_view_consensus_hash" => %burn_view_ch
                    );
                    ChainstateError::NoSuchBlockError
                })?;
        Ok(burn_view_sn.total_burn)
    }

    /// Validate that a Nakamoto block attaches to the burn chain state.
    /// Called before inserting the block into the staging DB.
    /// Wraps `NakamotoBlock::validate_against_burnchain()`, and
    /// verifies that all transactions in the block are allowed in this epoch.
    pub fn validate_nakamoto_block_burnchain(
        db_handle: &SortitionHandleConn,
        expected_burn: u64,
        block: &NakamotoBlock,
        mainnet: bool,
        chain_id: u32,
    ) -> Result<(), ChainstateError> {
        // find the sortition-winning block commit for this block, as well as the block snapshot
        // containing the parent block-commit.  This is the snapshot that corresponds to when the
        // miner begain its tenure; it may not be the burnchain tip.
        let block_hash = block.header.block_hash();
        let consensus_hash = &block.header.consensus_hash;

        let sort_tip = SortitionDB::get_canonical_burn_chain_tip(db_handle)?;

        // burn chain tip that selected this commit's block (the tenure sortition)
        let Some(tenure_burn_chain_tip) =
            SortitionDB::get_block_snapshot_consensus(db_handle, consensus_hash)?
        else {
            warn!("No sortition for {}", &consensus_hash);
            return Err(ChainstateError::InvalidStacksBlock(
                "No sortition for block's consensus hash".into(),
            ));
        };

        // tenure sortition is canonical
        let Some(ancestor_sort_id) = get_ancestor_sort_id(
            db_handle,
            tenure_burn_chain_tip.block_height,
            &sort_tip.sortition_id,
        )?
        else {
            // not canonical
            warn!("Invalid consensus hash: snapshot is not canonical"; "consensus_hash" => %consensus_hash);
            return Err(ChainstateError::InvalidStacksBlock(
                "No sortition for block's consensus hash -- not canonical".into(),
            ));
        };
        if ancestor_sort_id != tenure_burn_chain_tip.sortition_id {
            // not canonical
            warn!("Invalid consensus hash: snapshot is not canonical"; "consensus_hash" => %consensus_hash);
            return Err(ChainstateError::InvalidStacksBlock(
                "No sortition for block's consensus hash -- not canonical".into(),
            ));
        };

        // the block-commit itself
        let Some(block_commit) = db_handle.get_block_commit_by_txid(
            &tenure_burn_chain_tip.sortition_id,
            &tenure_burn_chain_tip.winning_block_txid,
        )?
        else {
            warn!(
                "No block commit for {} in sortition for {}",
                &tenure_burn_chain_tip.winning_block_txid, &consensus_hash
            );
            return Err(ChainstateError::InvalidStacksBlock(
                "No block-commit in sortition for block's consensus hash".into(),
            ));
        };

        // key register of the winning miner
        let leader_key = db_handle
            .get_leader_key_at(
                u64::from(block_commit.key_block_ptr),
                u32::from(block_commit.key_vtxindex),
            )?
            .expect("FATAL: have block commit but no leader key");

        // attaches to burn chain
        if let Err(e) =
            block.validate_against_burnchain(&tenure_burn_chain_tip, expected_burn, &leader_key)
        {
            warn!(
                "Invalid Nakamoto block, could not validate on burnchain";
                "consensus_hash" => %consensus_hash,
                "block_hash" => %block_hash,
                "error" => ?e
            );

            return Err(e);
        }

        // check the _next_ block's tenure, since when Nakamoto's miner activates, the current chain tip
        // will be in epoch 2.5 (the next block will be epoch 3.0)
        let cur_epoch = SortitionDB::get_stacks_epoch(
            db_handle.deref(),
            tenure_burn_chain_tip.block_height + 1,
        )?
        .expect("FATAL: no epoch defined for current Stacks block");

        // static checks on transactions all pass
        let valid = block.validate_transactions_static(mainnet, chain_id, cur_epoch.epoch_id);
        if !valid {
            warn!(
                "Invalid Nakamoto block, transactions failed static checks: {}/{} (epoch {})",
                consensus_hash, block_hash, cur_epoch.epoch_id
            );
            return Err(ChainstateError::InvalidStacksBlock(
                "Invalid Nakamoto block: failed static transaction checks".into(),
            ));
        }

        Ok(())
    }

    /// Insert a Nakamoto block into the staging blocks DB
    pub(crate) fn store_block(
        staging_db_tx: &rusqlite::Transaction,
        block: NakamotoBlock,
        burn_attachable: bool,
        stacks_attachable: bool,
    ) -> Result<(), ChainstateError> {
        let block_id = block.block_id();
        staging_db_tx.execute(
            "INSERT INTO nakamoto_staging_blocks (
                     block_hash,
                     consensus_hash,
                     parent_block_id,
                     burn_attachable,
                     stacks_attachable,
                     orphaned,
                     processed,

                     height,
                     index_block_hash,
                     download_time,
                     arrival_time,
                     processed_time,
                     data
            ) VALUES (?1, ?2, ?3, ?4, ?5, ?6, ?7, ?8, ?9, ?10, ?11, ?12, ?13)",
            params![
                &block.header.block_hash(),
                &block.header.consensus_hash,
                &block.header.parent_block_id,
                if burn_attachable { 1 } else { 0 },
                if stacks_attachable { 1 } else { 0 },
                0,
                0,
                u64_to_sql(block.header.chain_length)?,
                &block_id,
                0,
                0,
                0,
                block.serialize_to_vec(),
            ],
        )?;
        Ok(())
    }

    /// Accept a Nakamoto block into the staging blocks DB.
    /// Fails if:
    /// * the public key cannot be recovered from the miner's signature
    /// * the stackers during the tenure didn't sign it
    /// * a DB error occurs
    /// Does nothing if:
    /// * we already have the block
    /// Returns true if we stored the block; false if not.
    pub fn accept_block(
        config: &ChainstateConfig,
        block: NakamotoBlock,
        db_handle: &mut SortitionHandleConn,
        // TODO: need a separate connection for the headers
        staging_db_tx: &rusqlite::Transaction,
        aggregate_public_key: &Point,
    ) -> Result<bool, ChainstateError> {
        test_debug!("Consider Nakamoto block {}", &block.block_id());
        // do nothing if we already have this block
        if let Some(_) = Self::get_block_header(staging_db_tx, &block.header.block_id())? {
            debug!("Already have block {}", &block.header.block_id());
            return Ok(false);
        }

        // if this is the first tenure block, then make sure it's well-formed
        block.is_wellformed_tenure_start_block().map_err(|_| {
            warn!(
                "Block {} is not a well-formed first tenure block",
                &block.block_id()
            );
            ChainstateError::InvalidStacksBlock("Not a well-formed first-tenure block".into())
        })?;

        // if this is a tenure-extend block, then make sure it's well-formed
        block.is_wellformed_tenure_extend_block().map_err(|_| {
            warn!(
                "Block {} is not a well-formed tenure-extend block",
                &block.block_id()
            );
            ChainstateError::InvalidStacksBlock("Not a well-formed tenure-extend block".into())
        })?;

        let Ok(expected_burn) = Self::get_expected_burns(db_handle, staging_db_tx, &block) else {
            warn!("Unacceptable Nakamoto block: unable to find its paired sortition";
                  "block_id" => %block.block_id(),
            );
            return Ok(false);
        };

        // this block must be consistent with its miner's leader-key and block-commit, and must
        // contain only transactions that are valid in this epoch.
        if let Err(e) = Self::validate_nakamoto_block_burnchain(
            db_handle,
            expected_burn,
            &block,
            config.mainnet,
            config.chain_id,
        ) {
            warn!("Unacceptable Nakamoto block; will not store";
                  "block_id" => %block.block_id(),
                  "error" => ?e
            );
            return Ok(false);
        };

        let schnorr_signature = &block.header.signer_signature.0;
        if !db_handle.expects_signer_signature(
            &block.header.consensus_hash,
            schnorr_signature,
            &block.header.signer_signature_hash().0,
            aggregate_public_key,
        )? {
            let msg = format!("Received block, but the stacker signature does not match the active stacking cycle");
            warn!("{}", msg);
            return Err(ChainstateError::InvalidStacksBlock(msg));
        }

        // if the burnchain block of this Stacks block's tenure has been processed, then it
        // is ready to be processed from the perspective of the burnchain
        let burn_attachable = db_handle.processed_block(&block.header.consensus_hash)?;

        // check if the parent Stacks Block ID has been processed. if so, then this block is stacks_attachable
        let stacks_attachable =
            // block is the first-ever mined (test only)
            block.is_first_mined()
            // block attaches to a processed nakamoto block
            || staging_db_tx.query_row(
                "SELECT 1 FROM nakamoto_staging_blocks WHERE index_block_hash = ? AND processed = 1 AND orphaned = 0",
                rusqlite::params![&block.header.parent_block_id],
                |_row| Ok(())
            ).optional()?.is_some()
            // block attaches to a Stacks epoch 2.x block, and there are no nakamoto blocks at all
            || (
                staging_db_tx.query_row(
                    "SELECT 1 FROM block_headers WHERE index_block_hash = ?",
                    rusqlite::params![&block.header.parent_block_id],
                    |_row| Ok(())
                ).optional()?.is_some()
                && staging_db_tx.query_row(
                    "SELECT 1 FROM nakamoto_block_headers LIMIT 1",
                    rusqlite::NO_PARAMS,
                    |_row| Ok(())
                ).optional()?.is_none()
               );

        let _block_id = block.block_id();
        Self::store_block(staging_db_tx, block, burn_attachable, stacks_attachable)?;
        test_debug!("Stored Nakamoto block {}", &_block_id);
        Ok(true)
    }

    /// Get the aggregate public key for the given block from the pox-4 contract
    fn load_aggregate_public_key<SH: SortitionHandle>(
        sortdb: &SortitionDB,
        sort_handle: &SH,
        chainstate: &mut StacksChainState,
        for_burn_block_height: u64,
        at_block_id: &StacksBlockId,
    ) -> Result<Point, ChainstateError> {
        // Get the current reward cycle
        let Some(rc) = sort_handle.pox_constants().block_height_to_reward_cycle(
            sort_handle.first_burn_block_height(),
            for_burn_block_height,
        ) else {
            // This should be unreachable, but we'll return an error just in case.
            let msg = format!(
                "BUG: Failed to determine reward cycle of burn block height: {}.",
                for_burn_block_height
            );
            warn!("{msg}");
            return Err(ChainstateError::InvalidStacksBlock(msg));
        };

        debug!("get-aggregate-public-key {} {}", at_block_id, rc);
        match chainstate.get_aggregate_public_key_pox_4(sortdb, at_block_id, rc)? {
            Some(key) => Ok(key),
            None => {
                // if this is the first block in its reward cycle, it'll contain the effects of
                // setting the aggregate public key for `rc`, but there will currently be no key
                // for `rc`.  So, check `rc - 1`
                chainstate
                    .get_aggregate_public_key_pox_4(sortdb, at_block_id, rc.saturating_sub(1))?
                    .ok_or_else(|| {
                        warn!(
                            "Failed to get aggregate public key";
                            "block_id" => %at_block_id,
                            "reward_cycle" => rc,
                        );
                        ChainstateError::InvalidStacksBlock(
                            "Failed to get aggregate public key".into(),
                        )
                    })
            }
        }
    }

    fn get_reward_slots(
        clarity: &mut ClarityTransactionConnection,
        reward_cycle: u64,
        pox_contract: &str,
    ) -> Result<Vec<RawRewardSetEntry>, ChainstateError> {
        let is_mainnet = clarity.is_mainnet();
        if !matches!(
            PoxVersions::lookup_by_name(pox_contract),
            Some(PoxVersions::Pox4)
        ) {
            error!("Invoked Nakamoto reward-set fetch on non-pox-4 contract");
            return Err(ChainstateError::DefunctPoxContract);
        }
        let pox_contract = &boot_code_id(pox_contract, is_mainnet);

        let list_length = clarity
            .eval_method_read_only(
                pox_contract,
                "get-reward-set-size",
                &[SymbolicExpression::atom_value(Value::UInt(
                    reward_cycle.into(),
                ))],
            )?
            .expect_u128()?;

        let mut slots = vec![];
        for index in 0..list_length {
            let entry = clarity
                .eval_method_read_only(
                    pox_contract,
                    "get-reward-set-pox-address",
                    &[
                        SymbolicExpression::atom_value(Value::UInt(reward_cycle.into())),
                        SymbolicExpression::atom_value(Value::UInt(index)),
                    ],
                )?
<<<<<<< HEAD
                .expect_optional()
                .unwrap_or_else(|| {
                    panic!(
                        "FATAL: missing PoX address in slot {} out of {} in reward cycle {}",
                        index, list_length, reward_cycle
                    )
                })
                .expect_tuple();
=======
                .expect_optional()?
                .expect(&format!(
                    "FATAL: missing PoX address in slot {} out of {} in reward cycle {}",
                    index, list_length, reward_cycle
                ))
                .expect_tuple()?;
>>>>>>> 074fd76e

            let pox_addr_tuple = entry
                .get("pox-addr")
                .unwrap_or_else(|_| panic!("FATAL: no `pox-addr` in return value from (get-reward-set-pox-address u{} u{})", reward_cycle, index))
                .to_owned();

            let reward_address = PoxAddress::try_from_pox_tuple(is_mainnet, &pox_addr_tuple)
                .unwrap_or_else(|| panic!("FATAL: not a valid PoX address: {:?}", &pox_addr_tuple));

            let total_ustx = entry
                .get("total-ustx")
                .unwrap_or_else(|_| panic!("FATAL: no 'total-ustx' in return value from (get-reward-set-pox-address u{} u{})", reward_cycle, index))
                .to_owned()
                .expect_u128()?;

            let stacker_opt = entry
                .get("stacker")
                .unwrap_or_else(|_| panic!("FATAL: no 'stacker' in return value from (get-reward-set-pox-address u{} u{})",
                    reward_cycle, index))
                .to_owned()
                .expect_optional()?;

            let stacker = match stacker_opt {
                Some(stacker_value) => Some(stacker_value.expect_principal()?),
                None => None,
            };

            let signer = entry
                .get("signer")
                .unwrap_or_else(|_| panic!("FATAL: no 'signer' in return value from (get-reward-set-pox-address u{} u{})",
                    reward_cycle, index))
                .to_owned()
                .expect_buff(SIGNERS_PK_LEN)?;
            // (buff 33) only enforces max size, not min size, so we need to do a len check
            let pk_bytes = if signer.len() == SIGNERS_PK_LEN {
                let mut bytes = [0; SIGNERS_PK_LEN];
                bytes.copy_from_slice(signer.as_slice());
                bytes
            } else {
                [0; SIGNERS_PK_LEN]
            };

            slots.push(RawRewardSetEntry {
                reward_address,
                amount_stacked: total_ustx,
                stacker,
                signer: Some(pk_bytes),
            })
        }

        Ok(slots)
    }

    pub fn handle_signer_stackerdb_update(
        clarity: &mut ClarityTransactionConnection,
        pox_constants: &PoxConstants,
        reward_cycle: u64,
        pox_contract: &str,
    ) -> Result<Vec<StacksTransactionEvent>, ChainstateError> {
        let is_mainnet = clarity.is_mainnet();
        let sender_addr = PrincipalData::from(boot::boot_code_addr(is_mainnet));
        let signers_contract = &boot_code_id(SIGNERS_NAME, is_mainnet);

        let liquid_ustx = clarity.with_clarity_db_readonly(|db| db.get_total_liquid_ustx())?;
        let reward_slots = Self::get_reward_slots(clarity, reward_cycle, pox_contract)?;
        let (threshold, participation) = StacksChainState::get_reward_threshold_and_participation(
            &pox_constants,
            &reward_slots[..],
            liquid_ustx,
        );
        let reward_set =
            StacksChainState::make_reward_set(threshold, reward_slots, StacksEpochId::Epoch30);

        let signers_list = if participation == 0 {
            vec![]
        } else {
            reward_set
                .signers
                .ok_or(ChainstateError::PoxNoRewardCycle)?
                .iter()
                .map(|signer| {
                    let signer_hash = Hash160::from_data(&signer.signing_key);
                    let signing_address = StacksAddress::p2pkh_from_hash(is_mainnet, signer_hash);
                    Value::Tuple(
                        TupleData::from_data(vec![
                            (
                                "signer".into(),
                                Value::Principal(PrincipalData::from(signing_address)),
                            ),
                            ("num-slots".into(), Value::UInt(signer.slots.into())),
                        ])
                            .expect(
                                "BUG: Failed to construct `{ signer: principal, num-slots: u64 }` tuple",
                            ),
                    )
                })
                .collect()
        };
        if signers_list.len() > SIGNERS_MAX_LIST_SIZE {
            panic!(
                "FATAL: signers list returned by reward set calculations longer than maximum ({} > {})",
                signers_list.len(),
                SIGNERS_MAX_LIST_SIZE,
            );
        }

        let args = [
            SymbolicExpression::atom_value(Value::cons_list_unsanitized(signers_list).expect(
                "BUG: Failed to construct `(list 4000 { signer: principal, num-slots: u64 })` list",
            )),
            SymbolicExpression::atom_value(Value::UInt(reward_cycle.into())),
        ];

        let (value, _, events, _) = clarity
            .with_abort_callback(
                |vm_env| {
                    vm_env.execute_in_env(sender_addr.clone(), None, None, |env| {
                        env.execute_contract_allow_private(
                            &signers_contract,
                            "stackerdb-set-signer-slots",
                            &args,
                            false,
                        )
                    })
                },
                |_, _| false,
            )
            .expect("FATAL: failed to update signer stackerdb");

        if let Value::Response(ref data) = value {
            if !data.committed {
                error!(
                    "Error while updating .signers contract";
                    "reward_cycle" => reward_cycle,
                    "cc_response" => %value,
                );
                panic!();
            }
        }

        Ok(events)
    }

    pub fn check_and_handle_prepare_phase_start(
        clarity_tx: &mut ClarityTx,
        first_block_height: u64,
        pox_constants: &PoxConstants,
        burn_tip_height: u64,
    ) -> Result<Vec<StacksTransactionEvent>, ChainstateError> {
        let current_epoch = clarity_tx.get_epoch();
        if current_epoch < StacksEpochId::Epoch25 {
            // before Epoch-2.5, no need for special handling
            return Ok(vec![]);
        }
        // now, determine if we are in a prepare phase, and we are the first
        //  block in this prepare phase in our fork
        if !pox_constants.is_in_prepare_phase(first_block_height, burn_tip_height) {
            // if we're not in a prepare phase, don't need to do anything
            return Ok(vec![]);
        }

        let Some(cycle_of_prepare_phase) =
            pox_constants.reward_cycle_of_prepare_phase(first_block_height, burn_tip_height)
        else {
            // if we're not in a prepare phase, don't need to do anything
            return Ok(vec![]);
        };

        let active_pox_contract = pox_constants.active_pox_contract(burn_tip_height);
        if !matches!(
            PoxVersions::lookup_by_name(active_pox_contract),
            Some(PoxVersions::Pox4)
        ) {
            debug!(
                "Active PoX contract is not PoX-4, skipping .signers updates until PoX-4 is active"
            );
            return Ok(vec![]);
        }

        let signers_contract = &boot_code_id(SIGNERS_NAME, clarity_tx.config.mainnet);

        // are we the first block in the prepare phase in our fork?
        let needs_update = clarity_tx.connection().with_clarity_db_readonly(|clarity_db| {
            if !clarity_db.has_contract(signers_contract) {
                // if there's no signers contract, no need to update anything.
                return Ok::<_, ChainstateError>(false);
            }
            let Ok(value) = clarity_db.lookup_variable_unknown_descriptor(
                signers_contract,
                SIGNERS_UPDATE_STATE,
                &current_epoch,
            ) else {
                error!("FATAL: Failed to read `{SIGNERS_UPDATE_STATE}` variable from .signers contract");
                panic!();
            };
            let cycle_number = value.expect_u128().map_err(|e| ChainstateError::ClarityError(ClarityError::Interpreter(e)))?;
            // if the cycle_number is less than `cycle_of_prepare_phase`, we need to update
            //  the .signers state.
            Ok::<_, ChainstateError>(cycle_number < cycle_of_prepare_phase.into())
        })?;

        if !needs_update {
            debug!("Current cycle has already been setup in .signers or .signers is not initialized yet");
            return Ok(vec![]);
        }

        info!(
            "Performing .signers state update";
            "burn_height" => burn_tip_height,
            "for_cycle" => cycle_of_prepare_phase,
            "signers_contract" => %signers_contract,
        );

        clarity_tx.connection().as_free_transaction(|clarity| {
            Self::handle_signer_stackerdb_update(
                clarity,
                &pox_constants,
                cycle_of_prepare_phase,
                active_pox_contract,
            )
        })
    }

    /// Get the aggregate public key for a block.
    /// TODO: The block at which the aggregate public key is queried needs to be better defined.
    /// See https://github.com/stacks-network/stacks-core/issues/4109
    pub fn get_aggregate_public_key<SH: SortitionHandle>(
        chainstate: &mut StacksChainState,
        sortdb: &SortitionDB,
        sort_handle: &SH,
        block: &NakamotoBlock,
    ) -> Result<Point, ChainstateError> {
        let block_sn =
            SortitionDB::get_block_snapshot_consensus(sortdb.conn(), &block.header.consensus_hash)?
                .ok_or(ChainstateError::DBError(DBError::NotFoundError))?;
        let aggregate_key_block_header =
            Self::get_canonical_block_header(chainstate.db(), sortdb)?.unwrap();

        let aggregate_public_key = Self::load_aggregate_public_key(
            sortdb,
            sort_handle,
            chainstate,
            block_sn.block_height,
            &aggregate_key_block_header.index_block_hash(),
        )?;
        Ok(aggregate_public_key)
    }

    /// Return the total ExecutionCost consumed during the tenure up to and including
    ///  `block`
    pub fn get_total_tenure_cost_at(
        chainstate_conn: &Connection,
        block: &StacksBlockId,
    ) -> Result<Option<ExecutionCost>, ChainstateError> {
        let qry = "SELECT total_tenure_cost FROM nakamoto_block_headers WHERE index_block_hash = ?";
        chainstate_conn
            .query_row(qry, &[block], |row| row.get(0))
            .optional()
            .map_err(ChainstateError::from)
    }

    /// Return the total transactions fees during the tenure up to and including
    ///  `block`
    pub fn get_total_tenure_tx_fees_at(
        chainstate_conn: &Connection,
        block: &StacksBlockId,
    ) -> Result<Option<u128>, ChainstateError> {
        let qry = "SELECT tenure_tx_fees FROM nakamoto_block_headers WHERE index_block_hash = ?";
        let tx_fees_str: Option<String> = chainstate_conn
            .query_row(qry, &[block], |row| row.get(0))
            .optional()?;
        tx_fees_str
            .map(|x| x.parse())
            .transpose()
            .map_err(|_| ChainstateError::DBError(DBError::ParseError))
    }

    /// Return a Nakamoto StacksHeaderInfo at a given coinbase height in the fork identified by `tip_index_hash`.
    /// * For Stacks 2.x, this is the Stacks block's header
    /// * For Stacks 3.x (Nakamoto), this is the first block in the miner's tenure.
    pub fn get_header_by_coinbase_height(
        tx: &mut StacksDBTx,
        tip_index_hash: &StacksBlockId,
        coinbase_height: u64,
    ) -> Result<Option<StacksHeaderInfo>, ChainstateError> {
        // query for block header info at the tenure-height, then check if in fork
        let qry = "SELECT DISTINCT tenure_id_consensus_hash AS consensus_hash FROM nakamoto_tenures WHERE coinbase_height = ?1";

        let candidate_chs: Vec<ConsensusHash> =
            query_rows(tx.tx(), qry, &[u64_to_sql(coinbase_height)?])?;

        if candidate_chs.len() == 0 {
            // no nakamoto_tenures at that tenure height, check if there's a stack block header where
            //   block_height = coinbase_height
            let Some(ancestor_at_height) = tx
                .get_ancestor_block_hash(coinbase_height, tip_index_hash)?
                .map(|ancestor| Self::get_block_header(tx.tx(), &ancestor))
                .transpose()?
                .flatten()
            else {
                warn!("No such epoch2 ancestor";
                      "coinbase_height" => coinbase_height,
                      "tip_index_hash" => %tip_index_hash,
                );
                return Ok(None);
            };
            // only return if it is an epoch-2 block, because that's
            // the only case where block_height can be interpreted as
            // tenure height.
            if ancestor_at_height.is_epoch_2_block() {
                return Ok(Some(ancestor_at_height));
            } else {
                return Ok(None);
            }
        }

        for candidate_ch in candidate_chs.into_iter() {
            let Some(candidate) = Self::get_block_header_by_consensus_hash(tx, &candidate_ch)?
            else {
                continue;
            };
            let Ok(Some(ancestor_at_height)) =
                tx.get_ancestor_block_hash(candidate.stacks_block_height, tip_index_hash)
            else {
                // if there's an error or no result, this candidate doesn't match, so try next candidate
                continue;
            };
            if ancestor_at_height == candidate.index_block_hash() {
                return Ok(Some(candidate));
            }
        }
        Ok(None)
    }

    /// Load block header (either Epoch-2 rules or Nakamoto) by `index_block_hash`
    pub fn get_block_header(
        chainstate_conn: &Connection,
        index_block_hash: &StacksBlockId,
    ) -> Result<Option<StacksHeaderInfo>, ChainstateError> {
        let sql = "SELECT * FROM nakamoto_block_headers WHERE index_block_hash = ?1";
        let result = query_row_panic(chainstate_conn, sql, &[&index_block_hash], || {
            "FATAL: multiple rows for the same block hash".to_string()
        })?;
        if result.is_some() {
            return Ok(result);
        }

        let sql = "SELECT * FROM block_headers WHERE index_block_hash = ?1";
        let result = query_row_panic(chainstate_conn, sql, &[&index_block_hash], || {
            "FATAL: multiple rows for the same block hash".to_string()
        })?;

        Ok(result)
    }

    /// Load the canonical Stacks block header (either epoch-2 rules or Nakamoto)
    pub fn get_canonical_block_header(
        chainstate_conn: &Connection,
        sortdb: &SortitionDB,
    ) -> Result<Option<StacksHeaderInfo>, ChainstateError> {
        let (consensus_hash, block_hash) =
            SortitionDB::get_canonical_stacks_chain_tip_hash(sortdb.conn())?;
        Self::get_block_header(
            chainstate_conn,
            &StacksBlockId::new(&consensus_hash, &block_hash),
        )
    }

    /// Get the tenure-start block header of a given consensus hash.
    /// It might be an epoch 2.x block header
    pub fn get_block_header_by_consensus_hash(
        chainstate_conn: &Connection,
        consensus_hash: &ConsensusHash,
    ) -> Result<Option<StacksHeaderInfo>, ChainstateError> {
        let nakamoto_header_info =
            Self::get_nakamoto_tenure_start_block_header(chainstate_conn, consensus_hash)?;
        if nakamoto_header_info.is_some() {
            return Ok(nakamoto_header_info);
        }

        // parent might be epoch 2
        let epoch2_header_info = StacksChainState::get_stacks_block_header_info_by_consensus_hash(
            chainstate_conn,
            consensus_hash,
        )?;
        Ok(epoch2_header_info)
    }

    /// Get the VRF proof for a Stacks block.
    /// This works for either Nakamoto or epoch 2.x
    pub fn get_block_vrf_proof(
        chainstate_conn: &Connection,
        consensus_hash: &ConsensusHash,
    ) -> Result<Option<VRFProof>, ChainstateError> {
        let Some(start_header) = NakamotoChainState::get_block_header_by_consensus_hash(
            chainstate_conn,
            consensus_hash,
        )?
        else {
            return Ok(None);
        };

        let vrf_proof = match start_header.anchored_header {
            StacksBlockHeaderTypes::Epoch2(epoch2_header) => Some(epoch2_header.proof),
            StacksBlockHeaderTypes::Nakamoto(..) => {
                NakamotoChainState::get_nakamoto_tenure_vrf_proof(chainstate_conn, consensus_hash)?
            }
        };

        Ok(vrf_proof)
    }

    /// Get the VRF proof of the parent tenure (either Nakamoto or epoch 2.x) of the block
    /// identified by the given consensus hash.
    /// The parent must already have been processed.
    ///
    /// `consensus_hash` identifies the child block.
    /// `block_commit_txid` identifies the child block's tenure's block-commit tx
    ///
    /// Returns the proof of this block's parent tenure on success.
    ///
    /// Returns InvalidStacksBlock if the sortition for `consensus_hash` does not exist, or if its
    /// parent sortition doesn't exist (i.e. the sortition DB is missing something)
    ///
    /// Returns NoSuchBlockError if the block header for `consensus_hash` does not exist, or if the
    /// parent block header info does not exist (i.e. the chainstate DB is missing something)
    pub fn get_parent_vrf_proof(
        chainstate_conn: &Connection,
        sortdb_conn: &Connection,
        consensus_hash: &ConsensusHash,
        block_commit_txid: &Txid,
    ) -> Result<VRFProof, ChainstateError> {
        let sn = SortitionDB::get_block_snapshot_consensus(sortdb_conn, consensus_hash)?.ok_or(
            ChainstateError::InvalidStacksBlock("No sortition for consensus hash".into()),
        )?;

        let parent_sortition_id = SortitionDB::get_block_commit_parent_sortition_id(
            sortdb_conn,
            &block_commit_txid,
            &sn.sortition_id,
        )?
        .ok_or(ChainstateError::InvalidStacksBlock(
            "Parent block-commit is not in this block's sortition history".into(),
        ))?;

        let parent_sn = SortitionDB::get_block_snapshot(sortdb_conn, &parent_sortition_id)?.ok_or(
            ChainstateError::InvalidStacksBlock(
                "Parent block-commit does not have a sortition".into(),
            ),
        )?;

        let parent_vrf_proof =
            Self::get_block_vrf_proof(chainstate_conn, &parent_sn.consensus_hash)?
                .ok_or(ChainstateError::NoSuchBlockError)
                .map_err(|e| {
                    warn!("Nakamoto block has no parent";
                      "block consensus_hash" => %consensus_hash);
                    e
                })?;

        Ok(parent_vrf_proof)
    }

    /// Get the status of a Nakamoto block.
    /// Returns Some(accepted?, orphaned?) on success
    /// Returns None if there's no such block
    /// Returns Err on DBError
    pub fn get_nakamoto_block_status(
        staging_blocks_conn: &Connection,
        consensus_hash: &ConsensusHash,
        block_hash: &BlockHeaderHash,
    ) -> Result<Option<(bool, bool)>, ChainstateError> {
        let sql = "SELECT processed, orphaned FROM nakamoto_staging_blocks WHERE consensus_hash = ?1 AND block_hash = ?2";
        let args: &[&dyn ToSql] = &[consensus_hash, block_hash];
        Ok(query_row_panic(staging_blocks_conn, sql, args, || {
            "FATAL: multiple rows for the same consensus hash and block hash".to_string()
        })
        .map_err(ChainstateError::DBError)?
        .map(|(processed, orphaned): (u32, u32)| (processed != 0, orphaned != 0)))
    }

    /// Get the VRF proof for a Nakamoto block, if it exists.
    /// Returns None if the Nakamoto block's VRF proof is not found (e.g. because there is no
    /// Nakamoto block)
    pub fn get_nakamoto_tenure_vrf_proof(
        chainstate_conn: &Connection,
        consensus_hash: &ConsensusHash,
    ) -> Result<Option<VRFProof>, ChainstateError> {
        let sql = "SELECT vrf_proof FROM nakamoto_block_headers WHERE consensus_hash = ?1 AND tenure_changed = 1";
        let args: &[&dyn ToSql] = &[consensus_hash];
        let proof_bytes: Option<String> = query_row(chainstate_conn, sql, args)?;
        if let Some(bytes) = proof_bytes {
            let proof = VRFProof::from_hex(&bytes)
                .ok_or(DBError::Corruption)
                .map_err(|e| {
                    warn!("Failed to load VRF proof: could not decode";
                          "vrf_proof" => %bytes,
                          "consensus_hash" => %consensus_hash
                    );
                    e
                })?;
            Ok(Some(proof))
        } else {
            Ok(None)
        }
    }

    /// Verify that a nakamoto block's block-commit's VRF seed is consistent with the VRF proof
    fn check_block_commit_vrf_seed(
        chainstate_conn: &Connection,
        sortdb_conn: &Connection,
        block: &NakamotoBlock,
    ) -> Result<(), ChainstateError> {
        // get the block-commit for this block
        let sn =
            SortitionDB::get_block_snapshot_consensus(sortdb_conn, &block.header.consensus_hash)?
                .ok_or(ChainstateError::NoSuchBlockError)
                .map_err(|e| {
                    warn!("No block-commit for block"; "block_id" => %block.block_id());
                    e
                })?;

        let block_commit =
            get_block_commit_by_txid(sortdb_conn, &sn.sortition_id, &sn.winning_block_txid)?
                .ok_or(ChainstateError::NoSuchBlockError)
                .map_err(|e| {
                    warn!("No block-commit for block"; "block_id" => %block.block_id());
                    e
                })?;

        block.validate_vrf_seed(sortdb_conn, chainstate_conn, &block_commit)
    }

    /// Insert a nakamoto block header that is paired with an
    /// already-existing block commit and snapshot
    ///
    /// `header` should be a pointer to the header in `tip_info`.
    pub(crate) fn insert_stacks_block_header(
        chainstate_tx: &Connection,
        tip_info: &StacksHeaderInfo,
        header: &NakamotoBlockHeader,
        vrf_proof: Option<&VRFProof>,
        block_cost: &ExecutionCost,
        total_tenure_cost: &ExecutionCost,
        tenure_changed: bool,
        tenure_tx_fees: u128,
    ) -> Result<(), ChainstateError> {
        assert_eq!(tip_info.stacks_block_height, header.chain_length,);
        assert!(tip_info.burn_header_timestamp < u64::try_from(i64::MAX).unwrap());

        let StacksHeaderInfo {
            index_root,
            consensus_hash,
            burn_header_hash,
            stacks_block_height,
            burn_header_height,
            burn_header_timestamp,
            ..
        } = tip_info;

        let block_size_str = format!("{}", tip_info.anchored_block_size);

        let block_hash = header.block_hash();

        let index_block_hash = StacksBlockId::new(&consensus_hash, &block_hash);

        assert!(*stacks_block_height < u64::try_from(i64::MAX).unwrap());

        let vrf_proof_bytes = vrf_proof.map(|proof| proof.to_hex());

        let args: &[&dyn ToSql] = &[
            &u64_to_sql(*stacks_block_height)?,
            &index_root,
            &consensus_hash,
            &burn_header_hash,
            &burn_header_height,
            &u64_to_sql(*burn_header_timestamp)?,
            &block_size_str,
            &HeaderTypeNames::Nakamoto,
            &header.version,
            &u64_to_sql(header.chain_length)?,
            &u64_to_sql(header.burn_spent)?,
            &header.miner_signature,
            &header.signer_signature,
            &header.tx_merkle_root,
            &header.state_index_root,
            &block_hash,
            &index_block_hash,
            block_cost,
            total_tenure_cost,
            &tenure_tx_fees.to_string(),
            &header.parent_block_id,
            if tenure_changed { &1i64 } else { &0i64 },
            &vrf_proof_bytes.as_ref(),
            &header.signer_bitvec,
        ];

        chainstate_tx.execute(
            "INSERT INTO nakamoto_block_headers
                    (block_height,  index_root, consensus_hash,
                     burn_header_hash, burn_header_height,
                     burn_header_timestamp, block_size,

                     header_type,
                     version, chain_length, burn_spent,
                     miner_signature, signer_signature, tx_merkle_root, state_index_root,

                     block_hash,
                     index_block_hash,
                     cost,
                     total_tenure_cost,
                     tenure_tx_fees,
                     parent_block_id,
                     tenure_changed,
                     vrf_proof,
                     signer_bitvec
                    )
                    VALUES (?1, ?2, ?3, ?4, ?5, ?6, ?7, ?8, ?9, ?10, ?11, ?12, ?13, ?14, ?15, ?16, ?17, ?18, ?19, ?20, ?21, ?22, ?23, ?24)",
            args
        )?;

        Ok(())
    }

    /// Append a Stacks block to an existing Stacks block, and grant the miner the block reward.
    /// Return the new Stacks header info.
    fn advance_tip(
        headers_tx: &mut StacksDBTx,
        parent_tip: &StacksBlockHeaderTypes,
        parent_consensus_hash: &ConsensusHash,
        new_tip: &NakamotoBlockHeader,
        new_vrf_proof: Option<&VRFProof>,
        new_burn_header_hash: &BurnchainHeaderHash,
        new_burnchain_height: u32,
        new_burnchain_timestamp: u64,
        block_reward: Option<&MinerPaymentSchedule>,
        mature_miner_payouts_opt: Option<MaturedMinerRewards>,
        anchor_block_cost: &ExecutionCost,
        total_tenure_cost: &ExecutionCost,
        block_size: u64,
        applied_epoch_transition: bool,
        burn_stack_stx_ops: Vec<StackStxOp>,
        burn_transfer_stx_ops: Vec<TransferStxOp>,
        burn_delegate_stx_ops: Vec<DelegateStxOp>,
        new_tenure: bool,
        block_fees: u128,
    ) -> Result<StacksHeaderInfo, ChainstateError> {
        if new_tip.parent_block_id
            != StacksBlockId::new(&FIRST_BURNCHAIN_CONSENSUS_HASH, &FIRST_STACKS_BLOCK_HASH)
        {
            // not the first-ever block, so linkage must occur
            match parent_tip {
                StacksBlockHeaderTypes::Epoch2(..) => {
                    assert_eq!(
                        new_tip.parent_block_id,
                        StacksBlockId::new(&parent_consensus_hash, &parent_tip.block_hash())
                    );
                }
                StacksBlockHeaderTypes::Nakamoto(nakamoto_header) => {
                    // nakamoto blocks link to their parent via index block hashes
                    assert_eq!(new_tip.parent_block_id, nakamoto_header.block_id());
                }
            }
        }

        assert_eq!(
            parent_tip
                .height()
                .checked_add(1)
                .expect("Block height overflow"),
            new_tip.chain_length
        );

        let parent_hash = new_tip.parent_block_id.clone();
        let new_block_hash = new_tip.block_hash();
        let index_block_hash = new_tip.block_id();

        // store each indexed field
        test_debug!("Headers index_put_begin {parent_hash}-{index_block_hash}");
        let root_hash =
            headers_tx.put_indexed_all(&parent_hash, &index_block_hash, &vec![], &vec![])?;
        test_debug!("Headers index_indexed_all finished {parent_hash}-{index_block_hash}");

        let new_tip_info = StacksHeaderInfo {
            anchored_header: new_tip.clone().into(),
            microblock_tail: None,
            index_root: root_hash,
            stacks_block_height: new_tip.chain_length,
            consensus_hash: new_tip.consensus_hash.clone(),
            burn_header_hash: new_burn_header_hash.clone(),
            burn_header_height: new_burnchain_height,
            burn_header_timestamp: new_burnchain_timestamp,
            anchored_block_size: block_size,
        };

        let tenure_fees = block_fees
            + if new_tenure {
                0
            } else {
                Self::get_total_tenure_tx_fees_at(&headers_tx, &parent_hash)?.ok_or_else(|| {
                    warn!(
                        "Failed to fetch parent block's total tx fees";
                        "parent_block_id" => %parent_hash,
                        "block_id" => %index_block_hash,
                    );
                    ChainstateError::NoSuchBlockError
                })?
            };

        Self::insert_stacks_block_header(
            headers_tx.deref_mut(),
            &new_tip_info,
            &new_tip,
            new_vrf_proof,
            anchor_block_cost,
            total_tenure_cost,
            new_tenure,
            tenure_fees,
        )?;
        if let Some(block_reward) = block_reward {
            StacksChainState::insert_miner_payment_schedule(
                headers_tx.deref_mut(),
                block_reward,
                &[],
            )?;
        }
        StacksChainState::store_burnchain_txids(
            headers_tx.deref(),
            &index_block_hash,
            burn_stack_stx_ops,
            burn_transfer_stx_ops,
            burn_delegate_stx_ops,
        )?;

        if let Some(matured_miner_payouts) = mature_miner_payouts_opt {
            let rewarded_miner_block_id = StacksBlockId::new(
                &matured_miner_payouts.reward_info.from_block_consensus_hash,
                &matured_miner_payouts.reward_info.from_stacks_block_hash,
            );
            let rewarded_parent_miner_block_id = StacksBlockId::new(
                &matured_miner_payouts
                    .reward_info
                    .from_parent_block_consensus_hash,
                &matured_miner_payouts
                    .reward_info
                    .from_parent_stacks_block_hash,
            );

            StacksChainState::insert_matured_child_miner_reward(
                headers_tx.deref_mut(),
                &rewarded_parent_miner_block_id,
                &rewarded_miner_block_id,
                &matured_miner_payouts.recipient,
            )?;
            StacksChainState::insert_matured_parent_miner_reward(
                headers_tx.deref_mut(),
                &rewarded_parent_miner_block_id,
                &rewarded_miner_block_id,
                &matured_miner_payouts.parent_reward,
            )?;
        }

        if applied_epoch_transition {
            debug!("Block {} applied an epoch transition", &index_block_hash);
            let sql = "INSERT INTO epoch_transitions (block_id) VALUES (?)";
            let args: &[&dyn ToSql] = &[&index_block_hash];
            headers_tx.deref_mut().execute(sql, args)?;
        }

        debug!(
            "Advanced to new tip! {}/{}",
            &new_tip.consensus_hash, new_block_hash,
        );
        Ok(new_tip_info)
    }

    /// Begin block-processing and return all of the pre-processed state within a
    /// `SetupBlockResult`.
    ///
    /// * Find the matured miner rewards that must be applied in this block
    /// * Begin the Clarity transaction
    /// * Load up the tenure's execution cost thus far
    /// * Apply an epoch transition, if necessary
    /// * Handle auto-unlock for PoX
    /// * Process any new Stacks-on-Bitcoin transactions
    ///
    /// Called in both follower and miner block assembly paths.
    /// Arguments:
    /// * chainstate_tx: transaction against the chainstate MARF
    /// * clarity_instance: connection to the chainstate Clarity instance
    /// * sortition_dbconn: connection to the sortition DB MARF
    /// * pox_constants: PoX parameters
    /// * parent_consensus_hash, parent_header_hash, parent_stacks_height, parent_burn_height:
    /// pointer to the already-processed parent Stacks block
    /// * burn_header_hash, burn_header_height: pointer to the Bitcoin block that identifies the
    /// tenure of this block to be processed
    /// * new_tenure: whether or not this block is the start of a new tenure
    /// * coinbase_height: the number of tenures that this block confirms (including epoch2 blocks)
    ///   (this is equivalent to the number of coinbases)
    /// * tenure_extend: whether or not to reset the tenure's ongoing execution cost
    ///
    /// Returns clarity_tx, list of receipts, microblock execution cost,
    /// microblock fees, microblock burns, list of microblock tx receipts,
    /// miner rewards tuples, the stacks epoch id, and a boolean that
    /// represents whether the epoch transition has been applied.
    pub fn setup_block<'a, 'b>(
        chainstate_tx: &'b mut ChainstateTx,
        clarity_instance: &'a mut ClarityInstance,
        sortition_dbconn: &'b dyn SortitionDBRef,
        first_block_height: u64,
        pox_constants: &PoxConstants,
        parent_consensus_hash: ConsensusHash,
        parent_header_hash: BlockHeaderHash,
        _parent_stacks_height: u64,
        parent_burn_height: u32,
        burn_header_hash: BurnchainHeaderHash,
        burn_header_height: u32,
        new_tenure: bool,
        coinbase_height: u64,
        tenure_extend: bool,
    ) -> Result<SetupBlockResult<'a, 'b>, ChainstateError> {
        let parent_index_hash = StacksBlockId::new(&parent_consensus_hash, &parent_header_hash);
        let parent_sortition_id = sortition_dbconn
            .get_sortition_id_from_consensus_hash(&parent_consensus_hash)
            .expect("Failed to get parent SortitionID from ConsensusHash");
        let tip_index_hash = StacksBlockId::new(&parent_consensus_hash, &parent_header_hash);

        // find matured miner rewards, so we can grant them within the Clarity DB tx.
        let matured_rewards_schedule_opt = if new_tenure {
            Self::get_matured_miner_reward_schedules(
                chainstate_tx,
                &tip_index_hash,
                coinbase_height,
            )?
        } else {
            // no rewards if mid-tenure
            None
        };

        // TODO: only need to do this if this is a tenure-start block
        let (stacking_burn_ops, transfer_burn_ops, delegate_burn_ops) =
            StacksChainState::get_stacking_and_transfer_and_delegate_burn_ops(
                chainstate_tx,
                &parent_index_hash,
                sortition_dbconn.sqlite_conn(),
                &burn_header_hash,
                burn_header_height.into(),
            )?;

        let mut clarity_tx = StacksChainState::chainstate_block_begin(
            chainstate_tx,
            clarity_instance,
            sortition_dbconn.as_burn_state_db(),
            &parent_consensus_hash,
            &parent_header_hash,
            &MINER_BLOCK_CONSENSUS_HASH,
            &MINER_BLOCK_HEADER_HASH,
        );

        // now that we have access to the ClarityVM, we can account for reward deductions from
        // PoisonMicroblocks if we have new rewards scheduled
        let matured_rewards_opt = matured_rewards_schedule_opt
            .map(|matured_rewards_schedule| {
                Self::calculate_matured_miner_rewards(
                    &mut clarity_tx,
                    sortition_dbconn.sqlite_conn(),
                    coinbase_height,
                    matured_rewards_schedule,
                )
            })
            .transpose()?
            .flatten();

        // Nakamoto must load block cost from parent if this block isn't a tenure change.
        // If this is a tenure-extend, then the execution cost is reset.
        let initial_cost = if new_tenure || tenure_extend {
            ExecutionCost::zero()
        } else {
            let parent_cost_total =
                Self::get_total_tenure_cost_at(&chainstate_tx.deref().deref(), &parent_index_hash)?
                    .ok_or_else(|| {
                        ChainstateError::InvalidStacksBlock(format!(
                    "Failed to load total tenure cost from parent. parent_stacks_block_id = {}",
                    &parent_index_hash
                ))
                    })?;
            parent_cost_total
        };

        clarity_tx.reset_cost(initial_cost);

        // is this stacks block the first of a new epoch?
        let (applied_epoch_transition, mut tx_receipts) =
            StacksChainState::process_epoch_transition(&mut clarity_tx, burn_header_height)?;

        debug!(
            "Setup block: Processed epoch transition";
            "parent_consensus_hash" => %parent_consensus_hash,
            "parent_header_hash" => %parent_header_hash,
        );

        let evaluated_epoch = clarity_tx.get_epoch();

        let auto_unlock_events = if evaluated_epoch >= StacksEpochId::Epoch21 {
            let unlock_events = StacksChainState::check_and_handle_reward_start(
                burn_header_height.into(),
                sortition_dbconn.as_burn_state_db(),
                sortition_dbconn,
                &mut clarity_tx,
                parent_burn_height,
                &parent_sortition_id,
            )?;
            debug!(
                "Setup block: Processed unlock events";
                "parent_consensus_hash" => %parent_consensus_hash,
                "parent_header_hash" => %parent_header_hash,
            );
            unlock_events
        } else {
            vec![]
        };

        let active_pox_contract = pox_constants.active_pox_contract(burn_header_height.into());

        // process stacking & transfer operations from burnchain ops
        tx_receipts.extend(StacksChainState::process_stacking_ops(
            &mut clarity_tx,
            stacking_burn_ops.clone(),
            active_pox_contract,
        ));
        tx_receipts.extend(StacksChainState::process_transfer_ops(
            &mut clarity_tx,
            transfer_burn_ops.clone(),
        ));
        debug!(
            "Setup block: Processed burnchain stacking and transfer ops";
            "parent_consensus_hash" => %parent_consensus_hash,
            "parent_header_hash" => %parent_header_hash,
        );

        // DelegateStx ops are allowed from epoch 2.1 onward.
        // The query for the delegate ops only returns anything in and after Epoch 2.1,
        // but we do a second check here just to be safe.
        if evaluated_epoch >= StacksEpochId::Epoch21 {
            tx_receipts.extend(StacksChainState::process_delegate_ops(
                &mut clarity_tx,
                delegate_burn_ops.clone(),
                active_pox_contract,
            ));
            debug!(
                "Setup block: Processed burnchain delegate ops";
                "parent_consensus_hash" => %parent_consensus_hash,
                "parent_header_hash" => %parent_header_hash,
            );
        }

        if !clarity_tx.config.mainnet {
            Self::set_aggregate_public_key(
                &mut clarity_tx,
                first_block_height,
                pox_constants,
                burn_header_height.into(),
            );
        }

        // Handle signer stackerdb updates
        if evaluated_epoch >= StacksEpochId::Epoch25 {
            let _events = Self::check_and_handle_prepare_phase_start(
                &mut clarity_tx,
                first_block_height,
                &pox_constants,
                burn_header_height.into(),
            )?;
        }

        debug!(
            "Setup block: completed setup";
            "parent_consensus_hash" => %parent_consensus_hash,
            "parent_header_hash" => %parent_header_hash,
        );

        Ok(SetupBlockResult {
            clarity_tx,
            tx_receipts,
            matured_miner_rewards_opt: matured_rewards_opt,
            evaluated_epoch,
            applied_epoch_transition,
            burn_stack_stx_ops: stacking_burn_ops,
            burn_transfer_stx_ops: transfer_burn_ops,
            auto_unlock_events,
            burn_delegate_stx_ops: delegate_burn_ops,
        })
    }

    /// This function is called in both `append_block` in blocks.rs (follower) and
    /// `mine_anchored_block` in miner.rs.
    /// Processes matured miner rewards, alters liquid supply of ustx, processes
    /// stx lock events, and marks the microblock public key as used
    /// Returns stx lockup events.
    pub fn finish_block(
        clarity_tx: &mut ClarityTx,
        miner_payouts: Option<&MaturedMinerRewards>,
    ) -> Result<Vec<StacksTransactionEvent>, ChainstateError> {
        // add miner payments
        if let Some(ref rewards) = miner_payouts {
            // grant in order by miner, then users
            let matured_ustx = StacksChainState::process_matured_miner_rewards(
                clarity_tx,
                &rewards.recipient,
                &[],
                &rewards.parent_reward,
            )?;

            clarity_tx.increment_ustx_liquid_supply(matured_ustx);
        }

        // process unlocks
        let (new_unlocked_ustx, lockup_events) = StacksChainState::process_stx_unlocks(clarity_tx)?;

        clarity_tx.increment_ustx_liquid_supply(new_unlocked_ustx);

        Ok(lockup_events)
    }

    /// Set the aggregate public key for verifying stacker signatures.
    /// TODO: rely on signer voting instead
    /// DO NOT USE IN MAINNET
    pub(crate) fn set_aggregate_public_key(
        clarity_tx: &mut ClarityTx,
        first_block_height: u64,
        pox_constants: &PoxConstants,
        burn_header_height: u64,
    ) {
        let mainnet = clarity_tx.config.mainnet;
        let chain_id = clarity_tx.config.chain_id;
        assert!(!mainnet);

        let my_reward_cycle = pox_constants
            .block_height_to_reward_cycle(
                first_block_height,
                burn_header_height
                    .try_into()
                    .expect("Burn block height exceeded u32"),
            )
            .expect("FATAL: block height occurs before first block height");

        let parent_reward_cycle = my_reward_cycle.saturating_sub(1);
        debug!(
            "Try setting aggregate public key in reward cycle {}, parent {}",
            my_reward_cycle, parent_reward_cycle
        );

        // execute `set-aggregate-public-key` using `clarity-tx`
        let Some(aggregate_public_key) = clarity_tx
            .connection()
            .with_readonly_clarity_env(
                mainnet,
                chain_id,
                ClarityVersion::Clarity2,
                StacksAddress::burn_address(mainnet).into(),
                None,
                LimitedCostTracker::Free,
                |vm_env| {
                    vm_env.execute_contract_allow_private(
                        &boot_code_id(POX_4_NAME, mainnet),
                        "get-aggregate-public-key",
                        &[SymbolicExpression::atom_value(Value::UInt(u128::from(
                            parent_reward_cycle,
                        )))],
                        true,
                    )
                },
            )
            .ok()
            .map(|agg_key_value| {
                let agg_key_opt = agg_key_value
                    .expect_optional()
                    .expect("FATAL: not an optional")
                    .map(|agg_key_buff| {
                        Value::buff_from(agg_key_buff.expect_buff(33).expect("FATAL: not a buff"))
                            .expect("failed to reconstruct buffer")
                    });
                agg_key_opt
            })
            .flatten()
        else {
            panic!(
                "No aggregate public key in parent cycle {}",
                parent_reward_cycle
            );
        };

        clarity_tx.connection().as_transaction(|tx| {
            tx.with_abort_callback(
                |vm_env| {
                    vm_env.execute_in_env(
                        StacksAddress::burn_address(mainnet).into(),
                        None,
                        None,
                        |vm_env| {
                            vm_env.execute_contract_allow_private(
                                &boot_code_id(POX_4_NAME, mainnet),
                                "set-aggregate-public-key",
                                &vec![
                                    SymbolicExpression::atom_value(Value::UInt(u128::from(
                                        my_reward_cycle,
                                    ))),
                                    SymbolicExpression::atom_value(aggregate_public_key),
                                ],
                                false,
                            )
                        },
                    )
                },
                |_, _| false,
            )
            .expect("FATAL: failed to set aggregate public key")
        });
    }

    /// Append a Nakamoto Stacks block to the Stacks chain state.
    pub fn append_block<'a>(
        chainstate_tx: &mut ChainstateTx,
        clarity_instance: &'a mut ClarityInstance,
        burn_dbconn: &mut SortitionHandleTx,
        pox_constants: &PoxConstants,
        parent_chain_tip: &StacksHeaderInfo,
        chain_tip_burn_header_hash: &BurnchainHeaderHash,
        chain_tip_burn_header_height: u32,
        chain_tip_burn_header_timestamp: u64,
        block: &NakamotoBlock,
        block_size: u64,
        burnchain_commit_burn: u64,
        burnchain_sortition_burn: u64,
    ) -> Result<(StacksEpochReceipt, PreCommitClarityBlock<'a>), ChainstateError> {
        debug!(
            "Process block {:?} with {} transactions",
            &block.header.block_hash().to_hex(),
            block.txs.len()
        );

        let ast_rules = ASTRules::PrecheckSize;
        let next_block_height = block.header.chain_length;
        let first_block_height = burn_dbconn.context.first_block_height;

        // check that this block attaches to the `parent_chain_tip`
        let (parent_ch, parent_block_hash) = if block.is_first_mined() {
            (
                FIRST_BURNCHAIN_CONSENSUS_HASH.clone(),
                FIRST_STACKS_BLOCK_HASH.clone(),
            )
        } else {
            (
                parent_chain_tip.consensus_hash.clone(),
                parent_chain_tip.anchored_header.block_hash(),
            )
        };

        let parent_block_id = StacksBlockId::new(&parent_ch, &parent_block_hash);
        if parent_block_id != block.header.parent_block_id {
            warn!("Error processing nakamoto block: Parent consensus hash does not match db view";
                  "db.parent_block_id" => %parent_block_id,
                  "header.parent_block_id" => %block.header.parent_block_id);
            return Err(ChainstateError::InvalidStacksBlock(
                "Parent block does not match".into(),
            ));
        }

        // look up this block's sortition's burnchain block hash and height.
        // It must exist in the same Bitcoin fork as our `burn_dbconn`.
        let (burn_header_hash, burn_header_height) =
            Self::check_sortition_exists(burn_dbconn, &block.header.consensus_hash)?;
        let block_hash = block.header.block_hash();

        let new_tenure = match block.is_wellformed_tenure_start_block() {
            Ok(true) => true,
            Ok(false) => {
                // this block is mined in the ongoing tenure.
                if !Self::check_tenure_continuity(
                    chainstate_tx,
                    burn_dbconn.sqlite(),
                    &parent_ch,
                    &block.header,
                )? {
                    // this block is not part of the ongoing tenure; it's invalid
                    return Err(ChainstateError::ExpectedTenureChange);
                }
                false
            }
            Err(_) => {
                return Err(ChainstateError::InvalidStacksBlock(
                    "Invalid tenure changes in nakamoto block".into(),
                ));
            }
        };

        let tenure_extend = match block.is_wellformed_tenure_extend_block() {
            Ok(true) => {
                if new_tenure {
                    return Err(ChainstateError::InvalidStacksBlock(
                        "Both started and extended tenure".into(),
                    ));
                }
                true
            }
            Ok(false) => false,
            Err(_) => {
                return Err(ChainstateError::InvalidStacksBlock(
                    "Invalid tenure extend in nakamoto block".into(),
                ));
            }
        };

        let parent_coinbase_height = if block.is_first_mined() {
            0
        } else {
            Self::get_coinbase_height(chainstate_tx.deref(), &parent_block_id)?.ok_or_else(
                || {
                    warn!(
                        "Parent of Nakamoto block in block headers DB yet";
                        "block_hash" => %block.header.block_hash(),
                        "parent_block_hash" => %parent_block_hash,
                        "parent_block_id" => %parent_block_id
                    );
                    ChainstateError::NoSuchBlockError
                },
            )?
        };

        // verify VRF proof, if present
        // only need to do this once per tenure
        // get the resulting vrf proof bytes
        let vrf_proof_opt = if new_tenure {
            Self::check_block_commit_vrf_seed(chainstate_tx.deref(), burn_dbconn, block)?;
            Some(
                block
                    .get_vrf_proof()
                    .ok_or(ChainstateError::InvalidStacksBlock(
                        "Invalid Nakamoto block: has coinbase but no VRF proof".into(),
                    ))?,
            )
        } else {
            None
        };

        // process the tenure-change if it happened, so that when block-processing begins, it happens in whatever the
        // current tenure is
        let coinbase_height = Self::advance_nakamoto_tenure(
            chainstate_tx,
            burn_dbconn,
            block,
            parent_coinbase_height,
        )?;
        if new_tenure {
            // tenure height must have advanced
            if coinbase_height
                != parent_coinbase_height
                    .checked_add(1)
                    .expect("Too many tenures")
            {
                // this should be unreachable
                return Err(ChainstateError::InvalidStacksBlock(
                    "Could not advance tenure, even though tenure changed".into(),
                ));
            }
        } else {
            if coinbase_height != parent_coinbase_height {
                // this should be unreachable
                return Err(ChainstateError::InvalidStacksBlock(
                    "Advanced tenure even though a new tenure did not happen".into(),
                ));
            }
        }

        // begin processing this block
        let SetupBlockResult {
            mut clarity_tx,
            mut tx_receipts,
            matured_miner_rewards_opt,
            evaluated_epoch,
            applied_epoch_transition,
            burn_stack_stx_ops,
            burn_transfer_stx_ops,
            burn_delegate_stx_ops,
            mut auto_unlock_events,
        } = Self::setup_block(
            chainstate_tx,
            clarity_instance,
            burn_dbconn,
            first_block_height,
            pox_constants,
            parent_ch,
            parent_block_hash,
            parent_chain_tip.stacks_block_height,
            parent_chain_tip.burn_header_height,
            burn_header_hash,
            burn_header_height.try_into().map_err(|_| {
                ChainstateError::InvalidStacksBlock("Burn block height exceeded u32".into())
            })?,
            new_tenure,
            coinbase_height,
            tenure_extend,
        )?;

        let starting_cost = clarity_tx.cost_so_far();

        debug!(
            "Append nakamoto block";
            "block" => format!("{}/{block_hash}", block.header.consensus_hash),
            "parent_block" => %block.header.parent_block_id,
            "stacks_height" => next_block_height,
            "total_burns" => block.header.burn_spent,
            "evaluated_epoch" => %evaluated_epoch
        );

        // process anchored block
        let (block_fees, txs_receipts) = match StacksChainState::process_block_transactions(
            &mut clarity_tx,
            &block.txs,
            0,
            ast_rules,
        ) {
            Err(e) => {
                let msg = format!("Invalid Stacks block {}: {:?}", &block_hash, &e);
                warn!("{}", &msg);

                clarity_tx.rollback_block();
                return Err(ChainstateError::InvalidStacksBlock(msg));
            }
            Ok((block_fees, _block_burns, txs_receipts)) => (block_fees, txs_receipts),
        };

        tx_receipts.extend(txs_receipts.into_iter());

        let total_tenure_cost = clarity_tx.cost_so_far();
        let mut block_execution_cost = total_tenure_cost.clone();
        block_execution_cost.sub(&starting_cost).map_err(|_e| {
            ChainstateError::InvalidStacksBlock("Block execution cost was negative".into())
        })?;

        // obtain reward info for receipt -- consolidate miner, user, and parent rewards into a
        // single list, but keep the miner/user/parent/info tuple for advancing the chain tip
        let matured_rewards = matured_miner_rewards_opt
            .as_ref()
            .map(|matured_miner_rewards| matured_miner_rewards.consolidate())
            .unwrap_or(vec![]);

        let mut lockup_events =
            match Self::finish_block(&mut clarity_tx, matured_miner_rewards_opt.as_ref()) {
                Err(ChainstateError::InvalidStacksBlock(e)) => {
                    clarity_tx.rollback_block();
                    return Err(ChainstateError::InvalidStacksBlock(e));
                }
                Err(e) => return Err(e),
                Ok(lockup_events) => lockup_events,
            };

        // if any, append lockups events to the coinbase receipt
        if lockup_events.len() > 0 {
            // Receipts are appended in order, so the first receipt should be
            // the one of the coinbase transaction
            if let Some(receipt) = tx_receipts.get_mut(0) {
                if receipt.is_coinbase_tx() {
                    receipt.events.append(&mut lockup_events);
                }
            } else {
                warn!("Unable to attach lockups events, block's first transaction is not a coinbase transaction")
            }
        }
        // if any, append auto unlock events to the coinbase receipt
        if auto_unlock_events.len() > 0 {
            // Receipts are appended in order, so the first receipt should be
            // the one of the coinbase transaction
            if let Some(receipt) = tx_receipts.get_mut(0) {
                if receipt.is_coinbase_tx() {
                    receipt.events.append(&mut auto_unlock_events);
                }
            } else {
                warn!("Unable to attach auto unlock events, block's first transaction is not a coinbase transaction")
            }
        }

        // verify that the resulting chainstate matches the block's state root
        let root_hash = clarity_tx.seal();
        if root_hash != block.header.state_index_root {
            let msg = format!(
                "Block {} state root mismatch: expected {}, got {}",
                &block_hash, block.header.state_index_root, root_hash,
            );
            warn!("{}", &msg);

            clarity_tx.rollback_block();
            return Err(ChainstateError::InvalidStacksBlock(msg));
        }

        debug!("Reached state root {}", root_hash;
               "block_cost" => %block_execution_cost);

        // good to go!
        let block_limit = clarity_tx
            .block_limit()
            .ok_or_else(|| ChainstateError::InvalidChainstateDB)?;
        let clarity_commit =
            clarity_tx.precommit_to_block(&block.header.consensus_hash, &block_hash);

        // calculate the reward for this tenure
        let scheduled_miner_reward = if new_tenure {
            Some(Self::calculate_scheduled_tenure_reward(
                chainstate_tx,
                burn_dbconn,
                block,
                evaluated_epoch,
                parent_coinbase_height,
                chain_tip_burn_header_height.into(),
                burnchain_commit_burn,
                burnchain_sortition_burn,
            )?)
        } else {
            None
        };

        // extract matured rewards info -- we'll need it for the receipt
        let matured_rewards_info_opt = matured_miner_rewards_opt
            .as_ref()
            .map(|rewards| rewards.reward_info.clone());

        let new_tip = Self::advance_tip(
            &mut chainstate_tx.tx,
            &parent_chain_tip.anchored_header,
            &parent_chain_tip.consensus_hash,
            &block.header,
            vrf_proof_opt,
            chain_tip_burn_header_hash,
            chain_tip_burn_header_height,
            chain_tip_burn_header_timestamp,
            scheduled_miner_reward.as_ref(),
            matured_miner_rewards_opt,
            &block_execution_cost,
            &total_tenure_cost,
            block_size,
            applied_epoch_transition,
            burn_stack_stx_ops,
            burn_transfer_stx_ops,
            burn_delegate_stx_ops,
            new_tenure,
            block_fees,
        )
        .expect("FATAL: failed to advance chain tip");

        let new_block_id = new_tip.index_block_hash();
        chainstate_tx.log_transactions_processed(&new_block_id, &tx_receipts);

        monitoring::set_last_block_transaction_count(u64::try_from(block.txs.len()).unwrap());
        monitoring::set_last_execution_cost_observed(&block_execution_cost, &block_limit);

        // get burn block stats, for the transaction receipt
        let (parent_burn_block_hash, parent_burn_block_height, parent_burn_block_timestamp) =
            if block.is_first_mined() {
                (BurnchainHeaderHash([0; 32]), 0, 0)
            } else {
                let sn = SortitionDB::get_block_snapshot_consensus(burn_dbconn, &parent_ch)?
                    .ok_or_else(|| {
                        // shouldn't happen
                        warn!(
                            "CORRUPTION: {} does not correspond to a burn block",
                            &parent_ch
                        );
                        ChainstateError::InvalidStacksBlock("No parent consensus hash".into())
                    })?;
                (
                    sn.burn_header_hash,
                    sn.block_height,
                    sn.burn_header_timestamp,
                )
            };

        let epoch_receipt = StacksEpochReceipt {
            header: new_tip,
            tx_receipts,
            matured_rewards,
            matured_rewards_info: matured_rewards_info_opt,
            parent_microblocks_cost: ExecutionCost::zero(),
            anchored_block_cost: block_execution_cost,
            parent_burn_block_hash,
            parent_burn_block_height: u32::try_from(parent_burn_block_height).unwrap_or(0), // shouldn't be fatal
            parent_burn_block_timestamp,
            evaluated_epoch,
            epoch_transition: applied_epoch_transition,
        };

        NakamotoChainState::set_block_processed(&chainstate_tx, &new_block_id)?;

        Ok((epoch_receipt, clarity_commit))
    }

    /// Create a StackerDB config for the .miners contract.
    /// It has two slots -- one for the past two sortition winners.
    pub fn make_miners_stackerdb_config(
        sortdb: &SortitionDB,
        tip: &BlockSnapshot,
    ) -> Result<StackerDBConfig, ChainstateError> {
        let ih = sortdb.index_handle(&tip.sortition_id);
        let last_winner_snapshot = ih.get_last_snapshot_with_sortition(tip.block_height)?;
        let parent_winner_snapshot = ih.get_last_snapshot_with_sortition(
            last_winner_snapshot.block_height.saturating_sub(1),
        )?;

        let mut miner_key_hash160s = vec![];

        // go get their corresponding leader keys, but preserve the miner's relative position in
        // the stackerdb signer list -- if a miner was in slot 0, then it should stay in slot 0
        // after a sortition (and vice versa for 1)
        let sns = if last_winner_snapshot.num_sortitions % 2 == 0 {
            [last_winner_snapshot, parent_winner_snapshot]
        } else {
            [parent_winner_snapshot, last_winner_snapshot]
        };

        for sn in sns {
            // find the commit
            let Some(block_commit) =
                ih.get_block_commit_by_txid(&sn.sortition_id, &sn.winning_block_txid)?
            else {
                warn!(
                    "No block commit for {} in sortition for {}",
                    &sn.winning_block_txid, &sn.consensus_hash
                );
                return Err(ChainstateError::InvalidStacksBlock(
                    "No block-commit in sortition for block's consensus hash".into(),
                ));
            };

            // key register of the winning miner
            let leader_key = ih
                .get_leader_key_at(
                    u64::from(block_commit.key_block_ptr),
                    u32::from(block_commit.key_vtxindex),
                )?
                .expect("FATAL: have block commit but no leader key");

            // the leader key should always be valid (i.e. the unwrap_or() should be unreachable),
            // but be defensive and just use the "null" address
            miner_key_hash160s.push(
                leader_key
                    .interpret_nakamoto_signing_key()
                    .unwrap_or(Hash160([0x00; 20])),
            );
        }

        let signers = miner_key_hash160s
            .into_iter()
            .map(|hash160|
                // each miner gets one slot
                (
                    StacksAddress {
                        version: 1, // NOTE: the version is ignored in stackerdb; we only care about the hashbytes
                        bytes: hash160
                    },
                    1
                ))
            .collect();

        Ok(StackerDBConfig {
            chunk_size: MAX_PAYLOAD_LEN.into(),
            signers,
            write_freq: 5,
            max_writes: u32::MAX,  // no limit on number of writes
            max_neighbors: 200, // TODO: const -- just has to be equal to or greater than the number of signers
            hint_replicas: vec![], // TODO: is there a way to get the IP addresses of stackers' preferred nodes?
        })
    }

    /// Get the slot number for the given miner's public key.
    /// Returns Some(u32) if the miner is in the StackerDB config.
    /// Returns None if the miner is not in the StackerDB config.
    /// Returns an error if the miner is in the StackerDB config but the slot number is invalid.
    pub fn get_miner_slot(
        sortdb: &SortitionDB,
        tip: &BlockSnapshot,
        miner_pubkey: &StacksPublicKey,
    ) -> Result<Option<u32>, ChainstateError> {
        let miner_hash160 = Hash160::from_node_public_key(&miner_pubkey);
        let stackerdb_config = Self::make_miners_stackerdb_config(sortdb, &tip)?;

        // find out which slot we're in
        let Some(slot_id_res) =
            stackerdb_config
                .signers
                .iter()
                .enumerate()
                .find_map(|(i, (addr, _))| {
                    if addr.bytes == miner_hash160 {
                        Some(u32::try_from(i).map_err(|_| {
                            CodecError::OverflowError(
                                "stackerdb config slot ID cannot fit into u32".into(),
                            )
                        }))
                    } else {
                        None
                    }
                })
        else {
            // miner key does not match any slot
            warn!("Miner is not in the miners StackerDB config";
                  "miner" => %miner_hash160,
                  "stackerdb_slots" => format!("{:?}", &stackerdb_config.signers));

            return Ok(None);
        };
        Ok(Some(slot_id_res?))
    }

    /// Boot code instantiation for the aggregate public key.
    /// TODO: This should be removed once it's possible for stackers to vote on the aggregate
    /// public key
    /// DO NOT USE IN MAINNET
    pub fn aggregate_public_key_bootcode(clarity_tx: &mut ClarityTx, apk: &Point) {
        let agg_pub_key = to_hex(&apk.compress().data);
        let contract_content = format!(
            "(define-read-only ({}) 0x{})",
            BOOT_TEST_POX_4_AGG_KEY_FNAME, agg_pub_key
        );
        // NOTE: this defaults to a testnet address to prevent it from ever working on
        // mainnet
        let contract_id = boot_code_id(BOOT_TEST_POX_4_AGG_KEY_CONTRACT, false);
        clarity_tx.connection().as_transaction(|clarity| {
            let (ast, analysis) = clarity
                .analyze_smart_contract(
                    &contract_id,
                    ClarityVersion::Clarity2,
                    &contract_content,
                    ASTRules::PrecheckSize,
                )
                .unwrap();
            clarity
                .initialize_smart_contract(
                    &contract_id,
                    ClarityVersion::Clarity2,
                    &ast,
                    &contract_content,
                    None,
                    |_, _| false,
                )
                .unwrap();
            clarity.save_analysis(&contract_id, &analysis).unwrap();
        })
    }
}

impl StacksMessageCodec for NakamotoBlock {
    fn consensus_serialize<W: std::io::Write>(&self, fd: &mut W) -> Result<(), CodecError> {
        write_next(fd, &self.header)?;
        write_next(fd, &self.txs)
    }

    fn consensus_deserialize<R: std::io::Read>(fd: &mut R) -> Result<Self, CodecError> {
        let (header, txs) = {
            let mut bound_read = BoundReader::from_reader(fd, u64::from(MAX_MESSAGE_LEN));
            let header: NakamotoBlockHeader = read_next(&mut bound_read)?;
            let txs: Vec<_> = read_next(&mut bound_read)?;
            (header, txs)
        };

        // all transactions are unique
        if !StacksBlock::validate_transactions_unique(&txs) {
            warn!("Invalid block: Found duplicate transaction"; "block_hash" => header.block_hash());
            return Err(CodecError::DeserializeError(
                "Invalid block: found duplicate transaction".to_string(),
            ));
        }

        // header and transactions must be consistent
        let txid_vecs = txs.iter().map(|tx| tx.txid().as_bytes().to_vec()).collect();

        let merkle_tree = MerkleTree::new(&txid_vecs);
        let tx_merkle_root: Sha512Trunc256Sum = merkle_tree.root();

        if tx_merkle_root != header.tx_merkle_root {
            warn!("Invalid block: Tx Merkle root mismatch"; "block_hash" => header.block_hash());
            return Err(CodecError::DeserializeError(
                "Invalid block: tx Merkle root mismatch".to_string(),
            ));
        }

        Ok(NakamotoBlock { header, txs })
    }
}<|MERGE_RESOLUTION|>--- conflicted
+++ resolved
@@ -1863,23 +1863,14 @@
                         SymbolicExpression::atom_value(Value::UInt(index)),
                     ],
                 )?
-<<<<<<< HEAD
-                .expect_optional()
+                .expect_optional()?
                 .unwrap_or_else(|| {
                     panic!(
                         "FATAL: missing PoX address in slot {} out of {} in reward cycle {}",
                         index, list_length, reward_cycle
                     )
                 })
-                .expect_tuple();
-=======
-                .expect_optional()?
-                .expect(&format!(
-                    "FATAL: missing PoX address in slot {} out of {} in reward cycle {}",
-                    index, list_length, reward_cycle
-                ))
                 .expect_tuple()?;
->>>>>>> 074fd76e
 
             let pox_addr_tuple = entry
                 .get("pox-addr")
