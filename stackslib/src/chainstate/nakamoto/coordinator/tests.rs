// Copyright (C) 2013-2020 Blockstack PBC, a public benefit corporation
// Copyright (C) 2020-2023 Stacks Open Internet Foundation
//
// This program is free software: you can redistribute it and/or modify
// it under the terms of the GNU General Public License as published by
// the Free Software Foundation, either version 3 of the License, or
// (at your option) any later version.
//
// This program is distributed in the hope that it will be useful,
// but WITHOUT ANY WARRANTY; without even the implied warranty of
// MERCHANTABILITY or FITNESS FOR A PARTICULAR PURPOSE.  See the
// GNU General Public License for more details.
//
// You should have received a copy of the GNU General Public License
// along with this program.  If not, see <http://www.gnu.org/licenses/>.

use std::collections::{HashMap, HashSet};

use clarity::vm::clarity::ClarityConnection;
use clarity::vm::types::PrincipalData;
use clarity::vm::Value;
use rand::prelude::SliceRandom;
use rand::{thread_rng, Rng, RngCore};
use stacks_common::address::{AddressHashMode, C32_ADDRESS_VERSION_TESTNET_SINGLESIG};
use stacks_common::consts::{
    FIRST_BURNCHAIN_CONSENSUS_HASH, FIRST_STACKS_BLOCK_HASH, SIGNER_SLOTS_PER_USER,
};
use stacks_common::types::chainstate::{
    StacksAddress, StacksBlockId, StacksPrivateKey, StacksPublicKey,
};
use stacks_common::types::{Address, StacksEpoch};
use stacks_common::util::secp256k1::Secp256k1PrivateKey;
use stacks_common::util::vrf::VRFProof;
use wsts::curve::point::Point;

use crate::chainstate::burn::db::sortdb::{SortitionDB, SortitionHandle};
use crate::chainstate::burn::operations::BlockstackOperationType;
use crate::chainstate::coordinator::tests::{p2pkh_from, pox_addr_from};
use crate::chainstate::nakamoto::signer_set::NakamotoSigners;
use crate::chainstate::nakamoto::test_signers::TestSigners;
use crate::chainstate::nakamoto::tests::get_account;
use crate::chainstate::nakamoto::tests::node::TestStacker;
use crate::chainstate::nakamoto::{NakamotoBlock, NakamotoChainState};
use crate::chainstate::stacks::address::PoxAddress;
use crate::chainstate::stacks::boot::pox_4_tests::{get_stacking_minimum, get_tip};
use crate::chainstate::stacks::boot::signers_tests::{readonly_call, readonly_call_with_sortdb};
use crate::chainstate::stacks::boot::test::{
    key_to_stacks_addr, make_pox_4_lockup, make_signer_key_signature,
    make_signers_vote_for_aggregate_public_key, make_signers_vote_for_aggregate_public_key_value,
    with_sortdb,
};
use crate::chainstate::stacks::boot::{MINERS_NAME, SIGNERS_NAME};
use crate::chainstate::stacks::db::{MinerPaymentTxFees, StacksAccount, StacksChainState};
use crate::chainstate::stacks::{
    CoinbasePayload, StacksTransaction, StacksTransactionSigner, TenureChangeCause,
    TokenTransferMemo, TransactionAnchorMode, TransactionAuth, TransactionPayload,
    TransactionVersion,
};
use crate::clarity::vm::types::StacksAddressExtensions;
use crate::core::StacksEpochExtension;
use crate::net::relay::Relayer;
use crate::net::stackerdb::StackerDBConfig;
use crate::net::test::{TestEventObserver, TestPeer, TestPeerConfig};
use crate::util_lib::boot::boot_code_id;
use crate::util_lib::signed_structured_data::pox4::Pox4SignatureTopic;

/// Bring a TestPeer into the Nakamoto Epoch
fn advance_to_nakamoto(
    peer: &mut TestPeer,
    test_signers: &mut TestSigners,
    test_stackers: &[TestStacker],
) {
    let mut peer_nonce = 0;
    let private_key = peer.config.private_key.clone();
    let addr = StacksAddress::from_public_keys(
        C32_ADDRESS_VERSION_TESTNET_SINGLESIG,
        &AddressHashMode::SerializeP2PKH,
        1,
        &vec![StacksPublicKey::from_private(&private_key)],
    )
    .unwrap();

    let mut tip = None;
    for sortition_height in 0..11 {
        // stack to pox-3 in cycle 7
        let txs = if sortition_height == 6 {
            // Make all the test Stackers stack
            test_stackers
                .iter()
                .map(|test_stacker| {
                    let pox_addr = PoxAddress::from_legacy(
                        AddressHashMode::SerializeP2PKH,
                        addr.bytes.clone(),
                    );
                    let signature = make_signer_key_signature(
                        &pox_addr,
                        &test_stacker.signer_private_key,
                        6,
                        &Pox4SignatureTopic::StackStx,
                        12_u128,
                        u128::MAX,
                        1,
                    );
                    let signing_key =
                        StacksPublicKey::from_private(&test_stacker.signer_private_key);
                    make_pox_4_lockup(
                        &test_stacker.stacker_private_key,
                        0,
                        test_stacker.amount,
                        &pox_addr,
                        12,
                        &signing_key,
                        34,
                        Some(signature),
                        u128::MAX,
                        1,
                    )
                })
                .collect()
        } else if sortition_height == 8 {
            with_sortdb(peer, |chainstate, sortdb| {
                make_all_signers_vote_for_aggregate_key(
                    chainstate,
                    sortdb,
                    &tip.unwrap(),
                    test_signers,
                    test_stackers,
                    7,
                )
            })
        } else {
            vec![]
        };

        tip = Some(peer.tenure_with_txs(&txs, &mut peer_nonce));
    }
    // peer is at the start of cycle 8
}

pub fn make_all_signers_vote_for_aggregate_key(
    chainstate: &mut StacksChainState,
    sortdb: &SortitionDB,
    tip: &StacksBlockId,
    test_signers: &mut TestSigners,
    test_stackers: &[TestStacker],
    cycle_id: u128,
) -> Vec<StacksTransaction> {
    info!("Trigger signers vote for cycle {}", cycle_id);

    // Check if we already have an aggregate key for this cycle
    if chainstate
        .get_aggregate_public_key_pox_4(sortdb, tip, cycle_id as u64)
        .unwrap()
        .is_some()
    {
        debug!("Aggregate key already set for cycle {}", cycle_id);
        return vec![];
    }

    // Generate a new aggregate key
    test_signers.generate_aggregate_key(cycle_id as u64);

    let signers_res = readonly_call_with_sortdb(
        chainstate,
        sortdb,
        tip,
        SIGNERS_NAME.into(),
        "get-signers".into(),
        vec![Value::UInt(cycle_id)],
    );

    // If the signers are not set yet, then we're not ready to vote yet.
    let signer_vec = match signers_res.expect_optional().unwrap() {
        Some(signer_vec) => signer_vec.expect_list().unwrap(),
        None => {
            debug!("No signers set for cycle {}", cycle_id);
            return vec![];
        }
    };

    let mut signers_to_index = HashMap::new();
    for (index, value) in signer_vec.into_iter().enumerate() {
        let tuple = value.expect_tuple().unwrap();
        let signer = tuple
            .get_owned("signer")
            .unwrap()
            .expect_principal()
            .unwrap();
        let insert_res = signers_to_index.insert(signer, index);
        assert!(insert_res.is_none(), "Duplicate signer in signers list");
    }

    // Build a map of the signers, their private keys, and their index
    let mut signers = HashMap::new();
    for test_stacker in test_stackers {
        let addr = key_to_stacks_addr(&test_stacker.signer_private_key);
        let principal = PrincipalData::from(addr);
        signers.insert(
            addr,
            (
                test_stacker.signer_private_key,
                signers_to_index[&principal],
            ),
        );
    }

    // Vote for the aggregate key for each signer
    info!("Trigger votes for cycle {}", cycle_id);
    signers
        .iter()
        .map(|(addr, (signer_key, index))| {
            let account = get_account(chainstate, sortdb, &addr);
            make_signers_vote_for_aggregate_public_key_value(
                signer_key,
                account.nonce,
                *index as u128,
                Value::buff_from(test_signers.aggregate_public_key.compress().data.to_vec())
                    .expect("Failed to serialize aggregate public key"),
                0,
                cycle_id,
            )
        })
        .collect()
}

/// Make a peer and transition it into the Nakamoto epoch.
/// The node needs to be stacking and it needs to vote for an aggregate key;
/// otherwise, Nakamoto can't activate.
pub fn boot_nakamoto<'a>(
    test_name: &str,
    mut initial_balances: Vec<(PrincipalData, u64)>,
    test_signers: &mut TestSigners,
    test_stackers: &[TestStacker],
    observer: Option<&'a TestEventObserver>,
) -> TestPeer<'a> {
    let aggregate_public_key = test_signers.aggregate_public_key.clone();
    let mut peer_config = TestPeerConfig::new(test_name, 0, 0);
    let private_key = peer_config.private_key.clone();
    let addr = StacksAddress::from_public_keys(
        C32_ADDRESS_VERSION_TESTNET_SINGLESIG,
        &AddressHashMode::SerializeP2PKH,
        1,
        &vec![StacksPublicKey::from_private(&private_key)],
    )
    .unwrap();

    // reward cycles are 5 blocks long
    // first 25 blocks are boot-up
    // reward cycle 6 instantiates pox-3
    // we stack in reward cycle 7 so pox-3 is evaluated to find reward set participation
    peer_config.aggregate_public_key = Some(aggregate_public_key.clone());
    peer_config
        .stacker_dbs
        .push(boot_code_id(MINERS_NAME, false));
    peer_config.epochs = Some(StacksEpoch::unit_test_3_0_only(37));
    peer_config.initial_balances = vec![(addr.to_account_principal(), 1_000_000_000_000_000_000)];

    // Create some balances for test Stackers
    let mut stacker_balances = test_stackers
        .iter()
        .map(|test_stacker| {
            (
                PrincipalData::from(key_to_stacks_addr(&test_stacker.stacker_private_key)),
                u64::try_from(test_stacker.amount + 10000).expect("Stacking amount too large"),
            )
        })
        .collect();

    // Create some balances for test Signers
    let mut signer_balances = test_stackers
        .iter()
        .map(|stacker| {
            (
                PrincipalData::from(p2pkh_from(&stacker.signer_private_key)),
                1000,
            )
        })
        .collect();

    peer_config.initial_balances.append(&mut stacker_balances);
    peer_config.initial_balances.append(&mut signer_balances);
    peer_config.initial_balances.append(&mut initial_balances);
    peer_config.burnchain.pox_constants.v2_unlock_height = 21;
    peer_config.burnchain.pox_constants.pox_3_activation_height = 26;
    peer_config.burnchain.pox_constants.v3_unlock_height = 27;
    peer_config.burnchain.pox_constants.pox_4_activation_height = 31;
    peer_config.test_stackers = Some(test_stackers.to_vec());
    peer_config.test_signers = Some(test_signers.clone());
    let mut peer = TestPeer::new_with_observer(peer_config, observer);

    advance_to_nakamoto(&mut peer, test_signers, test_stackers);

    peer
}

/// Make a replay peer, used for replaying the blockchain
pub fn make_replay_peer<'a>(peer: &mut TestPeer<'a>) -> TestPeer<'a> {
    let mut replay_config = peer.config.clone();
    replay_config.test_name = format!("{}.replay", &peer.config.test_name);
    replay_config.server_port = 0;
    replay_config.http_port = 0;
    replay_config.test_stackers = peer.config.test_stackers.clone();

    let test_stackers = replay_config.test_stackers.clone().unwrap_or(vec![]);
    let mut test_signers = replay_config.test_signers.clone().unwrap();
    let mut replay_peer = TestPeer::new(replay_config);
    let observer = TestEventObserver::new();
    advance_to_nakamoto(
        &mut replay_peer,
        &mut test_signers,
        test_stackers.as_slice(),
    );

    // sanity check
    let replay_tip = {
        let sort_db = replay_peer.sortdb.as_ref().unwrap();
        let tip = SortitionDB::get_canonical_burn_chain_tip(sort_db.conn()).unwrap();
        tip
    };
    let tip = {
        let sort_db = peer.sortdb.as_ref().unwrap();
        let tip = SortitionDB::get_canonical_burn_chain_tip(sort_db.conn()).unwrap();
        let sort_ic = sort_db.index_conn();
        let ancestor_tip = SortitionDB::get_ancestor_snapshot(
            &sort_ic,
            replay_tip.block_height,
            &tip.sortition_id,
        )
        .unwrap()
        .unwrap();
        ancestor_tip
    };

    assert_eq!(tip, replay_tip);
    replay_peer
}

/// Make a token-transfer from a private key
pub fn make_token_transfer(
    chainstate: &mut StacksChainState,
    sortdb: &SortitionDB,
    private_key: &StacksPrivateKey,
    nonce: u64,
    amt: u64,
    fee: u64,
    recipient_addr: &StacksAddress,
) -> StacksTransaction {
    let mut stx_transfer = StacksTransaction::new(
        TransactionVersion::Testnet,
        TransactionAuth::from_p2pkh(private_key).unwrap(),
        TransactionPayload::TokenTransfer(
            recipient_addr.clone().to_account_principal(),
            amt,
            TokenTransferMemo([0x00; 34]),
        ),
    );
    stx_transfer.chain_id = 0x80000000;
    stx_transfer.anchor_mode = TransactionAnchorMode::OnChainOnly;
    stx_transfer.set_tx_fee(fee);
    stx_transfer.auth.set_origin_nonce(nonce);

    let mut tx_signer = StacksTransactionSigner::new(&stx_transfer);
    tx_signer.sign_origin(&private_key).unwrap();
    let stx_transfer_signed = tx_signer.get_tx().unwrap();

    stx_transfer_signed
}

/// Given the blocks and block-commits for a reward cycle, replay the sortitions on the given
/// TestPeer, always processing the first block of the reward cycle before processing all
/// subsequent blocks in random order.
fn replay_reward_cycle(
    peer: &mut TestPeer,
    burn_ops: &[Vec<BlockstackOperationType>],
    stacks_blocks: &[NakamotoBlock],
) {
    eprintln!("\n\n=============================================\nBegin replay\n==============================================\n");
    let reward_cycle_length = peer.config.burnchain.pox_constants.reward_cycle_length as usize;
    let reward_cycle_indices: Vec<usize> = (0..stacks_blocks.len())
        .step_by(reward_cycle_length)
        .collect();

    let mut indexes: Vec<_> = (0..stacks_blocks.len()).collect();
    indexes.shuffle(&mut thread_rng());

    for burn_ops in burn_ops.iter() {
        let (_, _, consensus_hash) = peer.next_burnchain_block(burn_ops.clone());
    }

    let sortdb = peer.sortdb.take().unwrap();
    let mut node = peer.stacks_node.take().unwrap();

    let sort_tip = SortitionDB::get_canonical_sortition_tip(sortdb.conn()).unwrap();
    let mut sort_handle = sortdb.index_handle(&sort_tip);

    let mut blocks_to_process = stacks_blocks.to_vec();
    blocks_to_process.shuffle(&mut thread_rng());
    while let Some(block) = blocks_to_process.pop() {
        let block_id = block.block_id();
        info!("Process Nakamoto block {} ({:?}", &block_id, &block.header);

        let accepted = Relayer::process_new_nakamoto_block(
            &sortdb,
            &mut sort_handle,
            &mut node.chainstate,
            block.clone(),
            None,
        )
        .unwrap_or(false);
        if accepted {
            test_debug!("Accepted Nakamoto block {block_id}");
            peer.coord.handle_new_nakamoto_stacks_block().unwrap();
        } else {
            test_debug!("Did NOT accept Nakamoto block {block_id}");
            blocks_to_process.push(block);
            blocks_to_process.shuffle(&mut thread_rng());
        }
    }

    peer.sortdb = Some(sortdb);
    peer.stacks_node = Some(node);

    peer.check_nakamoto_migration();
}

/// Mine a single Nakamoto tenure with a single Nakamoto block
#[test]
fn test_simple_nakamoto_coordinator_bootup() {
    let (mut test_signers, test_stackers) = TestStacker::common_signing_set();
    let mut peer = boot_nakamoto(
        function_name!(),
        vec![],
        &mut test_signers,
        &test_stackers,
        None,
    );

    let (burn_ops, mut tenure_change, miner_key) =
        peer.begin_nakamoto_tenure(TenureChangeCause::BlockFound);
    let (_, _, consensus_hash) = peer.next_burnchain_block(burn_ops);
    let vrf_proof = peer.make_nakamoto_vrf_proof(miner_key);

    tenure_change.tenure_consensus_hash = consensus_hash.clone();
    tenure_change.burn_view_consensus_hash = consensus_hash.clone();
    let tenure_change_tx = peer
        .miner
        .make_nakamoto_tenure_change(tenure_change.clone());
    let coinbase_tx = peer.miner.make_nakamoto_coinbase(None, vrf_proof);

    let blocks_and_sizes = peer.make_nakamoto_tenure(
        tenure_change_tx,
        coinbase_tx,
        &mut test_signers,
        |_miner, _chainstate, _sort_dbconn, _blocks| vec![],
    );
    let blocks: Vec<_> = blocks_and_sizes
        .into_iter()
        .map(|(block, _, _)| block)
        .collect();

    let chainstate = &mut peer.stacks_node.as_mut().unwrap().chainstate;
    let sort_db = peer.sortdb.as_mut().unwrap();
    let tip = NakamotoChainState::get_canonical_block_header(chainstate.db(), sort_db)
        .unwrap()
        .unwrap();
    assert_eq!(
        tip.anchored_header
            .as_stacks_nakamoto()
            .unwrap()
            .chain_length,
        12
    );
    assert_eq!(
        tip.anchored_header.as_stacks_nakamoto().unwrap(),
        &blocks.last().unwrap().header
    );

    peer.check_nakamoto_migration();
}

/// Mine a single Nakamoto tenure with 10 Nakamoto blocks
#[test]
fn test_simple_nakamoto_coordinator_1_tenure_10_blocks() {
    let private_key = StacksPrivateKey::from_seed(&[2]);
    let addr = StacksAddress::from_public_keys(
        C32_ADDRESS_VERSION_TESTNET_SINGLESIG,
        &AddressHashMode::SerializeP2PKH,
        1,
        &vec![StacksPublicKey::from_private(&private_key)],
    )
    .unwrap();

    let (mut test_signers, test_stackers) = TestStacker::common_signing_set();
    let mut peer = boot_nakamoto(
        function_name!(),
        vec![(addr.into(), 100_000_000)],
        &mut test_signers,
        &test_stackers,
        None,
    );

    let (burn_ops, mut tenure_change, miner_key) =
        peer.begin_nakamoto_tenure(TenureChangeCause::BlockFound);
    let (_, _, consensus_hash) = peer.next_burnchain_block(burn_ops.clone());
    let vrf_proof = peer.make_nakamoto_vrf_proof(miner_key);

    tenure_change.tenure_consensus_hash = consensus_hash.clone();
    tenure_change.burn_view_consensus_hash = consensus_hash.clone();

    let tenure_change_tx = peer
        .miner
        .make_nakamoto_tenure_change(tenure_change.clone());
    let coinbase_tx = peer.miner.make_nakamoto_coinbase(None, vrf_proof);

    // do a stx transfer in each block to a given recipient
    let recipient_addr =
        StacksAddress::from_string("ST2YM3J4KQK09V670TD6ZZ1XYNYCNGCWCVTASN5VM").unwrap();

    let blocks_and_sizes = peer.make_nakamoto_tenure(
        tenure_change_tx,
        coinbase_tx,
        &mut test_signers,
        |miner, chainstate, sortdb, blocks_so_far| {
            if blocks_so_far.len() < 10 {
                debug!("\n\nProduce block {}\n\n", blocks_so_far.len());

                let account = get_account(chainstate, sortdb, &addr);
                let stx_transfer = make_token_transfer(
                    chainstate,
                    sortdb,
                    &private_key,
                    account.nonce,
                    100,
                    1,
                    &recipient_addr,
                );

                vec![stx_transfer]
            } else {
                vec![]
            }
        },
    );

    let blocks: Vec<_> = blocks_and_sizes
        .into_iter()
        .map(|(block, _, _)| block)
        .collect();

    let tip = {
        let chainstate = &mut peer.stacks_node.as_mut().unwrap().chainstate;
        let sort_db = peer.sortdb.as_mut().unwrap();
        NakamotoChainState::get_canonical_block_header(chainstate.db(), sort_db)
            .unwrap()
            .unwrap()
    };

    assert_eq!(
        tip.anchored_header
            .as_stacks_nakamoto()
            .unwrap()
            .chain_length,
        21
    );
    assert_eq!(
        tip.anchored_header.as_stacks_nakamoto().unwrap(),
        &blocks.last().unwrap().header
    );

    // replay the blocks and sortitions in random order, and verify that we still reach the chain
    // tip
    let mut replay_peer = make_replay_peer(&mut peer);
    replay_reward_cycle(&mut replay_peer, &[burn_ops], &blocks);

    let tip = {
        let chainstate = &mut replay_peer.stacks_node.as_mut().unwrap().chainstate;
        let sort_db = replay_peer.sortdb.as_mut().unwrap();
        NakamotoChainState::get_canonical_block_header(chainstate.db(), sort_db)
            .unwrap()
            .unwrap()
    };

    assert_eq!(
        tip.anchored_header
            .as_stacks_nakamoto()
            .unwrap()
            .chain_length,
        21
    );
    assert_eq!(
        tip.anchored_header.as_stacks_nakamoto().unwrap(),
        &blocks.last().unwrap().header
    );

    peer.check_nakamoto_migration();
}

/// Test chainstate getters against an instantiated epoch2/Nakamoto chain.
/// There are 11 epoch2 blocks and 2 nakamto tenure with 10 nakamoto blocks each
/// Tests:
/// * get_header_by_coinbase_height
/// * get_parent_vrf_proof
/// * get_highest_nakamoto_tenure
/// * check_first_nakamoto_tenure
/// * check_valid_consensus_hash
/// * check_nakamoto_tenure
/// * check_tenure_continuity
#[test]
fn test_nakamoto_chainstate_getters() {
    let private_key = StacksPrivateKey::from_seed(&[2]);
    let addr = StacksAddress::from_public_keys(
        C32_ADDRESS_VERSION_TESTNET_SINGLESIG,
        &AddressHashMode::SerializeP2PKH,
        1,
        &vec![StacksPublicKey::from_private(&private_key)],
    )
    .unwrap();
    let (mut test_signers, test_stackers) = TestStacker::common_signing_set();
    let mut peer = boot_nakamoto(
        function_name!(),
        vec![(addr.into(), 100_000_000)],
        &mut test_signers,
        &test_stackers,
        None,
    );

    let sort_tip = {
        let sort_db = peer.sortdb.as_ref().unwrap();
        SortitionDB::get_canonical_burn_chain_tip(sort_db.conn()).unwrap()
    };
    {
        // scope this to drop the chainstate ref and db tx
        let chainstate = &peer.stacks_node.as_mut().unwrap().chainstate;
        let sort_db = peer.sortdb.as_mut().unwrap();
        let sort_handle = sort_db.index_handle(&sort_tip.sortition_id);

        // no tenures yet
<<<<<<< HEAD
        assert!(NakamotoChainState::get_highest_nakamoto_tenure(
            chainstate.db(),
            sort_handle.sqlite()
        )
        .unwrap()
        .is_none());
=======
        assert!(
            NakamotoChainState::get_highest_nakamoto_tenure(chainstate.db(), &sort_tx)
                .unwrap()
                .is_none()
        );
>>>>>>> 690701fb

        // sortition-existence-check works
        assert_eq!(
            NakamotoChainState::check_sortition_exists(&sort_handle, &sort_tip.consensus_hash)
                .unwrap(),
            sort_tip
        );
    }

    let (burn_ops, mut tenure_change, miner_key) =
        peer.begin_nakamoto_tenure(TenureChangeCause::BlockFound);
    let (_, _, consensus_hash) = peer.next_burnchain_block(burn_ops.clone());
    let vrf_proof = peer.make_nakamoto_vrf_proof(miner_key);

    tenure_change.tenure_consensus_hash = consensus_hash.clone();
    tenure_change.burn_view_consensus_hash = consensus_hash.clone();
    let tenure_change_tx = peer
        .miner
        .make_nakamoto_tenure_change(tenure_change.clone());
    let coinbase_tx = peer.miner.make_nakamoto_coinbase(None, vrf_proof.clone());

    // do a stx transfer in each block to a given recipient
    let recipient_addr =
        StacksAddress::from_string("ST2YM3J4KQK09V670TD6ZZ1XYNYCNGCWCVTASN5VM").unwrap();

    let blocks_and_sizes = peer.make_nakamoto_tenure(
        tenure_change_tx,
        coinbase_tx,
        &mut test_signers,
        |miner, chainstate, sortdb, blocks_so_far| {
            if blocks_so_far.len() < 10 {
                debug!("\n\nProduce block {}\n\n", blocks_so_far.len());

                let account = get_account(chainstate, sortdb, &addr);
                let stx_transfer = make_token_transfer(
                    chainstate,
                    sortdb,
                    &private_key,
                    account.nonce,
                    100,
                    1,
                    &recipient_addr,
                );

                vec![stx_transfer]
            } else {
                vec![]
            }
        },
    );

    let blocks: Vec<_> = blocks_and_sizes
        .into_iter()
        .map(|(block, _, _)| block)
        .collect();

    let tip = {
        let chainstate = &peer.stacks_node.as_mut().unwrap().chainstate;
        let sort_db = peer.sortdb.as_mut().unwrap();
        NakamotoChainState::get_canonical_block_header(chainstate.db(), sort_db)
            .unwrap()
            .unwrap()
    };

    assert_eq!(
        tip.anchored_header
            .as_stacks_nakamoto()
            .unwrap()
            .chain_length,
        21
    );
    assert_eq!(
        tip.anchored_header.as_stacks_nakamoto().unwrap(),
        &blocks.last().unwrap().header
    );

    let sort_tip = {
        let sort_db = peer.sortdb.as_ref().unwrap();
        SortitionDB::get_canonical_burn_chain_tip(sort_db.conn()).unwrap()
    };
    {
        // scope this to drop the chainstate ref and db tx
        let chainstate = &mut peer.stacks_node.as_mut().unwrap().chainstate;
        let sort_db = peer.sortdb.as_ref().unwrap();

        let (mut stacks_db_tx, _) = chainstate.chainstate_tx_begin().unwrap();

        for coinbase_height in 0..=((tip
            .anchored_header
            .as_stacks_nakamoto()
            .unwrap()
            .chain_length
            - 10)
            + 1)
        {
            let header_opt = NakamotoChainState::get_header_by_coinbase_height(
                &mut stacks_db_tx,
                &tip.index_block_hash(),
                coinbase_height,
            )
            .unwrap();
            let header = header_opt.expect("No tenure");

            if coinbase_height
                <= tip
                    .anchored_header
                    .as_stacks_nakamoto()
                    .unwrap()
                    .chain_length
                    - 10
            {
                // all tenures except the last are epoch2
                assert!(header.anchored_header.as_stacks_epoch2().is_some());
            } else {
                // last tenure is nakamoto
                assert!(header.anchored_header.as_stacks_nakamoto().is_some());
            }
        }
    }

    debug!("\n======================================\nBegin tests\n===========================================\n");
    {
        // scope this to drop the chainstate ref and db tx
        let chainstate = &peer.stacks_node.as_mut().unwrap().chainstate;
        let sort_db = peer.sortdb.as_mut().unwrap();
        let mut sort_tx = sort_db.tx_handle_begin(&sort_tip.sortition_id).unwrap();

        // we now have a tenure, and it confirms the last epoch2 block
        let highest_tenure =
            NakamotoChainState::get_highest_nakamoto_tenure(chainstate.db(), &sort_tx)
                .unwrap()
                .unwrap();
        assert_eq!(highest_tenure.coinbase_height, 12);
        assert_eq!(highest_tenure.num_blocks_confirmed, 1);
        assert_eq!(highest_tenure.tenure_index, 1);
        assert_eq!(highest_tenure.tenure_id_consensus_hash, consensus_hash);
        assert_eq!(highest_tenure.burn_view_consensus_hash, consensus_hash);

        // confirm that getting the burn block for this highest tenure works
        let sn = SortitionDB::get_block_snapshot_consensus(
            sort_tx.tx(),
            &highest_tenure.tenure_id_consensus_hash,
        )
        .unwrap()
        .unwrap();

        // this tenure's TC tx is the first-ever TC
        let tenure_change_payload = blocks[0].get_tenure_change_tx_payload().unwrap().clone();

        assert!(NakamotoChainState::check_first_nakamoto_tenure_change(
            chainstate.db(),
            &tenure_change_payload,
        )
        .unwrap()
        .is_some());
        assert!(NakamotoChainState::check_tenure_continuity(
            chainstate.db(),
            &sort_tx,
            &blocks[0].header.consensus_hash,
            &blocks[1].header,
        )
        .unwrap());
        assert!(NakamotoChainState::check_valid_consensus_hash(
            &mut sort_tx,
            &tenure_change_payload.tenure_consensus_hash,
        )
        .unwrap()
        .is_some());
        assert!(NakamotoChainState::check_valid_consensus_hash(
            &mut sort_tx,
            &tenure_change_payload.prev_tenure_consensus_hash,
        )
        .unwrap()
        .is_some());
        assert!(NakamotoChainState::check_valid_consensus_hash(
            &mut sort_tx,
            &tenure_change_payload.burn_view_consensus_hash,
        )
        .unwrap()
        .is_some());

        // this should return the previous tenure
        assert_eq!(
            NakamotoChainState::check_nakamoto_tenure(
                chainstate.db(),
                &mut sort_tx,
                &blocks[0].header,
                &tenure_change_payload,
            )
            .unwrap()
            .unwrap()
            .tenure_id_consensus_hash,
            tenure_change_payload.prev_tenure_consensus_hash
        );

        let cur_burn_tip = SortitionDB::get_canonical_burn_chain_tip(sort_tx.sqlite()).unwrap();
        let (cur_stacks_ch, cur_stacks_bhh, cur_stacks_height) =
            SortitionDB::get_canonical_stacks_chain_tip_hash_and_height(sort_tx.sqlite()).unwrap();
        sort_tx
            .test_update_canonical_stacks_tip(
                &cur_burn_tip.sortition_id,
                &FIRST_BURNCHAIN_CONSENSUS_HASH,
                &FIRST_STACKS_BLOCK_HASH,
                0,
            )
            .unwrap();

        // drop the highest tenure, so this check can pass
        NakamotoChainState::delete_nakamoto_tenure(
            chainstate.db(),
            &blocks[0].header.consensus_hash,
        )
        .unwrap();

        // check works (this would be the first tenure)
        assert_eq!(
            NakamotoChainState::check_nakamoto_tenure(
                chainstate.db(),
                &mut sort_tx,
                &blocks[0].header,
                &tenure_change_payload,
            )
            .unwrap()
            .unwrap()
            .tenure_id_consensus_hash,
            tenure_change_payload.prev_tenure_consensus_hash
        );

        // restore
        sort_tx
            .test_update_canonical_stacks_tip(
                &cur_burn_tip.sortition_id,
                &cur_stacks_ch,
                &cur_stacks_bhh,
                cur_stacks_height,
            )
            .unwrap();
        NakamotoChainState::insert_nakamoto_tenure(
            chainstate.db(),
            &blocks[0].header,
            12,
            1,
            &tenure_change_payload,
        )
        .unwrap();
    }

    debug!("\n======================================\nBegin second tenure\n===========================================\n");
    // begin another tenure
    let (burn_ops, mut next_tenure_change, miner_key) =
        peer.begin_nakamoto_tenure(TenureChangeCause::BlockFound);

    // find the txid
    let mut txid = None;
    for op in burn_ops.iter() {
        if let BlockstackOperationType::LeaderBlockCommit(ref op) = &op {
            txid = Some(op.txid.clone());
        }
    }
    let txid = txid.unwrap();

    let (_, _, next_consensus_hash) = peer.next_burnchain_block(burn_ops.clone());
    let next_vrf_proof = peer.make_nakamoto_vrf_proof(miner_key);

    next_tenure_change.tenure_consensus_hash = next_consensus_hash.clone();
    next_tenure_change.burn_view_consensus_hash = next_consensus_hash.clone();

    let next_tenure_change_tx = peer
        .miner
        .make_nakamoto_tenure_change(next_tenure_change.clone());
    let next_coinbase_tx = peer
        .miner
        .make_nakamoto_coinbase(None, next_vrf_proof.clone());

    // parent VRF proof check
    let parent_vrf_proof = NakamotoChainState::get_parent_vrf_proof(
        &peer.stacks_node.as_ref().unwrap().chainstate.db(),
        peer.sortdb.as_ref().unwrap().conn(),
        &next_consensus_hash,
        &txid,
    )
    .unwrap();
    assert_eq!(parent_vrf_proof, vrf_proof);

    // make the second tenure's blocks
    let blocks_and_sizes = peer.make_nakamoto_tenure(
        next_tenure_change_tx.clone(),
        next_coinbase_tx.clone(),
        &mut test_signers,
        |miner, chainstate, sortdb, blocks_so_far| {
            if blocks_so_far.len() < 10 {
                debug!("\n\nProduce block {}\n\n", blocks_so_far.len());

                let account = get_account(chainstate, sortdb, &addr);
                let stx_transfer = make_token_transfer(
                    chainstate,
                    sortdb,
                    &private_key,
                    account.nonce,
                    100,
                    1,
                    &recipient_addr,
                );

                vec![stx_transfer]
            } else {
                vec![]
            }
        },
    );

    let new_blocks: Vec<_> = blocks_and_sizes
        .into_iter()
        .map(|(block, _, _)| block)
        .collect();

    let sort_tip = {
        let sort_db = peer.sortdb.as_ref().unwrap();
        SortitionDB::get_canonical_burn_chain_tip(sort_db.conn()).unwrap()
    };
    {
        // scope this to drop the chainstate ref and db tx
        let chainstate = &peer.stacks_node.as_mut().unwrap().chainstate;
        let sort_db = peer.sortdb.as_mut().unwrap();

        let mut sort_tx = sort_db.tx_handle_begin(&sort_tip.sortition_id).unwrap();

        // we now have a new highest tenure
        let highest_tenure =
            NakamotoChainState::get_highest_nakamoto_tenure(chainstate.db(), &sort_tx)
                .unwrap()
                .unwrap();
        assert_eq!(highest_tenure.coinbase_height, 13);
        assert_eq!(highest_tenure.num_blocks_confirmed, 10);
        assert_eq!(highest_tenure.tenure_index, 2);
        assert_eq!(highest_tenure.tenure_id_consensus_hash, next_consensus_hash);
        assert_eq!(highest_tenure.prev_tenure_id_consensus_hash, consensus_hash);
        assert_eq!(highest_tenure.burn_view_consensus_hash, next_consensus_hash);

        // this tenure's TC tx is NOT the first-ever TC
        let tenure_change_payload = new_blocks[0]
            .get_tenure_change_tx_payload()
            .unwrap()
            .clone();
        let old_tenure_change_payload = blocks[0].get_tenure_change_tx_payload().unwrap().clone();

        assert!(NakamotoChainState::check_first_nakamoto_tenure_change(
            chainstate.db(),
            &tenure_change_payload,
        )
        .unwrap()
        .is_none());
        assert!(NakamotoChainState::check_tenure_continuity(
            chainstate.db(),
            &sort_tx,
            &new_blocks[0].header.consensus_hash,
            &new_blocks[1].header,
        )
        .unwrap());
        assert!(!NakamotoChainState::check_tenure_continuity(
            chainstate.db(),
            &sort_tx,
            &blocks[0].header.consensus_hash,
            &new_blocks[1].header,
        )
        .unwrap());

        assert!(NakamotoChainState::check_valid_consensus_hash(
            &mut sort_tx,
            &tenure_change_payload.tenure_consensus_hash,
        )
        .unwrap()
        .is_some());
        assert!(NakamotoChainState::check_valid_consensus_hash(
            &mut sort_tx,
            &tenure_change_payload.prev_tenure_consensus_hash,
        )
        .unwrap()
        .is_some());
        assert!(NakamotoChainState::check_valid_consensus_hash(
            &mut sort_tx,
            &tenure_change_payload.burn_view_consensus_hash,
        )
        .unwrap()
        .is_some());
        assert!(NakamotoChainState::check_valid_consensus_hash(
            &mut sort_tx,
            &old_tenure_change_payload.tenure_consensus_hash,
        )
        .unwrap()
        .is_some());
        assert!(NakamotoChainState::check_valid_consensus_hash(
            &mut sort_tx,
            &old_tenure_change_payload.prev_tenure_consensus_hash,
        )
        .unwrap()
        .is_some());
        assert!(NakamotoChainState::check_valid_consensus_hash(
            &mut sort_tx,
            &old_tenure_change_payload.burn_view_consensus_hash,
        )
        .unwrap()
        .is_some());

        let cur_burn_tip = SortitionDB::get_canonical_burn_chain_tip(sort_tx.sqlite()).unwrap();
        let (cur_stacks_ch, cur_stacks_bhh, cur_stacks_height) =
            SortitionDB::get_canonical_stacks_chain_tip_hash_and_height(sort_tx.sqlite()).unwrap();
        sort_tx
            .test_update_canonical_stacks_tip(
                &cur_burn_tip.sortition_id,
                &blocks[9].header.consensus_hash,
                &blocks[9].header.block_hash(),
                blocks[9].header.chain_length,
            )
            .unwrap();

        NakamotoChainState::delete_nakamoto_tenure(
            chainstate.db(),
            &new_blocks[0].header.consensus_hash,
        )
        .unwrap();

        assert_eq!(
            NakamotoChainState::check_nakamoto_tenure(
                chainstate.db(),
                &mut sort_tx,
                &new_blocks[0].header,
                &tenure_change_payload,
            )
            .unwrap()
            .unwrap()
            .tenure_id_consensus_hash,
            tenure_change_payload.prev_tenure_consensus_hash
        );

        // checks on older confired tenures return the prev tenure
        assert_eq!(
            NakamotoChainState::check_nakamoto_tenure(
                chainstate.db(),
                &mut sort_tx,
                &blocks[0].header,
                &old_tenure_change_payload,
            )
            .unwrap()
            .unwrap()
            .tenure_id_consensus_hash,
            old_tenure_change_payload.prev_tenure_consensus_hash
        );

        // restore
        sort_tx
            .test_update_canonical_stacks_tip(
                &cur_burn_tip.sortition_id,
                &cur_stacks_ch,
                &cur_stacks_bhh,
                cur_stacks_height,
            )
            .unwrap();
        NakamotoChainState::insert_nakamoto_tenure(
            chainstate.db(),
            &new_blocks[0].header,
            13,
            2,
            &tenure_change_payload,
        )
        .unwrap();
    }

    peer.check_nakamoto_migration();
}

/// Mine a 10 Nakamoto tenures with between 1 and 10 Nakamoto blocks each.
/// Checks the matured mining rewards as well.
pub fn simple_nakamoto_coordinator_10_tenures_10_sortitions<'a>() -> TestPeer<'a> {
    let private_key = StacksPrivateKey::from_seed(&[2]);
    let addr = StacksAddress::from_public_keys(
        C32_ADDRESS_VERSION_TESTNET_SINGLESIG,
        &AddressHashMode::SerializeP2PKH,
        1,
        &vec![StacksPublicKey::from_private(&private_key)],
    )
    .unwrap();

    let (mut test_signers, test_stackers) = TestStacker::common_signing_set();
    let mut peer = boot_nakamoto(
        function_name!(),
        vec![(addr.into(), 100_000_000)],
        &mut test_signers,
        &test_stackers,
        None,
    );

    let mut all_blocks: Vec<NakamotoBlock> = vec![];
    let mut all_burn_ops = vec![];
    let mut rc_blocks = vec![];
    let mut rc_burn_ops = vec![];
    let mut consensus_hashes = vec![];
    let mut fee_counts = vec![];
    let mut total_blocks = 0;
    let stx_miner_key = peer.miner.nakamoto_miner_key();
    let stx_miner_addr = StacksAddress::from_public_keys(
        C32_ADDRESS_VERSION_TESTNET_SINGLESIG,
        &AddressHashMode::SerializeP2PKH,
        1,
        &vec![StacksPublicKey::from_private(&private_key)],
    )
    .unwrap();

    for i in 0..10 {
        debug!("Tenure {}", i);
        let (burn_ops, mut tenure_change, miner_key) =
            peer.begin_nakamoto_tenure(TenureChangeCause::BlockFound);
        let (_, _, consensus_hash) = peer.next_burnchain_block(burn_ops.clone());
        let vrf_proof = peer.make_nakamoto_vrf_proof(miner_key);

        tenure_change.tenure_consensus_hash = consensus_hash.clone();
        tenure_change.burn_view_consensus_hash = consensus_hash.clone();

        let tenure_change_tx = peer
            .miner
            .make_nakamoto_tenure_change(tenure_change.clone());
        let coinbase_tx = peer.miner.make_nakamoto_coinbase(None, vrf_proof);

        debug!("Next burnchain block: {}", &consensus_hash);

        let num_blocks: usize = (thread_rng().gen::<usize>() % 10) + 1;

        let block_height = peer.get_burn_block_height();
        // If we are in the prepare phase, check if we need to generate
        // aggregate key votes
        let txs = if peer.config.burnchain.is_in_prepare_phase(block_height) {
            let cycle_id = peer
                .config
                .burnchain
                .block_height_to_reward_cycle(block_height)
                .unwrap();
            let next_cycle_id = cycle_id as u128 + 1;

            with_sortdb(&mut peer, |chainstate, sortdb| {
                if let Some(tip) = all_blocks.last() {
                    make_all_signers_vote_for_aggregate_key(
                        chainstate,
                        sortdb,
                        &tip.block_id(),
                        &mut test_signers,
                        &test_stackers,
                        next_cycle_id,
                    )
                } else {
                    vec![]
                }
            })
        } else {
            vec![]
        };

        // do a stx transfer in each block to a given recipient
        let recipient_addr =
            StacksAddress::from_string("ST2YM3J4KQK09V670TD6ZZ1XYNYCNGCWCVTASN5VM").unwrap();
        let blocks_and_sizes = peer.make_nakamoto_tenure(
            tenure_change_tx,
            coinbase_tx,
            &mut test_signers,
            |miner, chainstate, sortdb, blocks_so_far| {
                // Include the aggregate key voting transactions in the first block.
                let mut txs = if blocks_so_far.is_empty() {
                    txs.clone()
                } else {
                    vec![]
                };

                if blocks_so_far.len() < num_blocks {
                    debug!("\n\nProduce block {}\n\n", all_blocks.len());

                    let account = get_account(chainstate, sortdb, &addr);

                    let stx_transfer = make_token_transfer(
                        chainstate,
                        sortdb,
                        &private_key,
                        account.nonce,
                        100,
                        1,
                        &recipient_addr,
                    );
                    txs.push(stx_transfer);
                }
                txs
            },
        );

        let fees = blocks_and_sizes
            .iter()
            .map(|(block, _, _)| {
                block
                    .txs
                    .iter()
                    .map(|tx| tx.get_tx_fee() as u128)
                    .sum::<u128>()
            })
            .sum::<u128>();

        consensus_hashes.push(consensus_hash);
        fee_counts.push(fees);
        total_blocks += num_blocks;

        let mut blocks: Vec<NakamotoBlock> = blocks_and_sizes
            .into_iter()
            .map(|(block, _, _)| block)
            .collect();

        // if we're starting a new reward cycle, then save the current one
        let tip = {
            let sort_db = peer.sortdb.as_mut().unwrap();
            SortitionDB::get_canonical_burn_chain_tip(sort_db.conn()).unwrap()
        };
        if peer
            .config
            .burnchain
            .is_reward_cycle_start(tip.block_height)
        {
            rc_blocks.push(all_blocks.clone());
            rc_burn_ops.push(all_burn_ops.clone());

            all_burn_ops.clear();
            all_blocks.clear();
        }

        all_blocks.append(&mut blocks);
        all_burn_ops.push(burn_ops);
    }

    rc_blocks.push(all_blocks.clone());
    rc_burn_ops.push(all_burn_ops.clone());

    all_burn_ops.clear();
    all_blocks.clear();

    // in nakamoto, tx fees are rewarded by the next tenure, so the
    // scheduled rewards come 1 tenure after the coinbase reward matures
    let miner = p2pkh_from(&stx_miner_key);
    let chainstate = &mut peer.stacks_node.as_mut().unwrap().chainstate;
    let sort_db = peer.sortdb.as_mut().unwrap();

    // this is sortition height 12, and this miner has earned all 12 of the coinbases
    // plus the initial per-block mining bonus of 2600 STX, but minus the last three rewards (since
    // the miner rewards take three sortitions to confirm).
    //
    // This is (1000 + 2600) * 10 + 1000 - (3600 * 2 + 1000)
    //            first 10          block    unmatured rewards
    //            blocks             11
    debug!("block fees: {:?}", &fee_counts);
    let mut expected_coinbase_rewards: u128 = 28800000000;
    let mut fees_so_far: u128 = 0;
    for (i, ch) in consensus_hashes.into_iter().enumerate() {
        let sn = SortitionDB::get_block_snapshot_consensus(sort_db.conn(), &ch)
            .unwrap()
            .unwrap();

        if !sn.sortition {
            continue;
        }
        let block_id = StacksBlockId(sn.winning_stacks_block_hash.0);

        let (chainstate_tx, clarity_instance) = chainstate.chainstate_tx_begin().unwrap();
        let sort_db_tx = sort_db.tx_begin_at_tip();

        let stx_balance = clarity_instance
            .read_only_connection(&block_id, &chainstate_tx, &sort_db_tx)
            .with_clarity_db_readonly(|db| db.get_account_stx_balance(&miner.clone().into()))
            .unwrap();

        // only count matured rewards (last 3 blocks are not mature)
        let block_fee = if i > 3 {
            fee_counts[i.saturating_sub(4)]
        } else {
            0
        };
        let expected_total_tx_fees = fees_so_far + block_fee;
        let expected_total_coinbase = expected_coinbase_rewards;
        fees_so_far += block_fee;

        if i == 0 {
            // first tenure awards the last of the initial mining bonus
            expected_coinbase_rewards += (1000 + 2600) * 1000000;
        } else {
            // subsequent tenures award normal coinbases
            expected_coinbase_rewards += 1000 * 1000000;
        }

        eprintln!(
            "Checking block #{} ({},{}): {} =?= {} + {}",
            i,
            &ch,
            &sn.block_height,
            stx_balance.amount_unlocked(),
            expected_total_coinbase,
            expected_total_tx_fees
        );
        assert_eq!(
            stx_balance.amount_unlocked(),
            expected_total_coinbase + expected_total_tx_fees
        );
    }

    let tip = {
        let chainstate = &mut peer.stacks_node.as_mut().unwrap().chainstate;
        let sort_db = peer.sortdb.as_mut().unwrap();
        NakamotoChainState::get_canonical_block_header(chainstate.db(), sort_db)
            .unwrap()
            .unwrap()
    };

    assert_eq!(
        tip.anchored_header
            .as_stacks_nakamoto()
            .unwrap()
            .chain_length,
        (11 + total_blocks) as u64
    );
    assert_eq!(
        tip.anchored_header.as_stacks_nakamoto().unwrap(),
        &rc_blocks.last().unwrap().last().unwrap().header
    );

    // verify that matured miner records were in place
    let mut matured_rewards = vec![];
    {
        let chainstate = &mut peer.stacks_node.as_mut().unwrap().chainstate;
        let sort_db = peer.sortdb.as_mut().unwrap();
        let (mut chainstate_tx, _) = chainstate.chainstate_tx_begin().unwrap();
        for i in 0..24 {
            let matured_reward_opt = NakamotoChainState::get_matured_miner_reward_schedules(
                &mut chainstate_tx,
                &tip.index_block_hash(),
                i,
            )
            .unwrap();
            matured_rewards.push(matured_reward_opt);
        }
    }
    for (i, matured_reward_opt) in matured_rewards[4..].into_iter().enumerate() {
        let matured_reward = (*matured_reward_opt).clone().unwrap();
        debug!("{}: {:?}", i, &matured_reward);

        if i < 10 {
            assert_eq!(matured_reward.parent_miner.coinbase, 3600_000_000);
        } else {
            assert_eq!(matured_reward.parent_miner.coinbase, 1000_000_000);
        }

        if i == 8 {
            // epoch2
            assert_eq!(
                matured_reward.parent_miner.tx_fees,
                MinerPaymentTxFees::Epoch2 {
                    // The signers voting transaction is paying a fee of 1 uSTX
                    // currently, but this may change to pay 0.
                    anchored: 1,
                    streamed: 0,
                }
            );
        } else if i < 11 {
            // epoch2
            assert_eq!(
                matured_reward.parent_miner.tx_fees,
                MinerPaymentTxFees::Epoch2 {
                    anchored: 0,
                    streamed: 0,
                }
            );
        } else if i == 11 {
            // transition
            assert_eq!(
                matured_reward.parent_miner.tx_fees,
                MinerPaymentTxFees::Nakamoto { parent_fees: 0 }
            );
        } else {
            // nakamoto
            assert_eq!(
                matured_reward.parent_miner.tx_fees,
                MinerPaymentTxFees::Nakamoto {
                    parent_fees: fee_counts[i - 12]
                }
            )
        }

        assert_eq!(matured_reward.latest_miners.len(), 1);

        let miner_reward = &matured_reward.latest_miners[0];

        if i < 9 {
            assert_eq!(miner_reward.coinbase, 3600_000_000);
        } else {
            assert_eq!(miner_reward.coinbase, 1000_000_000);
        }
        if i == 7 {
            // epoch2
            assert_eq!(
                miner_reward.tx_fees,
                MinerPaymentTxFees::Epoch2 {
                    // The signers voting transaction is paying a fee of 1 uSTX
                    // currently, but this may change to pay 0.
                    anchored: 1,
                    streamed: 0,
                }
            );
        } else if i < 10 {
            // epoch2
            assert_eq!(
                miner_reward.tx_fees,
                MinerPaymentTxFees::Epoch2 {
                    anchored: 0,
                    streamed: 0,
                }
            );
        } else if i == 10 {
            // transition
            assert_eq!(
                miner_reward.tx_fees,
                MinerPaymentTxFees::Nakamoto { parent_fees: 0 }
            )
        } else {
            // nakamoto
            assert_eq!(
                miner_reward.tx_fees,
                MinerPaymentTxFees::Nakamoto {
                    parent_fees: fee_counts[i - 11]
                }
            )
        }
    }

    // replay the blocks and sortitions in random order, and verify that we still reach the chain
    // tip
    let mut replay_peer = make_replay_peer(&mut peer);
    for (burn_ops, blocks) in rc_burn_ops.iter().zip(rc_blocks.iter()) {
        replay_reward_cycle(&mut replay_peer, burn_ops, blocks);
    }

    let tip = {
        let chainstate = &mut replay_peer.stacks_node.as_mut().unwrap().chainstate;
        let sort_db = replay_peer.sortdb.as_mut().unwrap();
        NakamotoChainState::get_canonical_block_header(chainstate.db(), sort_db)
            .unwrap()
            .unwrap()
    };

    assert_eq!(
        tip.anchored_header
            .as_stacks_nakamoto()
            .unwrap()
            .chain_length,
        (11 + total_blocks) as u64
    );
    assert_eq!(
        tip.anchored_header.as_stacks_nakamoto().unwrap(),
        &rc_blocks.last().unwrap().last().unwrap().header
    );

    peer.check_nakamoto_migration();
    return peer;
}

#[test]
fn test_nakamoto_coordinator_10_tenures_10_sortitions() {
    simple_nakamoto_coordinator_10_tenures_10_sortitions();
}

/// Mine two tenures across three sortitions, using a tenure-extend to allow the first tenure to
/// cover the time of two sortitions.
///
/// Use a tenure-extend to grant the miner of the first tenure the ability to mine
/// 20 blocks in the first tenure (10 before the second sortiton, and 10 after)
pub fn simple_nakamoto_coordinator_2_tenures_3_sortitions<'a>() -> TestPeer<'a> {
    let private_key = StacksPrivateKey::from_seed(&[2]);
    let addr = StacksAddress::from_public_keys(
        C32_ADDRESS_VERSION_TESTNET_SINGLESIG,
        &AddressHashMode::SerializeP2PKH,
        1,
        &vec![StacksPublicKey::from_private(&private_key)],
    )
    .unwrap();
    let (mut test_signers, test_stackers) = TestStacker::common_signing_set();
    let mut peer = boot_nakamoto(
        function_name!(),
        vec![(addr.into(), 100_000_000)],
        &mut test_signers,
        &test_stackers,
        None,
    );

    let mut rc_burn_ops = vec![];
    let mut all_blocks = vec![];

    // first tenure
    let (burn_ops, mut tenure_change, miner_key) =
        peer.begin_nakamoto_tenure(TenureChangeCause::BlockFound);
    let (_, _, consensus_hash) = peer.next_burnchain_block(burn_ops.clone());
    let vrf_proof = peer.make_nakamoto_vrf_proof(miner_key);

    tenure_change.tenure_consensus_hash = consensus_hash.clone();
    tenure_change.burn_view_consensus_hash = consensus_hash.clone();
    let tenure_change_tx = peer
        .miner
        .make_nakamoto_tenure_change(tenure_change.clone());
    let coinbase_tx = peer.miner.make_nakamoto_coinbase(None, vrf_proof);

    rc_burn_ops.push(burn_ops);

    // do a stx transfer in each block to a given recipient
    let recipient_addr =
        StacksAddress::from_string("ST2YM3J4KQK09V670TD6ZZ1XYNYCNGCWCVTASN5VM").unwrap();

    let blocks_and_sizes = peer.make_nakamoto_tenure(
        tenure_change_tx,
        coinbase_tx,
        &mut test_signers,
        |miner, chainstate, sortdb, blocks_so_far| {
            if blocks_so_far.len() < 10 {
                debug!("\n\nProduce block {}\n\n", blocks_so_far.len());

                let account = get_account(chainstate, sortdb, &addr);
                let stx_transfer = make_token_transfer(
                    chainstate,
                    sortdb,
                    &private_key,
                    account.nonce,
                    100,
                    1,
                    &recipient_addr,
                );

                vec![stx_transfer]
            } else {
                vec![]
            }
        },
    );

    let blocks: Vec<_> = blocks_and_sizes
        .into_iter()
        .map(|(block, _, _)| block)
        .collect();

    all_blocks.append(&mut blocks.clone());

    let tip = {
        let chainstate = &mut peer.stacks_node.as_mut().unwrap().chainstate;
        let sort_db = peer.sortdb.as_mut().unwrap();
        NakamotoChainState::get_canonical_block_header(chainstate.db(), sort_db)
            .unwrap()
            .unwrap()
    };

    assert_eq!(
        tip.anchored_header
            .as_stacks_nakamoto()
            .unwrap()
            .chain_length,
        21
    );
    assert_eq!(
        tip.anchored_header.as_stacks_nakamoto().unwrap(),
        &blocks.last().unwrap().header
    );

    // highest tenure is our tenure-change
    let (highest_tenure, sort_tip) = {
        let chainstate = &mut peer.stacks_node.as_mut().unwrap().chainstate;
        let sort_db = peer.sortdb.as_mut().unwrap();
        let tip = SortitionDB::get_canonical_burn_chain_tip(sort_db.conn()).unwrap();
        let tenure = NakamotoChainState::get_ongoing_nakamoto_tenure(
            chainstate.db(),
            &sort_db.index_handle_at_tip(),
        )
        .unwrap()
        .unwrap();
        (tenure, tip)
    };
    assert_eq!(highest_tenure.tenure_id_consensus_hash, tip.consensus_hash);
    assert_eq!(
        highest_tenure.burn_view_consensus_hash,
        sort_tip.consensus_hash
    );
    assert!(tip.consensus_hash == sort_tip.consensus_hash);
    assert_eq!(highest_tenure.coinbase_height, 12);
    assert_eq!(highest_tenure.cause, TenureChangeCause::BlockFound);
    assert_eq!(highest_tenure.tenure_index, 1);
    assert_eq!(highest_tenure.num_blocks_confirmed, 1);

    // extend first tenure
    let (burn_ops, tenure_change_extend, miner_key) =
        peer.begin_nakamoto_tenure(TenureChangeCause::Extended);
    let (_, _, next_consensus_hash) = peer.next_burnchain_block(burn_ops.clone());

    rc_burn_ops.push(burn_ops);

    // extending first tenure
    let tenure_change_extend = tenure_change.extend(
        next_consensus_hash,
        blocks.last().cloned().unwrap().header.block_id(),
        blocks.len() as u32,
    );
    let tenure_change_tx = peer
        .miner
        .make_nakamoto_tenure_change(tenure_change_extend.clone());

    let blocks_and_sizes = peer.make_nakamoto_tenure_extension(
        tenure_change_tx,
        &mut test_signers,
        |miner, chainstate, sortdb, blocks_so_far| {
            if blocks_so_far.len() < 10 {
                debug!("\n\nProduce extended block {}\n\n", blocks_so_far.len());

                let account = get_account(chainstate, sortdb, &addr);
                let stx_transfer = make_token_transfer(
                    chainstate,
                    sortdb,
                    &private_key,
                    account.nonce,
                    100,
                    1,
                    &recipient_addr,
                );

                vec![stx_transfer]
            } else {
                vec![]
            }
        },
    );

    let blocks: Vec<_> = blocks_and_sizes
        .into_iter()
        .map(|(block, _, _)| block)
        .collect();

    all_blocks.append(&mut blocks.clone());

    let tip = {
        let chainstate = &mut peer.stacks_node.as_mut().unwrap().chainstate;
        let sort_db = peer.sortdb.as_mut().unwrap();
        NakamotoChainState::get_canonical_block_header(chainstate.db(), sort_db)
            .unwrap()
            .unwrap()
    };

    // chain grew
    assert_eq!(
        tip.anchored_header
            .as_stacks_nakamoto()
            .unwrap()
            .chain_length,
        31
    );
    assert_eq!(
        tip.anchored_header.as_stacks_nakamoto().unwrap(),
        &blocks.last().unwrap().header
    );

    // highest tenure is our tenure-extend
    let (highest_tenure, sort_tip) = {
        let chainstate = &mut peer.stacks_node.as_mut().unwrap().chainstate;
        let sort_db = peer.sortdb.as_mut().unwrap();
        let tip = SortitionDB::get_canonical_burn_chain_tip(sort_db.conn()).unwrap();
        let tenure = NakamotoChainState::get_ongoing_nakamoto_tenure(
            chainstate.db(),
            &sort_db.index_handle_at_tip(),
        )
        .unwrap()
        .unwrap();
        (tenure, tip)
    };
    assert_eq!(highest_tenure.tenure_id_consensus_hash, tip.consensus_hash);
    assert_eq!(
        highest_tenure.burn_view_consensus_hash,
        sort_tip.consensus_hash
    );
    assert!(tip.consensus_hash != sort_tip.consensus_hash);
    assert_eq!(highest_tenure.coinbase_height, 12);
    assert_eq!(highest_tenure.cause, TenureChangeCause::Extended);
    assert_eq!(highest_tenure.tenure_index, 2);
    assert_eq!(highest_tenure.num_blocks_confirmed, 10);

    // second tenure
    let (burn_ops, mut tenure_change, miner_key) =
        peer.begin_nakamoto_tenure(TenureChangeCause::BlockFound);
    let (_, _, consensus_hash) = peer.next_burnchain_block(burn_ops.clone());
    let vrf_proof = peer.make_nakamoto_vrf_proof(miner_key);

    tenure_change.tenure_consensus_hash = consensus_hash.clone();
    tenure_change.burn_view_consensus_hash = consensus_hash.clone();

    let tenure_change_tx = peer
        .miner
        .make_nakamoto_tenure_change(tenure_change.clone());
    let coinbase_tx = peer.miner.make_nakamoto_coinbase(None, vrf_proof);

    rc_burn_ops.push(burn_ops);

    // do a stx transfer in each block to a given recipient
    let recipient_addr =
        StacksAddress::from_string("ST2YM3J4KQK09V670TD6ZZ1XYNYCNGCWCVTASN5VM").unwrap();

    let blocks_and_sizes = peer.make_nakamoto_tenure(
        tenure_change_tx,
        coinbase_tx,
        &mut test_signers,
        |miner, chainstate, sortdb, blocks_so_far| {
            if blocks_so_far.len() < 10 {
                debug!("\n\nProduce block {}\n\n", blocks_so_far.len());

                let account = get_account(chainstate, sortdb, &addr);
                let stx_transfer = make_token_transfer(
                    chainstate,
                    sortdb,
                    &private_key,
                    account.nonce,
                    100,
                    1,
                    &recipient_addr,
                );

                vec![stx_transfer]
            } else {
                vec![]
            }
        },
    );

    let blocks: Vec<_> = blocks_and_sizes
        .into_iter()
        .map(|(block, _, _)| block)
        .collect();

    all_blocks.append(&mut blocks.clone());

    let tip = {
        let chainstate = &mut peer.stacks_node.as_mut().unwrap().chainstate;
        let sort_db = peer.sortdb.as_mut().unwrap();
        NakamotoChainState::get_canonical_block_header(chainstate.db(), sort_db)
            .unwrap()
            .unwrap()
    };

    assert_eq!(
        tip.anchored_header
            .as_stacks_nakamoto()
            .unwrap()
            .chain_length,
        41
    );
    assert_eq!(
        tip.anchored_header.as_stacks_nakamoto().unwrap(),
        &blocks.last().unwrap().header
    );

    // highest tenure is our new tenure-change
    let (highest_tenure, sort_tip) = {
        let chainstate = &mut peer.stacks_node.as_mut().unwrap().chainstate;
        let sort_db = peer.sortdb.as_mut().unwrap();
        let tip = SortitionDB::get_canonical_burn_chain_tip(sort_db.conn()).unwrap();
        let tenure = NakamotoChainState::get_ongoing_nakamoto_tenure(
            chainstate.db(),
            &sort_db.index_handle_at_tip(),
        )
        .unwrap()
        .unwrap();
        (tenure, tip)
    };
    assert_eq!(highest_tenure.tenure_id_consensus_hash, tip.consensus_hash);
    assert_eq!(
        highest_tenure.burn_view_consensus_hash,
        sort_tip.consensus_hash
    );
    assert!(tip.consensus_hash == sort_tip.consensus_hash);
    assert_eq!(highest_tenure.coinbase_height, 13);
    assert_eq!(highest_tenure.cause, TenureChangeCause::BlockFound);
    assert_eq!(highest_tenure.tenure_index, 3);
    assert_eq!(highest_tenure.num_blocks_confirmed, 20);

    // replay the blocks and sortitions in random order, and verify that we still reach the chain
    // tip
    let mut replay_peer = make_replay_peer(&mut peer);
    replay_reward_cycle(&mut replay_peer, &rc_burn_ops, &all_blocks);

    let tip = {
        let chainstate = &mut replay_peer.stacks_node.as_mut().unwrap().chainstate;
        let sort_db = replay_peer.sortdb.as_mut().unwrap();
        NakamotoChainState::get_canonical_block_header(chainstate.db(), sort_db)
            .unwrap()
            .unwrap()
    };

    assert_eq!(
        tip.anchored_header
            .as_stacks_nakamoto()
            .unwrap()
            .chain_length,
        41
    );
    assert_eq!(
        tip.anchored_header.as_stacks_nakamoto().unwrap(),
        &blocks.last().unwrap().header
    );

    peer.check_nakamoto_migration();
    return peer;
}

#[test]
fn test_nakamoto_coordinator_2_tenures_3_sortitions() {
    simple_nakamoto_coordinator_2_tenures_3_sortitions();
}

/// Mine a 10 Nakamoto tenures with 10 Nakamoto blocks, but do a tenure-extend in each block
pub fn simple_nakamoto_coordinator_10_extended_tenures_10_sortitions() -> TestPeer<'static> {
    let private_key = StacksPrivateKey::from_seed(&[2]);
    let addr = StacksAddress::from_public_keys(
        C32_ADDRESS_VERSION_TESTNET_SINGLESIG,
        &AddressHashMode::SerializeP2PKH,
        1,
        &vec![StacksPublicKey::from_private(&private_key)],
    )
    .unwrap();
    let (mut test_signers, test_stackers) = TestStacker::common_signing_set();
    let mut peer = boot_nakamoto(
        function_name!(),
        vec![(addr.into(), 100_000_000)],
        &mut test_signers,
        &test_stackers,
        None,
    );

    let mut all_blocks: Vec<NakamotoBlock> = vec![];
    let mut all_burn_ops = vec![];
    let mut rc_blocks = vec![];
    let mut rc_burn_ops = vec![];
    let mut consensus_hashes = vec![];
    let mut fee_counts = vec![];
    let stx_miner_key = peer.miner.nakamoto_miner_key();

    for i in 0..10 {
        let (burn_ops, mut tenure_change, miner_key) =
            peer.begin_nakamoto_tenure(TenureChangeCause::BlockFound);
        let (_, _, consensus_hash) = peer.next_burnchain_block(burn_ops.clone());
        let vrf_proof = peer.make_nakamoto_vrf_proof(miner_key);

        tenure_change.tenure_consensus_hash = consensus_hash.clone();
        tenure_change.burn_view_consensus_hash = consensus_hash.clone();

        let tenure_change_tx = peer
            .miner
            .make_nakamoto_tenure_change(tenure_change.clone());
        let coinbase_tx = peer.miner.make_nakamoto_coinbase(None, vrf_proof);

        debug!("Next burnchain block: {}", &consensus_hash);

        let block_height = peer.get_burn_block_height();
        // If we are in the prepare phase, check if we need to generate
        // aggregate key votes
        let txs = if peer.config.burnchain.is_in_prepare_phase(block_height) {
            let cycle_id = peer
                .config
                .burnchain
                .block_height_to_reward_cycle(block_height)
                .unwrap();
            let next_cycle_id = cycle_id as u128 + 1;

            with_sortdb(&mut peer, |chainstate, sortdb| {
                if let Some(tip) = all_blocks.last() {
                    make_all_signers_vote_for_aggregate_key(
                        chainstate,
                        sortdb,
                        &tip.block_id(),
                        &mut test_signers,
                        &test_stackers,
                        next_cycle_id,
                    )
                } else {
                    vec![]
                }
            })
        } else {
            vec![]
        };

        // do a stx transfer in each block to a given recipient
        let recipient_addr =
            StacksAddress::from_string("ST2YM3J4KQK09V670TD6ZZ1XYNYCNGCWCVTASN5VM").unwrap();
        let blocks_and_sizes = peer.make_nakamoto_tenure(
            tenure_change_tx,
            coinbase_tx,
            &mut test_signers,
            |miner, chainstate, sortdb, blocks_so_far| {
                if blocks_so_far.len() < 10 {
                    // Include the aggregate key voting transactions in the first block.
                    let mut txs = if blocks_so_far.is_empty() {
                        txs.clone()
                    } else {
                        vec![]
                    };

                    debug!("\n\nProduce block {}\n\n", blocks_so_far.len());

                    let account = get_account(chainstate, sortdb, &addr);

                    let stx_transfer = make_token_transfer(
                        chainstate,
                        sortdb,
                        &private_key,
                        account.nonce,
                        100,
                        1,
                        &recipient_addr,
                    );
                    txs.push(stx_transfer);

                    let last_block_opt = blocks_so_far
                        .last()
                        .as_ref()
                        .map(|(block, _size, _cost)| block.header.block_id());

                    let mut final_txs = vec![];
                    if let Some(last_block) = last_block_opt.as_ref() {
                        let tenure_extension = tenure_change.extend(
                            consensus_hash.clone(),
                            last_block.clone(),
                            blocks_so_far.len() as u32,
                        );
                        let tenure_extension_tx =
                            miner.make_nakamoto_tenure_change(tenure_extension.clone());
                        final_txs.push(tenure_extension_tx);
                    }
                    final_txs.append(&mut txs);
                    final_txs
                } else {
                    vec![]
                }
            },
        );

        let fees = blocks_and_sizes
            .iter()
            .map(|(block, _, _)| {
                block
                    .txs
                    .iter()
                    .map(|tx| tx.get_tx_fee() as u128)
                    .sum::<u128>()
            })
            .sum::<u128>();

        consensus_hashes.push(consensus_hash);
        fee_counts.push(fees);
        let mut blocks: Vec<NakamotoBlock> = blocks_and_sizes
            .into_iter()
            .map(|(block, _, _)| block)
            .collect();

        // check that our tenure-extends have been getting applied
        let (highest_tenure, sort_tip) = {
            let chainstate = &mut peer.stacks_node.as_mut().unwrap().chainstate;
            let sort_db = peer.sortdb.as_mut().unwrap();
            let tip = SortitionDB::get_canonical_burn_chain_tip(sort_db.conn()).unwrap();
            let tenure = NakamotoChainState::get_ongoing_nakamoto_tenure(
                chainstate.db(),
                &sort_db.index_handle_at_tip(),
            )
            .unwrap()
            .unwrap();
            (tenure, tip)
        };

        let last_block = blocks.last().as_ref().cloned().unwrap();
        assert_eq!(
            highest_tenure.tenure_id_consensus_hash,
            last_block.header.consensus_hash
        );
        assert_eq!(
            highest_tenure.burn_view_consensus_hash,
            sort_tip.consensus_hash
        );
        assert!(last_block.header.consensus_hash == sort_tip.consensus_hash);
        assert_eq!(highest_tenure.coinbase_height, 12 + i);
        assert_eq!(highest_tenure.cause, TenureChangeCause::Extended);
        assert_eq!(highest_tenure.tenure_index, 10 * (i + 1));
        assert_eq!(
            highest_tenure.num_blocks_confirmed,
            (blocks.len() as u32) - 1
        );

        // if we're starting a new reward cycle, then save the current one
        let tip = {
            let sort_db = peer.sortdb.as_mut().unwrap();
            SortitionDB::get_canonical_burn_chain_tip(sort_db.conn()).unwrap()
        };
        if peer
            .config
            .burnchain
            .is_reward_cycle_start(tip.block_height)
        {
            rc_blocks.push(all_blocks.clone());
            rc_burn_ops.push(all_burn_ops.clone());

            all_burn_ops.clear();
            all_blocks.clear();
        }

        all_blocks.append(&mut blocks);
        all_burn_ops.push(burn_ops);
    }

    rc_blocks.push(all_blocks.clone());
    rc_burn_ops.push(all_burn_ops.clone());

    all_burn_ops.clear();
    all_blocks.clear();

    // in nakamoto, tx fees are rewarded by the next tenure, so the
    // scheduled rewards come 1 tenure after the coinbase reward matures
    let miner = p2pkh_from(&stx_miner_key);
    let chainstate = &mut peer.stacks_node.as_mut().unwrap().chainstate;
    let sort_db = peer.sortdb.as_mut().unwrap();

    // this is sortition height 12, and this miner has earned all 12 of the coinbases
    // plus the initial per-block mining bonus of 2600 STX, but minus the last three rewards (since
    // the miner rewards take three sortitions to confirm).
    //
    // This is (1000 + 2600) * 10 + 1000 - (3600 * 2 + 1000)
    //            first 10          block    unmatured rewards
    //            blocks             11
    let mut expected_coinbase_rewards: u128 = 28800000000;
    let mut fees_so_far: u128 = 0;
    for (i, ch) in consensus_hashes.into_iter().enumerate() {
        let sn = SortitionDB::get_block_snapshot_consensus(sort_db.conn(), &ch)
            .unwrap()
            .unwrap();

        if !sn.sortition {
            continue;
        }
        let block_id = StacksBlockId(sn.winning_stacks_block_hash.0);

        let (chainstate_tx, clarity_instance) = chainstate.chainstate_tx_begin().unwrap();
        let sort_db_tx = sort_db.tx_begin_at_tip();

        let stx_balance = clarity_instance
            .read_only_connection(&block_id, &chainstate_tx, &sort_db_tx)
            .with_clarity_db_readonly(|db| db.get_account_stx_balance(&miner.clone().into()))
            .unwrap();

        // it's 1 * 10 because it's 1 uSTX per token-transfer, and 10 per tenure
        let block_fee = if i > 3 {
            fee_counts[i.saturating_sub(4)]
        } else {
            0
        };
        let expected_total_tx_fees = fees_so_far + block_fee;
        let expected_total_coinbase = expected_coinbase_rewards;
        fees_so_far += block_fee;

        if i == 0 {
            // first tenure awards the last of the initial mining bonus
            expected_coinbase_rewards += (1000 + 2600) * 1000000;
        } else {
            // subsequent tenures award normal coinbases
            expected_coinbase_rewards += 1000 * 1000000;
        }

        eprintln!(
            "Checking block #{} ({},{}): {} =?= {} + {}",
            i,
            &ch,
            &sn.block_height,
            stx_balance.amount_unlocked(),
            expected_total_coinbase,
            expected_total_tx_fees
        );
        assert_eq!(
            stx_balance.amount_unlocked(),
            expected_total_coinbase + expected_total_tx_fees
        );
    }

    let tip = {
        let chainstate = &mut peer.stacks_node.as_mut().unwrap().chainstate;
        let sort_db = peer.sortdb.as_mut().unwrap();
        NakamotoChainState::get_canonical_block_header(chainstate.db(), sort_db)
            .unwrap()
            .unwrap()
    };

    assert_eq!(
        tip.anchored_header
            .as_stacks_nakamoto()
            .unwrap()
            .chain_length,
        111
    );
    assert_eq!(
        tip.anchored_header.as_stacks_nakamoto().unwrap(),
        &rc_blocks.last().unwrap().last().unwrap().header
    );

    // replay the blocks and sortitions in random order, and verify that we still reach the chain
    // tip
    let mut replay_peer = make_replay_peer(&mut peer);
    for (burn_ops, blocks) in rc_burn_ops.iter().zip(rc_blocks.iter()) {
        replay_reward_cycle(&mut replay_peer, burn_ops, blocks);
    }

    let tip = {
        let chainstate = &mut replay_peer.stacks_node.as_mut().unwrap().chainstate;
        let sort_db = replay_peer.sortdb.as_mut().unwrap();
        NakamotoChainState::get_canonical_block_header(chainstate.db(), sort_db)
            .unwrap()
            .unwrap()
    };

    assert_eq!(
        tip.anchored_header
            .as_stacks_nakamoto()
            .unwrap()
            .chain_length,
        111
    );
    assert_eq!(
        tip.anchored_header.as_stacks_nakamoto().unwrap(),
        &rc_blocks.last().unwrap().last().unwrap().header
    );

    peer.check_nakamoto_migration();
    return peer;
}

#[test]
fn test_nakamoto_coordinator_10_tenures_and_extensions_10_blocks() {
    simple_nakamoto_coordinator_10_extended_tenures_10_sortitions();
}<|MERGE_RESOLUTION|>--- conflicted
+++ resolved
@@ -635,20 +635,11 @@
         let sort_handle = sort_db.index_handle(&sort_tip.sortition_id);
 
         // no tenures yet
-<<<<<<< HEAD
-        assert!(NakamotoChainState::get_highest_nakamoto_tenure(
-            chainstate.db(),
-            sort_handle.sqlite()
-        )
-        .unwrap()
-        .is_none());
-=======
         assert!(
-            NakamotoChainState::get_highest_nakamoto_tenure(chainstate.db(), &sort_tx)
+            NakamotoChainState::get_highest_nakamoto_tenure(chainstate.db(), &sort_handle,)
                 .unwrap()
                 .is_none()
         );
->>>>>>> 690701fb
 
         // sortition-existence-check works
         assert_eq!(
