// Copyright (C) 2013-2020 Blockstack PBC, a public benefit corporation
// Copyright (C) 2020-2024 Stacks Open Internet Foundation
//
// This program is free software: you can redistribute it and/or modify
// it under the terms of the GNU General Public License as published by
// the Free Software Foundation, either version 3 of the License, or
// (at your option) any later version.
//
// This program is distributed in the hope that it will be useful,
// but WITHOUT ANY WARRANTY; without even the implied warranty of
// MERCHANTABILITY or FITNESS FOR A PARTICULAR PURPOSE.  See the
// GNU General Public License for more details.
//
// You should have received a copy of the GNU General Public License
// along with this program.  If not, see <http://www.gnu.org/licenses/>.

use clarity::vm::costs::ExecutionCost;
use rusqlite::params;
/// Shadow blocks
///
/// In the event of an emergency chain halt, a SIP will be written to declare that a chain halt has
/// happened, and what transactions and blocks (if any) need to be mined at which burnchain block
/// heights to recover the chain.
///
/// If this remedy is necessary, these blocks will be mined into one or more _shadow_ blocks and
/// _shadow_ tenures.
///
/// Shadow blocks are blocks that are inserted directly into the staging blocks DB as part of a
/// schema update. They are neither mined nor relayed.  Instead, they are synthesized as part of an
/// emergency node upgrade in order to ensure that the conditions which lead to the chain stall
/// never occur.
///
/// For example, if a prepare phase is mined without a single block-commit hitting the Bitcoin
/// chain, a pair of shadow block tenures will be synthesized to create a PoX anchor block and
/// restore the chain's liveness.  As another example, if insufficiently many STX are locked in PoX
/// to get a healthy set of signers, a shadow block can be synthesized with extra `stack-stx`
/// transactions submitted from healthy stackers in order to create a suitable PoX reward set.
///
/// This module contains shadow block-specific logic for the Nakamoto block header, Nakamoto block,
/// Nakamoto chainstate, and Nakamoto miner structures.
use rusqlite::Connection;
use stacks_common::codec::StacksMessageCodec;
use stacks_common::types::chainstate::{
    BlockHeaderHash, ConsensusHash, StacksAddress, StacksBlockId, StacksPrivateKey, StacksPublicKey,
};
use stacks_common::util::hash::Hash160;
use stacks_common::util::vrf::VRFProof;

use crate::burnchains::PoxConstants;
use crate::chainstate::nakamoto::miner::{MinerTenureInfo, NakamotoBlockBuilder};
use crate::chainstate::nakamoto::{
    BlockSnapshot, ChainstateError, LeaderBlockCommitOp, NakamotoBlock, NakamotoBlockHeader,
    NakamotoBlockObtainMethod, NakamotoChainState, NakamotoStagingBlocksConn,
    NakamotoStagingBlocksConnRef, NakamotoStagingBlocksTx, SetupBlockResult, SortitionDB,
    SortitionHandleConn, StacksDBIndexed,
};
use crate::chainstate::stacks::boot::RewardSet;
use crate::chainstate::stacks::db::blocks::DummyEventDispatcher;
use crate::chainstate::stacks::db::{
    ChainstateTx, ClarityTx, StacksAccount, StacksChainState, StacksHeaderInfo,
};
use crate::chainstate::stacks::miner::{
    BlockBuilder, BlockLimitFunction, TransactionError, TransactionProblematic, TransactionResult,
    TransactionSkipped,
};
use crate::chainstate::stacks::{
    CoinbasePayload, Error, StacksTransaction, StacksTransactionSigner, TenureChangeCause,
    TenureChangePayload, TransactionAnchorMode, TransactionAuth, TransactionPayload,
    TransactionVersion,
};
use crate::clarity::vm::types::StacksAddressExtensions;
use crate::clarity_vm::clarity::ClarityInstance;
use crate::clarity_vm::database::SortitionDBRef;
use crate::net::Error as NetError;
use crate::util_lib::db::{query_row, u64_to_sql, Error as DBError};

impl NakamotoBlockHeader {
    /// Is this a shadow block?
    ///
    /// This is a special kind of block that is directly inserted into the chainstate by means of a
    /// consensus rule.  It won't be downloaded or broadcasted, but every node will have it.  They
    /// get created as a result of a consensus-level SIP in order to restore the chain to working
    /// order.
    ///
    /// Shadow blocks have the high bit of their version field set.
    pub fn is_shadow_block(&self) -> bool {
        Self::is_shadow_block_version(self.version)
    }

    /// Is a block version a shadow block version?
    pub fn is_shadow_block_version(version: u8) -> bool {
        version & 0x80 != 0
    }

    /// Get the signing weight of a shadow block
    pub fn get_shadow_signer_weight(&self, reward_set: &RewardSet) -> Result<u32, Error> {
        let Some(signers) = &reward_set.signers else {
            return Err(ChainstateError::InvalidStacksBlock(
                "No signers in the reward set".to_string(),
            ));
        };
        let shadow_weight = signers
            .iter()
            .fold(0u32, |acc, signer| acc.saturating_add(signer.weight));

        Ok(shadow_weight)
    }
}

impl NakamotoBlock {
    /// Is this block a shadow block?
    /// Check the header
    pub fn is_shadow_block(&self) -> bool {
        self.header.is_shadow_block()
    }

    /// Verify that if this shadow block has a coinbase, that its VRF proof is consistent with the leader
    /// public key's VRF key. If there is no coinbase tx, then this is a no-op.
    pub(crate) fn check_shadow_coinbase_tx(&self, mainnet: bool) -> Result<(), ChainstateError> {
        assert!(self.is_shadow_block());

        // If this block has a coinbase, then verify that its VRF proof was generated by this
        // block's miner.  We'll verify that the seed of this block-commit was generated from the
        // parnet tenure's VRF proof via the `validate_vrf_seed()` method, which requires that we
        // already have the parent block.
        if let Some(coinbase_tx) = self.get_coinbase_tx() {
            let (_, recipient_opt, vrf_proof_opt) = coinbase_tx
                .try_as_coinbase()
                .expect("FATAL: `get_coinbase_tx()` did not return a coinbase");

            if vrf_proof_opt.is_none() {
                return Err(ChainstateError::InvalidStacksBlock(
                    "Shadow Nakamoto coinbase must have a VRF proof".into(),
                ));
            }

            let Some(recipient) = recipient_opt else {
                warn!("Invalid shadow block: no recipient");
                return Err(ChainstateError::InvalidStacksBlock(
                    "Shadow block did not pay to burn address".into(),
                ));
            };

            // must be the standard burn address for this network
            let burn_addr = StacksAddress::burn_address(mainnet).to_account_principal();
            if burn_addr != *recipient {
                warn!("Invalid shadow block: recipient does not burn");
                return Err(ChainstateError::InvalidStacksBlock(
                    "Shadow block did not pay to burn address".into(),
                ));
            }

            // can't check the VRF proof because the creator of the shadow block (e.g. the SIP
            // process) isn't a miner, so it could be anything.
        }
        Ok(())
    }

    /// Validate this Nakamoto shadow block header against burnchain state.
    ///
    /// Arguments
    /// -- `mainnet`: whether or not the chain is mainnet
    /// -- `tenure_burn_chain_tip` is the BlockSnapshot containing the block-commit for this block's
    /// tenure.  It is not always the tip of the burnchain.
    /// -- `expected_burn` is the total number of burnchain tokens spent, if known.
    ///
    /// Verifies the following:
    /// -- (self.header.consensus_hash) that this block falls into this block-commit's tenure
    /// -- (self.header.burn_spent) that this block's burn total matches `burn_tip`'s total burn
    /// -- if this block has a tenure change, then it's consistent with the miner's public key and
    /// self.header.consensus_hash
    ///
    /// NOTE: unlike normal blocks, we do not need to verify the VRF proof or miner signature
    pub(crate) fn validate_shadow_against_burnchain(
        &self,
        mainnet: bool,
        tenure_burn_chain_tip: &BlockSnapshot,
        expected_burn: Option<u64>,
    ) -> Result<(), ChainstateError> {
        assert!(self.is_shadow_block());
        self.common_validate_against_burnchain(tenure_burn_chain_tip, expected_burn)?;
        self.check_tenure_tx()?;
        self.check_shadow_coinbase_tx(mainnet)?;

        // not verified by this method:
        // * chain_length       (need parent block header)
        // * parent_block_id    (need parent block header)
        // * block-commit seed  (need parent block)
        // * tx_merkle_root     (already verified; validated on deserialization)
        // * state_index_root   (validated on process_block())
        // * stacker signature  (validated on accept_block())
        Ok(())
    }
}

impl NakamotoChainState {
    /// Verify that the shadow parent of a normal block is consistent with the normal block's
    /// tenure's block-commit.
    ///
    /// * the block-commit vtxindex must be 0 (i.e. burnchain coinbase)
    /// * the block-commit block ptr must be the shadow parent tenure's sortition
    ///
    /// Returns Ok(()) if the parent is _not_ a shadow block
    /// Returns Ok(()) if the parent is a shadow block, and the above criteria are met
    /// Returns Err(ChainstateError::InvalidStacksBlock(..)) if the parent is a shadow block, and
    /// some of the criteria above are false
    /// Returns Err(..) on other (DB-related) errors
    pub(crate) fn validate_shadow_parent_burnchain(
        staging_db: NakamotoStagingBlocksConnRef,
        db_handle: &SortitionHandleConn,
        block: &NakamotoBlock,
        block_commit: &LeaderBlockCommitOp,
    ) -> Result<(), ChainstateError> {
        // only applies if the parent is a nakamoto block (since all shadow blocks are nakamoto
        // blocks)
        let Some(parent_header) =
            staging_db.get_nakamoto_block_header(&block.header.parent_block_id)?
        else {
            return Ok(());
        };

        if !parent_header.is_shadow_block() {
            return Ok(());
        }

        if block_commit.parent_vtxindex != 0 {
            warn!("Invalid Nakamoto block: parent {} of {} is a shadow block but block-commit vtxindex is {}", &parent_header.block_id(), &block.block_id(), block_commit.parent_vtxindex);
            return Err(ChainstateError::InvalidStacksBlock("Invalid Nakamoto block: invalid block-commit parent vtxindex for parent shadow block".into()));
        }
        let Some(parent_sn) =
            SortitionDB::get_block_snapshot_consensus(db_handle, &parent_header.consensus_hash)?
        else {
            warn!(
                "Invalid Nakamoto block: No sortition for parent shadow block {}",
                &block.header.parent_block_id
            );
            return Err(ChainstateError::InvalidStacksBlock(
                "Invalid Nakamoto block: parent shadow block has no sortition".into(),
            ));
        };
        if u64::from(block_commit.parent_block_ptr) != parent_sn.block_height {
            warn!("Invalid Nakamoto block: parent {} of {} is a shadow block but block-commit parent ptr is {}", &parent_header.block_id(), &block.block_id(), block_commit.parent_block_ptr);
            return Err(ChainstateError::InvalidStacksBlock("Invalid Nakamoto block: invalid block-commit parent block ptr for parent shadow block".into()));
        }

        Ok(())
    }

    /// Validate a shadow Nakamoto block against burnchain state.
    /// Wraps `NakamotoBlock::validate_shadow_against_burnchain()`, and
    /// verifies that all transactions in the block are allowed in this epoch.
    pub(crate) fn validate_shadow_nakamoto_block_burnchain(
        staging_db: NakamotoStagingBlocksConnRef,
        db_handle: &SortitionHandleConn,
        expected_burn: Option<u64>,
        block: &NakamotoBlock,
        mainnet: bool,
        chain_id: u32,
    ) -> Result<(), ChainstateError> {
        assert!(block.is_shadow_block());

        // this block must already be stored
        if !staging_db.has_shadow_nakamoto_block_with_index_hash(&block.block_id())? {
            warn!("Invalid shadow Nakamoto block, must already be stored";
                "consensus_hash" => %block.header.consensus_hash,
                "stacks_block_hash" => %block.header.block_hash(),
                "block_id" => %block.header.block_id()
            );

            return Err(ChainstateError::InvalidStacksBlock(
                "Shadow block must already be stored".into(),
            ));
        }

        let tenure_burn_chain_tip = Self::validate_nakamoto_tenure_snapshot(db_handle, block)?;
        if let Err(e) =
            block.validate_shadow_against_burnchain(mainnet, &tenure_burn_chain_tip, expected_burn)
        {
            warn!(
                "Invalid shadow Nakamoto block, could not validate on burnchain";
                "consensus_hash" => %block.header.consensus_hash,
                "stacks_block_hash" => %block.header.block_hash(),
                "block_id" => %block.header.block_id(),
                "error" => ?e
            );

            return Err(e);
        }
        Self::validate_nakamoto_block_transactions_static(
            mainnet,
            chain_id,
            db_handle.conn(),
            block,
            tenure_burn_chain_tip.block_height,
        )?;
        Ok(())
    }

    /// Load the stored VRF proof for the given shadow block's tenure.
    ///
    /// Returns Ok(Some(vrf proof)) on success
    /// Returns Ok(None) if the parent tenure isn't a shadow tenure
    pub(crate) fn get_shadow_vrf_proof<SDBI: StacksDBIndexed>(
        chainstate_conn: &mut SDBI,
        tip_block_id: &StacksBlockId,
    ) -> Result<Option<VRFProof>, ChainstateError> {
        // is the tip a shadow block (and necessarily a Nakamoto block)?
        let Some(parent_version) =
            NakamotoChainState::get_nakamoto_block_version(chainstate_conn.sqlite(), tip_block_id)?
        else {
            return Ok(None);
        };

        if !NakamotoBlockHeader::is_shadow_block_version(parent_version) {
            return Ok(None);
        }

        // this is a shadow block
        let tenure_consensus_hash = NakamotoChainState::get_block_header_nakamoto_tenure_id(
            chainstate_conn.sqlite(),
            tip_block_id,
        )?
        .ok_or_else(|| {
            warn!("No tenure consensus hash for block {}", tip_block_id);
            ChainstateError::NoSuchBlockError
        })?;

        // the shadow tenure won't have a block-commit, but we just found its tenure ID anyway
        debug!(
            "Load VRF proof for shadow tenure {}",
            &tenure_consensus_hash
        );
        let vrf_proof =
            Self::get_block_vrf_proof(chainstate_conn, tip_block_id, &tenure_consensus_hash)?
                .ok_or_else(|| {
                    warn!("No VRF proof for {}", &tenure_consensus_hash);
                    ChainstateError::NoSuchBlockError
                })
                .map_err(|e| {
                    warn!("Could not find shadow tenure VRF proof";
                      "tip_block_id" => %tip_block_id,
                      "shadow consensus_hash" => %tenure_consensus_hash);
                    e
                })?;

        return Ok(Some(vrf_proof));
    }

    /// Begin block-processing for a shadow block and return all of the pre-processed state within a
    /// `SetupBlockResult`.
    ///
    /// Called to begin processing a shadow block
    pub(crate) fn setup_shadow_block_processing<'a, 'b>(
        chainstate_tx: &'b mut ChainstateTx,
        clarity_instance: &'a mut ClarityInstance,
        sortition_dbconn: &'b dyn SortitionDBRef,
        first_block_height: u64,
        pox_constants: &PoxConstants,
        parent_consensus_hash: ConsensusHash,
        parent_header_hash: BlockHeaderHash,
        parent_burn_height: u32,
        tenure_block_snapshot: BlockSnapshot,
        new_tenure: bool,
        coinbase_height: u64,
        tenure_extend: bool,
    ) -> Result<SetupBlockResult<'a, 'b>, ChainstateError> {
        let burn_header_hash = &tenure_block_snapshot.burn_header_hash;
        let burn_header_height =
            u32::try_from(tenure_block_snapshot.block_height).map_err(|_| {
                ChainstateError::InvalidStacksBlock(
                    "Failed to downcast burn block height to u32".into(),
                )
            })?;
        let block_consensus_hash = &tenure_block_snapshot.consensus_hash;

        let parent_block_id = StacksBlockId::new(&parent_consensus_hash, &parent_header_hash);

        // tenure start header must exist and be processed
        let _ = Self::get_nakamoto_tenure_start_block_header(
            chainstate_tx.as_tx(),
            &parent_block_id,
            &parent_consensus_hash,
        )?
        .ok_or_else(|| {
            warn!("Invalid shadow Nakamoto block: no start-tenure block for parent";
                  "parent_consensus_hash" => %parent_consensus_hash,
                  "consensus_hash" => %block_consensus_hash
            );
            ChainstateError::NoSuchBlockError
        })?;

        Self::inner_setup_block(
            chainstate_tx,
            clarity_instance,
            sortition_dbconn,
            first_block_height,
            pox_constants,
            parent_consensus_hash,
            parent_header_hash,
            parent_burn_height,
            burn_header_hash.clone(),
            burn_header_height,
            new_tenure,
            coinbase_height,
            tenure_extend,
        )
    }
}

impl NakamotoBlockBuilder {
    /// This function should be called before `tenure_begin`.
    /// It creates a MinerTenureInfo struct which owns connections to the chainstate and sortition
    /// DBs, so that block-processing is guaranteed to terminate before the lives of these handles
    /// expire.
    ///
    /// It's used to create shadow blocks.
    pub(crate) fn shadow_load_tenure_info<'a>(
        &self,
        chainstate: &'a mut StacksChainState,
        burn_dbconn: &'a SortitionHandleConn,
        cause: Option<TenureChangeCause>,
    ) -> Result<MinerTenureInfo<'a>, Error> {
        self.inner_load_tenure_info(chainstate, burn_dbconn, cause, true)
    }

    /// Begin/resume mining a shadow tenure's transactions.
    /// Returns an open ClarityTx for mining the block.
    /// NOTE: even though we don't yet know the block hash, the Clarity VM ensures that a
    /// transaction can't query information about the _current_ block (i.e. information that is not
    /// yet known).
    pub fn shadow_tenure_begin<'a, 'b>(
        &mut self,
        burn_dbconn: &'a SortitionHandleConn,
        info: &'b mut MinerTenureInfo<'a>,
        tenure_id_consensus_hash: &ConsensusHash,
    ) -> Result<ClarityTx<'b, 'b>, Error> {
        let tenure_snapshot = SortitionDB::get_block_snapshot_consensus(
            burn_dbconn.conn(),
            tenure_id_consensus_hash,
        )?
        .ok_or_else(|| Error::NoSuchBlockError)?;

        let SetupBlockResult {
            clarity_tx,
            matured_miner_rewards_opt,
            ..
        } = NakamotoChainState::setup_shadow_block_processing(
            &mut info.chainstate_tx,
            info.clarity_instance,
            burn_dbconn,
            burn_dbconn.context.first_block_height,
            &burn_dbconn.context.pox_constants,
            info.parent_consensus_hash,
            info.parent_header_hash,
            info.parent_burn_block_height,
            tenure_snapshot,
            info.cause == Some(TenureChangeCause::BlockFound),
            info.coinbase_height,
            info.cause == Some(TenureChangeCause::Extended),
        )?;
        self.matured_miner_rewards_opt = matured_miner_rewards_opt;
        Ok(clarity_tx)
    }

    /// Get an address's account
    pub fn get_account(
        chainstate: &mut StacksChainState,
        sortdb: &SortitionDB,
        addr: &StacksAddress,
        tip: &StacksHeaderInfo,
    ) -> Result<StacksAccount, Error> {
        let snapshot =
            SortitionDB::get_block_snapshot_consensus(&sortdb.conn(), &tip.consensus_hash)?
                .ok_or_else(|| Error::NoSuchBlockError)?;

        let account = chainstate
            .with_read_only_clarity_tx(
                &sortdb.index_handle(&snapshot.sortition_id),
                &tip.index_block_hash(),
                |clarity_conn| {
                    StacksChainState::get_account(clarity_conn, &addr.to_account_principal())
                },
            )
            .ok_or_else(|| Error::NoSuchBlockError)?;

        Ok(account)
    }

    /// Make a shadow block from transactions
    pub fn make_shadow_block_from_txs(
        mut builder: NakamotoBlockBuilder,
        chainstate_handle: &StacksChainState,
        burn_dbconn: &SortitionHandleConn,
        tenure_id_consensus_hash: &ConsensusHash,
        mut txs: Vec<StacksTransaction>,
    ) -> Result<(NakamotoBlock, u64, ExecutionCost), Error> {
        use clarity::vm::ast::ASTRules;

        debug!("Build Nakamoto block from {} transactions", txs.len());
        let (mut chainstate, _) = chainstate_handle.reopen()?;

        let mut tenure_cause = None;
        for tx in txs.iter() {
            let TransactionPayload::TenureChange(payload) = &tx.payload else {
                continue;
            };
            tenure_cause = Some(payload.cause);
            break;
        }

        let mut miner_tenure_info =
            builder.shadow_load_tenure_info(&mut chainstate, burn_dbconn, tenure_cause)?;
        let mut tenure_tx = builder.shadow_tenure_begin(
            burn_dbconn,
            &mut miner_tenure_info,
            tenure_id_consensus_hash,
        )?;
        for tx in txs.drain(..) {
            let tx_len = tx.tx_len();
            match builder.try_mine_tx_with_len(
                &mut tenure_tx,
                &tx,
                tx_len,
                &BlockLimitFunction::NO_LIMIT_HIT,
                ASTRules::PrecheckSize,
            ) {
                TransactionResult::Success(..) => {
                    debug!("Included {}", &tx.txid());
                }
                TransactionResult::Skipped(TransactionSkipped { error, .. })
                | TransactionResult::ProcessingError(TransactionError { error, .. }) => {
                    match error {
                        Error::BlockTooBigError => {
                            // done mining -- our execution budget is exceeded.
                            // Make the block from the transactions we did manage to get
                            debug!("Block budget exceeded on tx {}", &tx.txid());
                        }
                        Error::InvalidStacksTransaction(_emsg, true) => {
                            // if we have an invalid transaction that was quietly ignored, don't warn here either
                            test_debug!(
                                "Failed to apply tx {}: InvalidStacksTransaction '{:?}'",
                                &tx.txid(),
                                &_emsg
                            );
                            continue;
                        }
                        Error::ProblematicTransaction(txid) => {
                            test_debug!("Encountered problematic transaction. Aborting");
                            return Err(Error::ProblematicTransaction(txid));
                        }
                        e => {
                            warn!("Failed to apply tx {}: {:?}", &tx.txid(), &e);
                            continue;
                        }
                    }
                }
                TransactionResult::Problematic(TransactionProblematic { tx, .. }) => {
                    // drop from the mempool
                    debug!("Encountered problematic transaction {}", &tx.txid());
                    return Err(Error::ProblematicTransaction(tx.txid()));
                }
            }
        }
        let block = builder.mine_nakamoto_block(&mut tenure_tx);
        let size = builder.bytes_so_far;
        let cost = builder.tenure_finish(tenure_tx)?;
        Ok((block, size, cost))
    }

    /// Produce a single-block shadow tenure.
    /// Used by tooling to synthesize shadow blocks in case of an emergency.
    /// The details and circumatances will be recorded in an accompanying SIP.
    ///
    /// `naka_tip_id` is the Stacks chain tip on top of which the shadow block will be built.
    /// `tenure_id_consensus_hash` is the sortition in which the shadow block will be built.
    /// `txs` are transactions to include, beyond a coinbase and tenure-change
    pub fn make_shadow_tenure(
        chainstate: &mut StacksChainState,
        sortdb: &SortitionDB,
        naka_tip_id: StacksBlockId,
        tenure_id_consensus_hash: ConsensusHash,
        mut txs: Vec<StacksTransaction>,
    ) -> Result<NakamotoBlock, Error> {
        let mainnet = chainstate.config().mainnet;
        let chain_id = chainstate.config().chain_id;

        let recipient = StacksAddress::burn_address(mainnet).to_account_principal();
        let vrf_proof_bytes = vec![
            0x92, 0x75, 0xdf, 0x67, 0xa6, 0x8c, 0x87, 0x45, 0xc0, 0xff, 0x97, 0xb4, 0x82, 0x01,
            0xee, 0x6d, 0xb4, 0x47, 0xf7, 0xc9, 0x3b, 0x23, 0xae, 0x24, 0xcd, 0xc2, 0x40, 0x0f,
            0x52, 0xfd, 0xb0, 0x8a, 0x1a, 0x6a, 0xc7, 0xec, 0x71, 0xbf, 0x9c, 0x9c, 0x76, 0xe9,
            0x6e, 0xe4, 0x67, 0x5e, 0xbf, 0xf6, 0x06, 0x25, 0xaf, 0x28, 0x71, 0x85, 0x01, 0x04,
            0x7b, 0xfd, 0x87, 0xb8, 0x10, 0xc2, 0xd2, 0x13, 0x9b, 0x73, 0xc2, 0x3b, 0xd6, 0x9d,
            0xe6, 0x63, 0x60, 0x95, 0x3a, 0x64, 0x2c, 0x2a, 0x33, 0x0a,
        ];

        // safety -- we know it's a good proof
        let vrf_proof = VRFProof::from_bytes(vrf_proof_bytes.as_slice()).unwrap();

        let naka_tip_header = NakamotoChainState::get_block_header(chainstate.db(), &naka_tip_id)?
            .ok_or_else(|| {
                warn!("No such Nakamoto tip: {:?}", &naka_tip_id);
                Error::NoSuchBlockError
            })?;

        let naka_tip_tenure_start_header = NakamotoChainState::get_tenure_start_block_header(
            &mut chainstate.index_conn(),
            &naka_tip_id,
            &naka_tip_header.consensus_hash,
        )?
        .ok_or_else(|| {
            Error::InvalidStacksBlock(format!(
                "No tenure-start block header for tenure {}",
                &naka_tip_header.consensus_hash
            ))
        })?;

        if naka_tip_header.anchored_header.height() + 1
            <= naka_tip_tenure_start_header.anchored_header.height()
        {
            return Err(Error::InvalidStacksBlock(
                "Nakamoto tip is lower than its tenure-start block".into(),
            ));
        }

        let coinbase_payload = CoinbasePayload(naka_tip_tenure_start_header.index_block_hash().0);

        // the miner key is irrelevant
        let miner_key = StacksPrivateKey::new();
        let miner_addr = StacksAddress::p2pkh(mainnet, &StacksPublicKey::from_private(&miner_key));
        let miner_tx_auth = TransactionAuth::from_p2pkh(&miner_key).ok_or_else(|| {
            Error::InvalidStacksBlock(
                "Unable to construct transaction auth from transient private key".into(),
            )
        })?;

        let tx_version = if mainnet {
            TransactionVersion::Mainnet
        } else {
            TransactionVersion::Testnet
        };
        let miner_account = Self::get_account(chainstate, sortdb, &miner_addr, &naka_tip_header)?;

        // tenure change payload (BlockFound)
        let tenure_change_payload = TenureChangePayload {
            tenure_consensus_hash: tenure_id_consensus_hash.clone(),
            prev_tenure_consensus_hash: naka_tip_header.consensus_hash,
            burn_view_consensus_hash: tenure_id_consensus_hash.clone(),
            previous_tenure_end: naka_tip_id,
            previous_tenure_blocks: (naka_tip_header.anchored_header.height() + 1
                - naka_tip_tenure_start_header.anchored_header.height())
                as u32,
            cause: TenureChangeCause::BlockFound,
            pubkey_hash: Hash160::from_node_public_key(&StacksPublicKey::from_private(&miner_key)),
        };

        // tenure-change tx
        let tenure_change_tx = {
            let mut tx_tenure_change = StacksTransaction::new(
                tx_version.clone(),
                miner_tx_auth.clone(),
                TransactionPayload::TenureChange(tenure_change_payload),
            );
            tx_tenure_change.chain_id = chain_id;
            tx_tenure_change.anchor_mode = TransactionAnchorMode::OnChainOnly;
            tx_tenure_change.auth.set_origin_nonce(miner_account.nonce);

            let mut tx_signer = StacksTransactionSigner::new(&tx_tenure_change);
            tx_signer.sign_origin(&miner_key)?;
            let tx_tenure_change_signed = tx_signer
                .get_tx()
                .ok_or_else(|| Error::InvalidStacksBlock("Failed to sign tenure change".into()))?;
            tx_tenure_change_signed
        };

        // coinbase tx
        let coinbase_tx = {
            let mut tx_coinbase = StacksTransaction::new(
                tx_version.clone(),
                miner_tx_auth.clone(),
                TransactionPayload::Coinbase(coinbase_payload, Some(recipient), Some(vrf_proof)),
            );
            tx_coinbase.chain_id = chain_id;
            tx_coinbase.anchor_mode = TransactionAnchorMode::OnChainOnly;
            tx_coinbase.auth.set_origin_nonce(miner_account.nonce + 1);

            let mut tx_signer = StacksTransactionSigner::new(&tx_coinbase);
            tx_signer.sign_origin(&miner_key)?;
            let tx_coinbase_signed = tx_signer
                .get_tx()
                .ok_or_else(|| Error::InvalidStacksBlock("Failed to sign coinbase".into()))?;
            tx_coinbase_signed
        };

        // `burn_tip` corresponds to the burn view consensus hash of the tenure.
        let burn_tip =
            SortitionDB::get_block_snapshot_consensus(sortdb.conn(), &tenure_id_consensus_hash)?
                .ok_or_else(|| Error::InvalidStacksBlock("No such tenure ID".into()))?;

        debug!(
            "Build Nakamoto shadow block in tenure {} sortition {} parent_tip {}",
            &tenure_id_consensus_hash, &burn_tip.consensus_hash, &naka_tip_id
        );

        // make a block
        let builder = NakamotoBlockBuilder::new(
            &naka_tip_header,
            &tenure_id_consensus_hash,
            burn_tip.total_burn,
            Some(&tenure_change_tx),
            Some(&coinbase_tx),
            1,
<<<<<<< HEAD
        )?;
=======
            None,
        )
        .unwrap();
>>>>>>> a7e89bc4

        let mut block_txs = vec![tenure_change_tx, coinbase_tx];
        block_txs.append(&mut txs);
        let (mut shadow_block, _size, _cost) = Self::make_shadow_block_from_txs(
            builder,
            &chainstate,
            &sortdb.index_handle(&burn_tip.sortition_id),
            &tenure_id_consensus_hash,
            block_txs,
        )?;

        shadow_block.header.version |= 0x80;

        // no need to sign with the signer set; just the miner is sufficient
        // (and it can be any miner)
        shadow_block.header.sign_miner(&miner_key)?;

        Ok(shadow_block)
    }
}

impl<'a> NakamotoStagingBlocksConnRef<'a> {
    /// Determine if we have a particular block with the given index hash.
    /// Returns Ok(true) if so
    /// Returns Ok(false) if not
    /// Returns Err(..) on DB error
    pub fn has_shadow_nakamoto_block_with_index_hash(
        &self,
        index_block_hash: &StacksBlockId,
    ) -> Result<bool, ChainstateError> {
        let qry = "SELECT 1 FROM nakamoto_staging_blocks WHERE index_block_hash = ?1 AND obtain_method = ?2";
        let args = params![
            index_block_hash,
            &NakamotoBlockObtainMethod::Shadow.to_string()
        ];
        let res: Option<i64> = query_row(self, qry, args)?;
        Ok(res.is_some())
    }

    /// Is this a shadow tenure?
    /// If any block is a shadow block in the tenure, they must all be.
    ///
    /// Returns true if the tenure has at least one shadow block.
    pub fn is_shadow_tenure(
        &self,
        consensus_hash: &ConsensusHash,
    ) -> Result<bool, ChainstateError> {
        let qry = "SELECT 1 FROM nakamoto_staging_blocks WHERE consensus_hash = ?1 AND obtain_method = ?2";
        let args = rusqlite::params![
            consensus_hash,
            NakamotoBlockObtainMethod::Shadow.to_string()
        ];
        let present: Option<u32> = query_row(self, qry, args)?;
        Ok(present.is_some())
    }

    /// Shadow blocks, unlike Stacks blocks, have a unique place in the chain history.
    /// They are inserted post-hoc, so they and their underlying burnchain blocks don't get
    /// invalidated via a fork.  A consensus hash can identify (1) no tenures, (2) a single
    /// shadow tenure, or (3) one or more non-shadow tenures.
    ///
    /// This is important when downloading a tenure that is ended by a shadow block, since it won't
    /// be processed beforehand and its hash isn't learned from the burnchain (so we must be able
    /// to infer that if this is a shadow tenure, none of the blocks in it have siblings).
    pub fn get_shadow_tenure_start_block(
        &self,
        ch: &ConsensusHash,
    ) -> Result<Option<NakamotoBlock>, ChainstateError> {
        let qry = "SELECT data FROM nakamoto_staging_blocks WHERE consensus_hash = ?1 AND obtain_method = ?2 ORDER BY height DESC LIMIT 1";
        let args = params![ch, &NakamotoBlockObtainMethod::Shadow.to_string()];
        let res: Option<Vec<u8>> = query_row(self, qry, args)?;
        let Some(block_bytes) = res else {
            return Ok(None);
        };
        let block = NakamotoBlock::consensus_deserialize(&mut block_bytes.as_slice())?;
        if !block.is_shadow_block() {
            error!("Staging DB corruption: expected shadow block from {}", ch);
            return Err(DBError::Corruption.into());
        }
        Ok(Some(block))
    }
}

impl<'a> NakamotoStagingBlocksTx<'a> {
    /// Add a shadow block.
    /// Fails if there are any non-shadow blocks present in the tenure.
    pub fn add_shadow_block(&self, shadow_block: &NakamotoBlock) -> Result<(), ChainstateError> {
        if !shadow_block.is_shadow_block() {
            return Err(ChainstateError::InvalidStacksBlock(
                "Not a shadow block".into(),
            ));
        }
        let block_id = shadow_block.block_id();

        // is this block stored already?
        let qry = "SELECT 1 FROM nakamoto_staging_blocks WHERE index_block_hash = ?1";
        let args = params![block_id];
        let present: Option<i64> = query_row(self, qry, args)?;
        if present.is_some() {
            return Ok(());
        }

        // this tenure must be empty, or it must be a shadow tenure
        let qry = "SELECT 1 FROM nakamoto_staging_blocks WHERE consensus_hash = ?1";
        let args = rusqlite::params![&shadow_block.header.consensus_hash];
        let present: Option<u32> = query_row(self, qry, args)?;
        if present.is_some()
            && !self
                .conn()
                .is_shadow_tenure(&shadow_block.header.consensus_hash)?
        {
            return Err(ChainstateError::InvalidStacksBlock(
                "Shadow block cannot be inserted into non-empty non-shadow tenure".into(),
            ));
        }

        // there must not be a block at this height in this tenure
        let qry = "SELECT 1 FROM nakamoto_staging_blocks WHERE consensus_hash = ?1 AND height = ?2";
        let args = rusqlite::params![
            &shadow_block.header.consensus_hash,
            u64_to_sql(shadow_block.header.chain_length)?
        ];
        let present: Option<u32> = query_row(self, qry, args)?;
        if present.is_some() {
            return Err(ChainstateError::InvalidStacksBlock(format!(
                "Conflicting block at height {} in tenure {}",
                shadow_block.header.chain_length, &shadow_block.header.consensus_hash
            )));
        }

        // the shadow block is crafted post-hoc, so we know the consensus hash exists.
        // thus, it's always burn-attachable
        let burn_attachable = true;

        // shadow blocks cannot be replaced
        let signing_weight = u32::MAX;

        self.store_block(
            shadow_block,
            burn_attachable,
            signing_weight,
            NakamotoBlockObtainMethod::Shadow,
        )?;
        Ok(())
    }
}

/// DO NOT RUN ON A RUNNING NODE (unless you're testing).
///
/// Insert and process a shadow block into the Stacks chainstate.
pub fn process_shadow_block(
    chain_state: &mut StacksChainState,
    sort_db: &mut SortitionDB,
    shadow_block: NakamotoBlock,
) -> Result<(), ChainstateError> {
    let tx = chain_state.staging_db_tx_begin()?;
    tx.add_shadow_block(&shadow_block)?;
    tx.commit()?;

    let no_dispatch: Option<DummyEventDispatcher> = None;
    loop {
        let sort_tip = SortitionDB::get_canonical_burn_chain_tip(sort_db.conn())?;

        // process at most one block per loop pass
        let processed_block_receipt = match NakamotoChainState::process_next_nakamoto_block(
            chain_state,
            sort_db,
            &sort_tip.sortition_id,
            no_dispatch.as_ref(),
        ) {
            Ok(receipt_opt) => receipt_opt,
            Err(ChainstateError::InvalidStacksBlock(msg)) => {
                warn!("Encountered invalid block: {}", &msg);
                continue;
            }
            Err(ChainstateError::NetError(NetError::DeserializeError(msg))) => {
                // happens if we load a zero-sized block (i.e. an invalid block)
                warn!("Encountered invalid block (codec error): {}", &msg);
                continue;
            }
            Err(e) => {
                // something else happened
                return Err(e.into());
            }
        };

        if processed_block_receipt.is_none() {
            // out of blocks
            info!("No more blocks to process (no receipts)");
            break;
        };

        let Some((_, processed, orphaned, _)) = chain_state
            .nakamoto_blocks_db()
            .get_block_processed_and_signed_weight(
                &shadow_block.header.consensus_hash,
                &shadow_block.header.block_hash(),
            )?
        else {
            return Err(ChainstateError::InvalidStacksBlock(format!(
                "Shadow block {} for tenure {} not store",
                &shadow_block.block_id(),
                &shadow_block.header.consensus_hash
            )));
        };

        if orphaned {
            return Err(ChainstateError::InvalidStacksBlock(format!(
                "Shadow block {} for tenure {} was orphaned",
                &shadow_block.block_id(),
                &shadow_block.header.consensus_hash
            )));
        }

        if processed {
            break;
        }
    }
    Ok(())
}

/// DO NOT RUN ON A RUNNING NODE (unless you're testing).
///
/// Automatically repair a node that has been stalled due to an empty prepare phase.
/// Works by synthesizing, inserting, and processing shadow tenures in-between the last sortition
/// with a winner and the burnchain tip.
///
/// This is meant to be accessed by the tooling. Once the blocks are synthesized, they would be
/// added into other broken nodes' chainstates by the same tooling.  Ultimately, a patched node
/// would be released with these shadow blocks added in as part of the chainstate schema.
///
/// Returns the syntheisized shadow blocks on success.
/// Returns error on failure.
pub fn shadow_chainstate_repair(
    chain_state: &mut StacksChainState,
    sort_db: &mut SortitionDB,
) -> Result<Vec<NakamotoBlock>, ChainstateError> {
    let sort_tip = SortitionDB::get_canonical_burn_chain_tip(sort_db.conn())?;

    let header = NakamotoChainState::get_canonical_block_header(chain_state.db(), &sort_db)?
        .ok_or_else(|| ChainstateError::NoSuchBlockError)?;

    let header_sn =
        SortitionDB::get_block_snapshot_consensus(sort_db.conn(), &header.consensus_hash)?
            .ok_or_else(|| {
                ChainstateError::InvalidStacksBlock(
                    "Canonical stacks header does not have a sortition".into(),
                )
            })?;

    let mut shadow_blocks = vec![];
    for burn_height in (header_sn.block_height + 1)..sort_tip.block_height {
        let sort_tip = SortitionDB::get_canonical_burn_chain_tip(sort_db.conn())?;
        let sort_handle = sort_db.index_handle(&sort_tip.sortition_id);
        let sn = sort_handle
            .get_block_snapshot_by_height(burn_height)?
            .ok_or_else(|| ChainstateError::InvalidStacksBlock("No sortition at height".into()))?;

        let header = NakamotoChainState::get_canonical_block_header(chain_state.db(), &sort_db)?
            .ok_or_else(|| ChainstateError::NoSuchBlockError)?;

        let chain_tip = header.index_block_hash();
        let shadow_block = NakamotoBlockBuilder::make_shadow_tenure(
            chain_state,
            sort_db,
            chain_tip.clone(),
            sn.consensus_hash,
            vec![],
        )?;

        shadow_blocks.push(shadow_block.clone());

        process_shadow_block(chain_state, sort_db, shadow_block)?;
    }

    Ok(shadow_blocks)
}<|MERGE_RESOLUTION|>--- conflicted
+++ resolved
@@ -710,13 +710,8 @@
             Some(&tenure_change_tx),
             Some(&coinbase_tx),
             1,
-<<<<<<< HEAD
+            None,
         )?;
-=======
-            None,
-        )
-        .unwrap();
->>>>>>> a7e89bc4
 
         let mut block_txs = vec![tenure_change_tx, coinbase_tx];
         block_txs.append(&mut txs);
