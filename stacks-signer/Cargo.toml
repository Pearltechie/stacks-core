[package]
name = "stacks-signer"
version = "0.0.1"
authors = [ "Jude Nelson <jude@stacks.org>" ]
license = "GPLv3"
homepage = "https://github.com/blockstack/stacks-blockchain"
repository = "https://github.com/blockstack/stacks-blockchain"
description = "Stacker signer binary"
keywords = [ "stacks", "stx", "bitcoin", "crypto", "blockstack", "decentralized", "dapps", "blockchain" ]
readme = "README.md"
resolver = "2"
edition = "2021"

[lib]
name = "stacks_signer"
path = "src/lib.rs"

[[bin]]
name = "stacks-signer"
path = "src/main.rs"

[dependencies]
backoff = "0.4"
clarity = { git = "https://github.com/stacks-network/stacks-core.git", branch = "feat/clarity-wasm-develop" }
clap = { version = "4.1.1", features = ["derive", "env"] }
hashbrown = { workspace = true }
libsigner = { git = "https://github.com/stacks-network/stacks-core.git", branch = "feat/clarity-wasm-develop" }
libstackerdb = { git = "https://github.com/stacks-network/stacks-core.git", branch = "feat/clarity-wasm-develop" }
lazy_static = "1.4.0"
prometheus = { version = "0.9", optional = true }
rand_core = "0.6"
reqwest = { version = "0.11.22", default-features = false, features = ["blocking", "json", "rustls-tls"] }
serde = "1"
serde_derive = "1"
serde_stacker = "0.1"
slog = { version = "2.5.2", features = [ "max_level_trace" ] }
slog-json = { version = "2.3.0", optional = true }
slog-term = "2.6.0"
stacks-common = { git = "https://github.com/stacks-network/stacks-core.git", branch = "feat/clarity-wasm-develop" }
stackslib = { git = "https://github.com/stacks-network/stacks-core.git", branch = "feat/clarity-wasm-develop" }
thiserror = "1.0"
tiny_http = { version = "0.12", optional = true }
toml = "0.5.6"
tracing = "0.1.37"
tracing-subscriber = { version = "0.3.17", features = ["env-filter"] }
wsts = { workspace = true }
rand = { workspace = true }
url = "2.1.0"
rusqlite = { workspace = true }

[dev-dependencies]
clarity = { git = "https://github.com/stacks-network/stacks-core.git", branch = "feat/clarity-wasm-develop", features = ["testing"] }
serial_test = "3.0.0"
polynomial = "0.2.6"
num-traits = "0.2.18"

<<<<<<< HEAD
[dependencies.rusqlite]
version = "=0.28.0"
features = ["blob", "serde_json", "i128_blob", "bundled", "trace"]

=======
>>>>>>> d57dda47
[dependencies.serde_json]
version = "1.0"
features = ["arbitrary_precision", "unbounded_depth"]

[dependencies.secp256k1]
version = "0.24.3"
features = ["serde", "recovery"]

[features]
monitoring_prom = ["libsigner/monitoring_prom", "prometheus", "tiny_http"]<|MERGE_RESOLUTION|>--- conflicted
+++ resolved
@@ -46,7 +46,6 @@
 wsts = { workspace = true }
 rand = { workspace = true }
 url = "2.1.0"
-rusqlite = { workspace = true }
 
 [dev-dependencies]
 clarity = { git = "https://github.com/stacks-network/stacks-core.git", branch = "feat/clarity-wasm-develop", features = ["testing"] }
@@ -54,13 +53,10 @@
 polynomial = "0.2.6"
 num-traits = "0.2.18"
 
-<<<<<<< HEAD
 [dependencies.rusqlite]
-version = "=0.28.0"
+workspace = true
 features = ["blob", "serde_json", "i128_blob", "bundled", "trace"]
 
-=======
->>>>>>> d57dda47
 [dependencies.serde_json]
 version = "1.0"
 features = ["arbitrary_precision", "unbounded_depth"]
