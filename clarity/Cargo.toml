[package]
name = "clarity"
version = "0.0.1"
authors = [ "Jude Nelson <jude@stacks.org>",
            "Aaron Blankstein <aaron@blockstack.com>",
            "Ludo Galabru <ludovic@blockstack.com>" ]
license = "GPLv3"
homepage = "https://github.com/blockstack/stacks-blockchain"
repository = "https://github.com/blockstack/stacks-blockchain"
description = "Reference implementation of the Stacks 2.0 Blockchain"
keywords = [ "stacks", "stx", "bitcoin", "crypto", "blockstack", "decentralized", "dapps", "blockchain" ]
readme = "README.md"
edition = "2021"
resolver = "2"

[lib]
name = "clarity"
path = "./src/libclarity.rs"

[dependencies]
rand = { workspace = true }
rand_chacha = { workspace = true }
serde = "1"
serde_derive = "1"
serde_stacker = "0.1"
regex = "1"
lazy_static = "1.4.0"
integer-sqrt = "0.1.3"
slog = { version = "2.5.2", features = [ "max_level_trace" ] }
stacks_common = { package = "stacks-common", path = "../stacks-common" }
rstest = "0.17.0"
rstest_reuse = "0.5.0"
hashbrown = { workspace = true }

[dependencies.serde_json]
version = "1.0"
features = ["arbitrary_precision", "unbounded_depth"]

[dependencies.rusqlite]
version = "=0.24.2"
features = ["blob", "serde_json", "i128_blob", "bundled", "trace"]

[dependencies.time]
version = "0.2.23"
features = ["std"]

[dev-dependencies]
assert-json-diff = "1.0.0"
# a nightly rustc regression (35dbef235 2021-03-02) prevents criterion from compiling
#  but it isn't necessary for tests: only benchmarks. therefore, commenting out for now.
# criterion = "0.3"

[features]
default = []
developer-mode = []
slog_json = ["stacks_common/slog_json"]
testing = []
<<<<<<< HEAD
benchmarking = []

[target.'cfg(all(target_arch = "x86_64", not(target_env = "msvc")))'.dependencies]
sha2-asm = "0.5.3"
=======
devtools = []
>>>>>>> 80adc276
<|MERGE_RESOLUTION|>--- conflicted
+++ resolved
@@ -55,11 +55,5 @@
 developer-mode = []
 slog_json = ["stacks_common/slog_json"]
 testing = []
-<<<<<<< HEAD
 benchmarking = []
-
-[target.'cfg(all(target_arch = "x86_64", not(target_env = "msvc")))'.dependencies]
-sha2-asm = "0.5.3"
-=======
-devtools = []
->>>>>>> 80adc276
+devtools = []