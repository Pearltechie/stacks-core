// Copyright (C) 2013-2020 Blockstack PBC, a public benefit corporation
// Copyright (C) 2020 Stacks Open Internet Foundation
//
// This program is free software: you can redistribute it and/or modify
// it under the terms of the GNU General Public License as published by
// the Free Software Foundation, either version 3 of the License, or
// (at your option) any later version.
//
// This program is distributed in the hope that it will be useful,
// but WITHOUT ANY WARRANTY; without even the implied warranty of
// MERCHANTABILITY or FITNESS FOR A PARTICULAR PURPOSE.  See the
// GNU General Public License for more details.
//
// You should have received a copy of the GNU General Public License
// along with this program.  If not, see <http://www.gnu.org/licenses/>.

pub mod contexts;
pub mod natives;

use std::collections::BTreeMap;

use hashbrown::HashMap;
use stacks_common::types::StacksEpochId;

use self::contexts::ContractContext;
pub use self::natives::{SimpleNativeFunction, TypedNativeFunction};
use super::contexts::{TypeMap, TypingContext};
use super::{AnalysisPass, ContractAnalysis};
pub use crate::vm::analysis::errors::{
    check_argument_count, check_arguments_at_least, check_arguments_at_most, CheckError,
    CheckErrors, CheckResult,
};
use crate::vm::analysis::AnalysisDatabase;
use crate::vm::contexts::Environment;
use crate::vm::costs::cost_functions::ClarityCostFunction;
use crate::vm::costs::{
    analysis_typecheck_cost, cost_functions, runtime_cost, ClarityCostFunctionReference,
    CostErrors, CostOverflowingMath, CostTracker, ExecutionCost, LimitedCostTracker,
};
use crate::vm::functions::define::DefineFunctionsParsed;
use crate::vm::functions::NativeFunctions;
use crate::vm::representations::SymbolicExpressionType::{
    Atom, AtomValue, Field, List, LiteralValue, TraitReference,
};
use crate::vm::representations::{depth_traverse, ClarityName, SymbolicExpression};
use crate::vm::types::signatures::{
    CallableSubtype, FunctionArgSignature, FunctionReturnsSignature, FunctionSignature, BUFF_20,
};
use crate::vm::types::{
    parse_name_type_pairs, CallableData, FixedFunction, FunctionArg, FunctionType, ListData,
    ListTypeData, OptionalData, PrincipalData, QualifiedContractIdentifier, ResponseData,
    SequenceData, SequenceSubtype, StringSubtype, TraitIdentifier, TupleData, TupleTypeSignature,
    TypeSignature, Value, MAX_TYPE_DEPTH,
};
use crate::vm::variables::NativeVariables;
use crate::vm::ClarityVersion;

#[cfg(test)]
pub mod tests;

/*

Type-checking in our language is achieved through a single-direction inference.
This leads to efficient type-checking. This form of type-checking is only possible
due to the rules of our language. In particular, functions define their input types,
and any given intermediate in the language has a strict type as well, meaning something
of the form:

(if x
   true
   -1)

Is illegally typed in our language.

*/

pub struct TypeChecker<'a, 'b> {
    epoch: StacksEpochId,
    pub type_map: TypeMap,
    contract_context: ContractContext,
    function_return_tracker: Option<Option<TypeSignature>>,
    db: &'a mut AnalysisDatabase<'b>,
    pub cost_track: LimitedCostTracker,
    clarity_version: ClarityVersion,
}

impl CostTracker for TypeChecker<'_, '_> {
    fn compute_cost(
        &mut self,
        cost_function: ClarityCostFunction,
        input: &[u64],
    ) -> Result<ExecutionCost, CostErrors> {
        self.cost_track.compute_cost(cost_function, input)
    }

    fn add_cost(&mut self, cost: ExecutionCost) -> std::result::Result<(), CostErrors> {
        self.cost_track.add_cost(cost)
    }
    fn add_memory(&mut self, memory: u64) -> std::result::Result<(), CostErrors> {
        self.cost_track.add_memory(memory)
    }
    fn drop_memory(&mut self, memory: u64) -> std::result::Result<(), CostErrors> {
        self.cost_track.drop_memory(memory)
    }
    fn reset_memory(&mut self) {
        self.cost_track.reset_memory()
    }
    fn short_circuit_contract_call(
        &mut self,
        contract: &QualifiedContractIdentifier,
        function: &ClarityName,
        input: &[u64],
    ) -> std::result::Result<bool, CostErrors> {
        self.cost_track
            .short_circuit_contract_call(contract, function, input)
    }
}

impl TypeChecker<'_, '_> {
    pub fn run_pass(
        epoch: &StacksEpochId,
        contract_analysis: &mut ContractAnalysis,
        analysis_db: &mut AnalysisDatabase,
        build_type_map: bool,
    ) -> CheckResult<()> {
        let cost_track = contract_analysis.take_contract_cost_tracker();
        let mut command = TypeChecker::new(
            epoch,
            analysis_db,
            cost_track,
            &contract_analysis.contract_identifier,
            &contract_analysis.clarity_version,
            build_type_map,
        );
        // run the analysis, and replace the cost tracker whether or not the
        //   analysis succeeded.
        match command.run(contract_analysis) {
            Ok(_) => {
                let cost_track = command.into_contract_analysis(contract_analysis);
                contract_analysis.replace_contract_cost_tracker(cost_track);
                Ok(())
            }
            err => {
                let TypeChecker { cost_track, .. } = command;
                contract_analysis.replace_contract_cost_tracker(cost_track);
                err
            }
        }
    }
}

pub type TypeResult = CheckResult<TypeSignature>;

impl FunctionType {
    pub fn check_args_2_1<T: CostTracker>(
        &self,
        accounting: &mut T,
        args: &[TypeSignature],
        clarity_version: ClarityVersion,
    ) -> CheckResult<TypeSignature> {
        match self {
            FunctionType::Variadic(expected_type, return_type) => {
                check_arguments_at_least(1, args)?;
                for found_type in args.iter() {
                    analysis_typecheck_cost(accounting, expected_type, found_type)?;
                    if !expected_type.admits_type(&StacksEpochId::Epoch21, found_type)? {
                        return Err(CheckErrors::TypeError(
                            expected_type.clone(),
                            found_type.clone(),
                        )
                        .into());
                    }
                }
                Ok(return_type.clone())
            }
            FunctionType::Fixed(FixedFunction {
                args: arg_types,
                returns,
            }) => {
                check_argument_count(arg_types.len(), args)?;
                for (expected_type, found_type) in arg_types.iter().map(|x| &x.signature).zip(args)
                {
                    analysis_typecheck_cost(accounting, expected_type, found_type)?;
                    if !expected_type.admits_type(&StacksEpochId::Epoch21, found_type)? {
                        return Err(CheckErrors::TypeError(
                            expected_type.clone(),
                            found_type.clone(),
                        )
                        .into());
                    }
                }
                Ok(returns.clone())
            }
            FunctionType::UnionArgs(arg_types, return_type) => {
                check_argument_count(1, args)?;
                let found_type = &args[0];
                for expected_type in arg_types.iter() {
                    analysis_typecheck_cost(accounting, expected_type, found_type)?;
                    if expected_type.admits_type(&StacksEpochId::Epoch21, found_type)? {
                        return Ok(return_type.clone());
                    }
                }
                Err(CheckErrors::UnionTypeError(arg_types.clone(), found_type.clone()).into())
            }
            FunctionType::Binary(left_arg_sig, right_arg_sig, return_sig) => {
                check_argument_count(2, args)?;

                let found_left_type = &args[0];
                let found_right_type = &args[1];

                check_function_arg_signature(accounting, left_arg_sig, found_left_type)?;
                check_function_arg_signature(accounting, right_arg_sig, found_right_type)?;

                match return_sig {
                    FunctionReturnsSignature::TypeOfArgAtPosition(pos) => Ok(args[*pos].clone()),
                    FunctionReturnsSignature::Fixed(return_type) => Ok(return_type.clone()),
                }
            }
            FunctionType::ArithmeticVariadic
            | FunctionType::ArithmeticBinary
            | FunctionType::ArithmeticUnary => {
                if self == &FunctionType::ArithmeticUnary {
                    check_argument_count(1, args)?;
                }
                if self == &FunctionType::ArithmeticBinary {
                    check_argument_count(2, args)?;
                }
                let (first, rest) = args
                    .split_first()
                    .ok_or(CheckErrors::RequiresAtLeastArguments(1, args.len()))?;
                analysis_typecheck_cost(accounting, &TypeSignature::IntType, first)?;
                let return_type = match first {
                    TypeSignature::IntType => Ok(TypeSignature::IntType),
                    TypeSignature::UIntType => Ok(TypeSignature::UIntType),
                    _ => Err(CheckErrors::UnionTypeError(
                        vec![TypeSignature::IntType, TypeSignature::UIntType],
                        first.clone(),
                    )),
                }?;
                for found_type in rest.iter() {
                    analysis_typecheck_cost(accounting, &TypeSignature::IntType, found_type)?;
                    if found_type != &return_type {
                        return Err(CheckErrors::TypeError(return_type, found_type.clone()).into());
                    }
                }
                Ok(return_type)
            }
            FunctionType::ArithmeticComparison => {
                check_argument_count(2, args)?;
                let (first, second) = (&args[0], &args[1]);
                analysis_typecheck_cost(accounting, &TypeSignature::IntType, first)?;
                analysis_typecheck_cost(accounting, &TypeSignature::IntType, second)?;

                // Note: Clarity2 expanded the comparable types to include ASCII, UTF8 and Buffer.
                // Int and UInt have been present since Clarity1.
                let is_clarity2: bool = clarity_version >= ClarityVersion::Clarity2;
                // Step 1: Check the first argument on its own, to see that the first argument
                // has a supported type according to this ClarityVersion.
                let first_type_supported = match first {
                    TypeSignature::IntType => true,
                    TypeSignature::UIntType => true,
                    TypeSignature::SequenceType(SequenceSubtype::StringType(
                        StringSubtype::ASCII(_),
                    )) => is_clarity2,
                    TypeSignature::SequenceType(SequenceSubtype::StringType(
                        StringSubtype::UTF8(_),
                    )) => is_clarity2,
                    TypeSignature::SequenceType(SequenceSubtype::BufferType(_)) => is_clarity2,
                    _ => false,
                };

                if !first_type_supported {
                    return Err(CheckErrors::UnionTypeError(
                        vec![
                            TypeSignature::IntType,
                            TypeSignature::UIntType,
                            TypeSignature::max_string_ascii()?,
                            TypeSignature::max_string_utf8()?,
                            TypeSignature::max_buffer()?,
                        ],
                        first.clone(),
                    )
                    .into());
                }

                // Step 2: Assuming the first argument has a supported type, now check that
                // both of the types are matching.
                let pair_of_types_matches = match (first, second) {
                    (TypeSignature::IntType, TypeSignature::IntType) => true,
                    (TypeSignature::UIntType, TypeSignature::UIntType) => true,
                    (
                        TypeSignature::SequenceType(SequenceSubtype::StringType(
                            StringSubtype::ASCII(_),
                        )),
                        TypeSignature::SequenceType(SequenceSubtype::StringType(
                            StringSubtype::ASCII(_),
                        )),
                    ) => true,
                    (
                        TypeSignature::SequenceType(SequenceSubtype::StringType(
                            StringSubtype::UTF8(_),
                        )),
                        TypeSignature::SequenceType(SequenceSubtype::StringType(
                            StringSubtype::UTF8(_),
                        )),
                    ) => true,
                    (
                        TypeSignature::SequenceType(SequenceSubtype::BufferType(_)),
                        TypeSignature::SequenceType(SequenceSubtype::BufferType(_)),
                    ) => true,
                    (_, _) => false,
                };

                if !pair_of_types_matches {
                    return Err(CheckErrors::TypeError(first.clone(), second.clone()).into());
                }

                Ok(TypeSignature::BoolType)
            }
        }
    }

    /// Returns the type of `value`, after converting any contract principal
    /// types to callable types. In an initial transaction, arguments are typed
    /// as contract principals, but they must be principal literals, so they
    /// may be used to call into a contract.
    pub fn principal_to_callable_type(
        &self,
        value: &Value,
        depth: u8,
        clarity_version: ClarityVersion,
    ) -> TypeResult {
        if clarity_version >= ClarityVersion::Clarity2 {
            // In Clarity2, we recurse into complex data types
            self.clarity2_principal_to_callable_type(value, depth)
        } else {
            // In Clarity1, we just need to convert the top-level principal
            Ok(match value {
                Value::Principal(PrincipalData::Contract(contract_identifier)) => {
                    TypeSignature::CallableType(CallableSubtype::Principal(
                        contract_identifier.clone(),
                    ))
                }
                _ => TypeSignature::type_of(value)?,
            })
        }
    }

    #[allow(clippy::only_used_in_recursion)]
    fn clarity2_principal_to_callable_type(&self, value: &Value, depth: u8) -> TypeResult {
        if depth > MAX_TYPE_DEPTH {
            return Err(CheckErrors::TypeSignatureTooDeep.into());
        }

        Ok(match value {
            Value::Principal(PrincipalData::Contract(contract_identifier)) => {
                TypeSignature::CallableType(CallableSubtype::Principal(contract_identifier.clone()))
            }
            Value::Optional(OptionalData {
                data: Some(inner_value),
            }) => TypeSignature::new_option(
                self.clarity2_principal_to_callable_type(inner_value, depth + 1)?,
            )?,
            Value::Response(ResponseData { committed, data }) => {
                let (ok_type, err_type) = if *committed {
                    (
                        self.clarity2_principal_to_callable_type(data, depth + 1)?,
                        TypeSignature::NoType,
                    )
                } else {
                    (
                        TypeSignature::NoType,
                        self.clarity2_principal_to_callable_type(data, depth + 1)?,
                    )
                };
                TypeSignature::new_response(ok_type, err_type)?
            }
            Value::Sequence(SequenceData::List(ListData {
                data,
                type_signature: _,
            })) => {
                let inner_type = match data.first() {
                    Some(inner_val) => {
                        self.clarity2_principal_to_callable_type(inner_val, depth + 1)?
                    }
                    None => TypeSignature::NoType,
                };
                TypeSignature::SequenceType(SequenceSubtype::ListType(ListTypeData::new_list(
                    inner_type,
                    data.len() as u32,
                )?))
            }
            Value::Tuple(TupleData {
                type_signature: _,
                data_map,
            }) => {
                let mut type_map = BTreeMap::new();
                for (name, field_value) in data_map {
                    type_map.insert(
                        name.clone(),
                        self.clarity2_principal_to_callable_type(field_value, depth + 1)?,
                    );
                }
                TypeSignature::TupleType(TupleTypeSignature::try_from(type_map)?)
            }
            _ => TypeSignature::type_of(value)?,
        })
    }

    /// This method is only used by StacksChainState::can_include_tx. The
    /// cost of evaluating these type checks are not tracked.
    /// WARNING: This is not consensus-critical code, and should never be
    ///          called from consensus-critical code.
    pub fn check_args_by_allowing_trait_cast_2_1(
        &self,
        db: &mut AnalysisDatabase,
        clarity_version: ClarityVersion,
        func_args: &[Value],
    ) -> CheckResult<TypeSignature> {
        let (expected_args, returns) = match self {
            FunctionType::Fixed(FixedFunction { args, returns }) => (args, returns),
            _ => return Err(CheckErrors::Expects("Unexpected function type".into()).into()),
        };
        check_argument_count(expected_args.len(), func_args)?;

        if clarity_version < ClarityVersion::Clarity2 {
            for (expected_arg, arg) in expected_args.iter().zip(func_args.iter()) {
                match (&expected_arg.signature, arg) {
                    (
                        TypeSignature::CallableType(CallableSubtype::Trait(trait_id)),
                        Value::Principal(PrincipalData::Contract(contract)),
                    ) => {
                        let contract_to_check = db
                            .load_contract(contract, &StacksEpochId::Epoch21)?
                            .ok_or_else(|| {
                                CheckErrors::NoSuchContract(contract.name.to_string())
                            })?;
                        let trait_definition = db
                            .get_defined_trait(
                                &trait_id.contract_identifier,
                                &trait_id.name,
                                &StacksEpochId::Epoch21,
                            )
                            .map_err(|_| CheckErrors::Expects("Failed to get trait".into()))?
                            .ok_or(CheckErrors::NoSuchContract(
                                trait_id.contract_identifier.to_string(),
                            ))?;
                        contract_to_check.check_trait_compliance(
                            &StacksEpochId::Epoch21,
                            trait_id,
                            &trait_definition,
                        )?;
                    }
                    (expected_type, value) => {
                        if !expected_type.admits(&StacksEpochId::Epoch21, &value)? {
                            let actual_type = TypeSignature::type_of(&value)?;
                            return Err(
                                CheckErrors::TypeError(expected_type.clone(), actual_type).into()
                            );
                        }
                    }
                }
            }
        } else {
            let mut arg_types = Vec::with_capacity(func_args.len());
            for arg in func_args {
                arg_types.push(self.principal_to_callable_type(arg, 1, clarity_version)?);
            }

            for (expected_arg, arg_type) in expected_args.iter().zip(arg_types.iter()) {
                clarity2_inner_type_check_type(
                    db,
                    None,
                    arg_type,
                    &expected_arg.signature,
                    1,
                    &mut LimitedCostTracker::new_free(),
                )?;
            }
        }
        Ok(returns.clone())
    }
}

fn check_function_arg_signature<T: CostTracker>(
    cost_tracker: &mut T,
    expected_sig: &FunctionArgSignature,
    actual_type: &TypeSignature,
) -> CheckResult<()> {
    match expected_sig {
        FunctionArgSignature::Single(expected_type) => {
            analysis_typecheck_cost(cost_tracker, expected_type, actual_type)?;
            if !expected_type.admits_type(&StacksEpochId::Epoch21, actual_type)? {
                return Err(
                    CheckErrors::TypeError(expected_type.clone(), actual_type.clone()).into(),
                );
            }
        }
        FunctionArgSignature::Union(expected_types) => {
            let mut admitted = false;
            for expected_type in expected_types.iter() {
                analysis_typecheck_cost(cost_tracker, expected_type, actual_type)?;
                if expected_type.admits_type(&StacksEpochId::Epoch21, actual_type)? {
                    admitted = true;
                    break;
                }
            }
            if !admitted {
                return Err(CheckErrors::UnionTypeError(
                    expected_types.clone(),
                    actual_type.clone(),
                )
                .into());
            }
        }
    }

    Ok(())
}

/// Used to check if a function signature is compatible with the function
/// signature required for a trait.
fn clarity2_check_functions_compatible<T: CostTracker>(
    db: &mut AnalysisDatabase,
    contract_context: Option<&ContractContext>,
    expected_sig: &FunctionSignature,
    actual_sig: &FunctionSignature,
    tracker: &mut T,
) -> bool {
    if expected_sig.args.len() != actual_sig.args.len() {
        return false;
    }
    let args_iter = expected_sig.args.iter().zip(actual_sig.args.iter());
    for (expected_type, actual_type) in args_iter {
        if clarity2_inner_type_check_type(
            db,
            contract_context,
            actual_type,
            expected_type,
            1,
            tracker,
        )
        .is_err()
        {
            return false;
        }
    }
    if clarity2_inner_type_check_type(
        db,
        contract_context,
        &actual_sig.returns,
        &expected_sig.returns,
        1,
        tracker,
    )
    .is_err()
    {
        return false;
    }
    true
}

/// Returns Ok if actual_trait is compliant with expected_trait.
/// This means that actual_trait implements all functions from expected_trait
/// with compatible functions, and may optionally include other functions not
/// included in expected_trait.
pub fn clarity2_trait_check_trait_compliance<T: CostTracker>(
    db: &mut AnalysisDatabase,
    contract_context: Option<&ContractContext>,
    actual_trait_identifier: &TraitIdentifier,
    actual_trait: &BTreeMap<ClarityName, FunctionSignature>,
    expected_trait_identifier: &TraitIdentifier,
    expected_trait: &BTreeMap<ClarityName, FunctionSignature>,
    tracker: &mut T,
) -> CheckResult<()> {
    // Shortcut for the simple case when the two traits are the same.
    if actual_trait_identifier == expected_trait_identifier {
        return Ok(());
    }

    for (func_name, expected_sig) in expected_trait.iter() {
        if let Some(func) = actual_trait.get(func_name) {
            if !clarity2_check_functions_compatible(
                db,
                contract_context,
                expected_sig,
                func,
                tracker,
            ) {
                return Err(CheckErrors::IncompatibleTrait(
                    expected_trait_identifier.clone(),
                    actual_trait_identifier.clone(),
                )
                .into());
            }
        } else {
            return Err(CheckErrors::IncompatibleTrait(
                expected_trait_identifier.clone(),
                actual_trait_identifier.clone(),
            )
            .into());
        }
    }
    Ok(())
}

/// Check if `expected_type` admits `actual_type`, handling traits and callable types
/// through invoking trait compliance checks.
fn clarity2_inner_type_check_type<T: CostTracker>(
    db: &mut AnalysisDatabase,
    contract_context: Option<&ContractContext>,
    actual_type: &TypeSignature,
    expected_type: &TypeSignature,
    depth: u8,
    tracker: &mut T,
) -> TypeResult {
    if depth > MAX_TYPE_DEPTH {
        return Err(CheckErrors::TypeSignatureTooDeep.into());
    }

    // Recurse into values to check embedded traits properly
    match (actual_type, expected_type) {
        (
            TypeSignature::OptionalType(atom_inner_type),
            TypeSignature::OptionalType(expected_inner_type),
        ) => {
            clarity2_inner_type_check_type(
                db,
                contract_context,
                atom_inner_type,
                expected_inner_type,
                depth + 1,
                tracker,
            )?;
        }
        (
            TypeSignature::ResponseType(atom_inner_types),
            TypeSignature::ResponseType(expected_inner_types),
        ) => {
            clarity2_inner_type_check_type(
                db,
                contract_context,
                &atom_inner_types.0,
                &expected_inner_types.0,
                depth + 1,
                tracker,
            )?;
            clarity2_inner_type_check_type(
                db,
                contract_context,
                &atom_inner_types.1,
                &expected_inner_types.1,
                depth + 1,
                tracker,
            )?;
        }
        (
            TypeSignature::SequenceType(SequenceSubtype::ListType(atom_list_type)),
            TypeSignature::SequenceType(SequenceSubtype::ListType(expected_list_type)),
        ) => {
            if atom_list_type.get_max_len() <= expected_list_type.get_max_len() {
                clarity2_inner_type_check_type(
                    db,
                    contract_context,
                    atom_list_type.get_list_item_type(),
                    expected_list_type.get_list_item_type(),
                    depth + 1,
                    tracker,
                )?;
            } else {
                return Err(
                    CheckErrors::TypeError(expected_type.clone(), actual_type.clone()).into(),
                );
            }
        }
        (
            TypeSignature::TupleType(atom_tuple_type),
            TypeSignature::TupleType(expected_tuple_type),
        ) => {
            if expected_tuple_type.get_type_map().len() != atom_tuple_type.get_type_map().len() {
                return Err(
                    CheckErrors::TypeError(expected_type.clone(), actual_type.clone()).into(),
                );
            }

            for (name, expected_field_type) in expected_tuple_type.get_type_map() {
                match atom_tuple_type.field_type(name) {
                    Some(atom_field_type) => {
                        clarity2_inner_type_check_type(
                            db,
                            contract_context,
                            atom_field_type,
                            expected_field_type,
                            depth + 1,
                            tracker,
                        )?;
                    }
                    None => {
                        return Err(CheckErrors::TypeError(
                            expected_type.clone(),
                            actual_type.clone(),
                        )
                        .into());
                    }
                }
            }
        }
        (
            TypeSignature::CallableType(CallableSubtype::Trait(atom_trait_id)),
            TypeSignature::CallableType(CallableSubtype::Trait(expected_trait_id)),
        ) => {
            if atom_trait_id != expected_trait_id {
                let atom_trait =
                    clarity2_lookup_trait(db, contract_context, atom_trait_id, tracker)?;
                let expected_trait =
                    clarity2_lookup_trait(db, contract_context, expected_trait_id, tracker)?;
                clarity2_trait_check_trait_compliance(
                    db,
                    contract_context,
                    atom_trait_id,
                    &atom_trait,
                    expected_trait_id,
                    &expected_trait,
                    tracker,
                )?;
            }
        }
        (
            TypeSignature::CallableType(CallableSubtype::Principal(contract_identifier)),
            TypeSignature::CallableType(CallableSubtype::Trait(expected_trait_id)),
        ) => {
            let contract_to_check = match db
                .load_contract(&contract_identifier, &StacksEpochId::Epoch21)?
            {
                Some(contract) => {
                    runtime_cost(
                        ClarityCostFunction::AnalysisFetchContractEntry,
                        tracker,
                        contract_analysis_size(&contract)?,
                    )?;
                    contract
                }
                None => {
                    runtime_cost(ClarityCostFunction::AnalysisFetchContractEntry, tracker, 1)?;
                    return Err(CheckErrors::NoSuchContract(contract_identifier.to_string()).into());
                }
            };
            let expected_trait =
                clarity2_lookup_trait(db, contract_context, expected_trait_id, tracker)?;
            contract_to_check.check_trait_compliance(
                &StacksEpochId::Epoch21,
                expected_trait_id,
                &expected_trait,
            )?;
        }
        (
            TypeSignature::ListUnionType(types),
            TypeSignature::CallableType(CallableSubtype::Trait(_)),
        ) => {
            // Verify that all types in the union implement this trait
            for subtype in types {
                clarity2_inner_type_check_type(
                    db,
                    contract_context,
                    &TypeSignature::CallableType(subtype.clone()),
                    expected_type,
                    depth + 1,
                    tracker,
                )?;
            }
        }
        (TypeSignature::NoType, _) => (),
        (_, _) => {
            if !expected_type.admits_type(&StacksEpochId::Epoch21, actual_type)? {
                return Err(
                    CheckErrors::TypeError(expected_type.clone(), actual_type.clone()).into(),
                );
            }
        }
    }
    Ok(expected_type.clone())
}

fn clarity2_lookup_trait<T: CostTracker>(
    db: &mut AnalysisDatabase,
    contract_context: Option<&ContractContext>,
    trait_id: &TraitIdentifier,
    tracker: &mut T,
) -> CheckResult<BTreeMap<ClarityName, FunctionSignature>> {
    if let Some(contract_context) = contract_context {
        // If the trait is from this contract, then it must be in the context or it doesn't exist.
        if contract_context.is_contract(&trait_id.contract_identifier) {
            return Ok(contract_context
                .get_trait(trait_id)
                .ok_or(CheckErrors::NoSuchTrait(
                    trait_id.contract_identifier.to_string(),
                    trait_id.name.to_string(),
                ))?
                .clone());
        }
        if let Some(trait_sig) = contract_context.get_trait(trait_id) {
            return Ok(trait_sig.clone());
        }
    }

    match db.get_defined_trait(
        &trait_id.contract_identifier,
        &trait_id.name,
        &StacksEpochId::Epoch21,
    ) {
        Ok(Some(trait_sig)) => {
            let type_size = trait_type_size(&trait_sig)?;
            runtime_cost(
                ClarityCostFunction::AnalysisUseTraitEntry,
                tracker,
                type_size,
            )?;
            Ok(trait_sig)
        }
        Ok(None) => {
            runtime_cost(ClarityCostFunction::AnalysisUseTraitEntry, tracker, 1)?;
            Err(CheckErrors::NoSuchTrait(
                trait_id.contract_identifier.to_string(),
                trait_id.name.to_string(),
            )
            .into())
        }
        Err(e) => {
            runtime_cost(ClarityCostFunction::AnalysisUseTraitEntry, tracker, 1)?;
            Err(e)
        }
    }
}

fn trait_type_size(trait_sig: &BTreeMap<ClarityName, FunctionSignature>) -> CheckResult<u64> {
    let mut total_size = 0;
    for (_func_name, value) in trait_sig.iter() {
        total_size = total_size.cost_overflow_add(value.total_type_size()?)?;
    }
    Ok(total_size)
}

fn contract_analysis_size(contract: &ContractAnalysis) -> CheckResult<u64> {
    let mut total_size = contract.public_function_types.len() as u64;
    total_size = total_size.cost_overflow_add(contract.read_only_function_types.len() as u64)?;
    Ok(total_size)
}

fn type_reserved_variable(
    variable_name: &str,
    version: &ClarityVersion,
) -> CheckResult<Option<TypeSignature>> {
    if let Some(variable) = NativeVariables::lookup_by_name_at_version(variable_name, version) {
        use crate::vm::variables::NativeVariables::*;
        let var_type = match variable {
            TxSender => TypeSignature::PrincipalType,
            TxSponsor => TypeSignature::new_option(TypeSignature::PrincipalType)
                .map_err(|_| CheckErrors::Expects("Bad construction".into()))?,
            ContractCaller => TypeSignature::PrincipalType,
            BlockHeight => TypeSignature::UIntType,
            BurnBlockHeight => TypeSignature::UIntType,
            NativeNone => TypeSignature::new_option(no_type())
                .map_err(|_| CheckErrors::Expects("Bad construction".into()))?,
            NativeTrue => TypeSignature::BoolType,
            NativeFalse => TypeSignature::BoolType,
            TotalLiquidMicroSTX => TypeSignature::UIntType,
            Regtest => TypeSignature::BoolType,
            Mainnet => TypeSignature::BoolType,
            ChainId => TypeSignature::UIntType,
        };
        Ok(Some(var_type))
    } else {
        Ok(None)
    }
}

pub fn no_type() -> TypeSignature {
    TypeSignature::NoType
}

impl<'a, 'b> TypeChecker<'a, 'b> {
<<<<<<< HEAD
    pub fn new(
=======
    fn new(
        epoch: &StacksEpochId,
>>>>>>> de17b4b4
        db: &'a mut AnalysisDatabase<'b>,
        cost_track: LimitedCostTracker,
        contract_identifier: &QualifiedContractIdentifier,
        clarity_version: &ClarityVersion,
        build_type_map: bool,
    ) -> TypeChecker<'a, 'b> {
        Self {
            epoch: epoch.clone(),
            db,
            cost_track,
            contract_context: ContractContext::new(contract_identifier.clone(), *clarity_version),
            function_return_tracker: None,
            type_map: TypeMap::new(build_type_map),
            clarity_version: *clarity_version,
        }
    }

    fn into_contract_analysis(
        self,
        contract_analysis: &mut ContractAnalysis,
    ) -> LimitedCostTracker {
        self.contract_context
            .into_contract_analysis(contract_analysis);
        contract_analysis.type_map = Some(self.type_map);
        self.cost_track
    }

    pub fn track_return_type(&mut self, return_type: TypeSignature) -> CheckResult<()> {
        runtime_cost(
            ClarityCostFunction::AnalysisTypeCheck,
            self,
            return_type.type_size()?,
        )?;

        match self.function_return_tracker {
            Some(ref mut tracker) => {
                let new_type = match tracker.take() {
                    Some(expected_type) => TypeSignature::least_supertype(
                        &StacksEpochId::Epoch21,
                        &expected_type,
                        &return_type,
                    )
                    .map_err(|_| CheckErrors::ReturnTypesMustMatch(expected_type, return_type))?,
                    None => return_type,
                };

                tracker.replace(new_type);
                Ok(())
            }
            None => {
                // not in a defining function, so it's okay if aborts, etc., are trying
                //   to return random things, as it'll just error in any case.
                Ok(())
            }
        }
    }

    pub fn run(&mut self, contract_analysis: &ContractAnalysis) -> CheckResult<()> {
        // charge for the eventual storage cost of the analysis --
        //  it is linear in the size of the AST.
        let mut size: u64 = 0;
        for exp in contract_analysis.expressions.iter() {
            depth_traverse(exp, |_x| match size.cost_overflow_add(1) {
                Ok(new_size) => {
                    size = new_size;
                    Ok(())
                }
                Err(e) => Err(e),
            })?
            .ok_or_else(|| CheckErrors::Expects("Expected a depth result".into()))?;
        }

        runtime_cost(ClarityCostFunction::AnalysisStorage, self, size)?;

        let mut local_context = TypingContext::new(StacksEpochId::Epoch21, self.clarity_version);

        for exp in contract_analysis.expressions.iter() {
            let mut result_res = self.try_type_check_define(exp, &mut local_context);
            if let Err(ref mut error) = result_res {
                if !error.has_expression() {
                    error.set_expression(exp);
                }
            }
            let result = result_res?;
            if result.is_none() {
                // was _not_ a define statement, so handle like a normal statement.
                self.type_check(exp, &local_context)?;
            }
        }
        Ok(())
    }

    // Type check an expression, with an expected_type that should _admit_ the expression.
    pub fn type_check_expects(
        &mut self,
        expr: &SymbolicExpression,
        context: &TypingContext,
        expected_type: &TypeSignature,
    ) -> TypeResult {
        // Clarity 2 allows traits embedded in compound types and allows
        // implicit casts between compatible traits, while Clarity 1 does not.
        if self.clarity_version >= ClarityVersion::Clarity2 {
            self.clarity2_type_check_expects(expr, context, expected_type)
                .map_err(|mut e| {
                    if !e.has_expression() {
                        e.set_expression(expr)
                    }
                    e
                })
        } else {
            self.clarity1_type_check_expects(expr, context, expected_type)
        }
    }

    // Type checks an expression, recursively type checking its subexpressions
    pub fn type_check(&mut self, expr: &SymbolicExpression, context: &TypingContext) -> TypeResult {
        runtime_cost(ClarityCostFunction::AnalysisVisit, self, 0)?;

        let mut result = self.inner_type_check(expr, context);

        if let Err(ref mut error) = result {
            if !error.has_expression() {
                error.set_expression(expr);
            }
        }

        result
    }

    fn type_check_consecutive_statements(
        &mut self,
        args: &[SymbolicExpression],
        context: &TypingContext,
    ) -> TypeResult {
        let mut types_returned = self.type_check_all(args, context)?;

        let last_return = types_returned
            .pop()
            .ok_or(CheckError::new(CheckErrors::CheckerImplementationFailure))?;

        for type_return in types_returned.iter() {
            if type_return.is_response_type() {
                return Err(CheckErrors::UncheckedIntermediaryResponses.into());
            }
        }
        Ok(last_return)
    }

    fn type_check_all(
        &mut self,
        args: &[SymbolicExpression],
        context: &TypingContext,
    ) -> CheckResult<Vec<TypeSignature>> {
        let mut result = Vec::with_capacity(args.len());
        for arg in args.iter() {
            // don't use map here, since type_check has side-effects.
            result.push(self.type_check(arg, context)?)
        }
        Ok(result)
    }

    fn type_check_function_type(
        &mut self,
        func_type: &FunctionType,
        args: &[SymbolicExpression],
        context: &TypingContext,
        epoch: StacksEpochId,
        clarity_version: ClarityVersion,
    ) -> TypeResult {
        let typed_args = self.type_check_all(args, context)?;
        func_type.check_args(self, &typed_args, epoch, clarity_version)
    }

    fn get_function_type(&self, function_name: &str) -> Option<FunctionType> {
        self.contract_context
            .get_function_type(function_name)
            .cloned()
    }

    fn type_check_define_function(
        &mut self,
        signature: &[SymbolicExpression],
        body: &SymbolicExpression,
        context: &TypingContext,
    ) -> CheckResult<(ClarityName, FixedFunction)> {
        let (function_name, args) = signature
            .split_first()
            .ok_or(CheckErrors::RequiresAtLeastArguments(1, 0))?;
        let function_name = function_name
            .match_atom()
            .ok_or(CheckErrors::BadFunctionName)?;
        let args = parse_name_type_pairs::<()>(StacksEpochId::Epoch21, args, &mut ())
            .map_err(|_| CheckErrors::BadSyntaxBinding)?;

        if self.function_return_tracker.is_some() {
            return Err(CheckErrors::Expects(
                "Interpreter error: Previous function define left dirty typecheck state.".into(),
            )
            .into());
        }

        let mut function_context = context.extend()?;
        let mut tracked_mem = 0u64;
        for (arg_name, arg_type) in args.iter() {
            self.contract_context.check_name_used(arg_name)?;

            if self.epoch.analysis_memory() {
                let added_memory = u64::from(arg_name.len())
                    .checked_add(arg_type.type_size()?.into())
                    .ok_or_else(|| CostErrors::CostOverflow)?;
                self.add_memory(added_memory)?;
                tracked_mem = tracked_mem
                    .checked_add(added_memory)
                    .ok_or_else(|| CostErrors::CostOverflow)?;
            }

            match arg_type {
                TypeSignature::CallableType(CallableSubtype::Trait(trait_id)) => {
                    function_context.add_trait_reference(arg_name, trait_id);
                }
                _ => {
                    function_context
                        .variable_types
                        .insert(arg_name.clone(), arg_type.clone());
                }
            }
        }

        self.function_return_tracker = Some(None);

        let return_result = self.type_check(body, &function_context);

        drop(function_context);
        self.drop_memory(tracked_mem)?;

        match return_result {
            Err(e) => {
                self.function_return_tracker = None;
                Err(e)
            }
            Ok(return_type) => {
                let return_type = {
                    if let Some(Some(ref expected)) = self.function_return_tracker {
                        // check if the computed return type matches the return type
                        //   of any early exits from the call graph (e.g., (expects ...) calls)
                        TypeSignature::least_supertype(
                            &StacksEpochId::Epoch21,
                            expected,
                            &return_type,
                        )
                        .map_err(|_| {
                            CheckErrors::ReturnTypesMustMatch(expected.clone(), return_type)
                        })?
                    } else {
                        return_type
                    }
                    .concretize()?
                };

                self.function_return_tracker = None;

                let func_args: Vec<FunctionArg> = args
                    .into_iter()
                    .map(|(arg_name, arg_type)| FunctionArg::new(arg_type, arg_name))
                    .collect();

                Ok((
                    function_name.clone(),
                    FixedFunction {
                        args: func_args,
                        returns: return_type,
                    },
                ))
            }
        }
    }

    fn type_check_define_map(
        &mut self,
        map_name: &ClarityName,
        key_type: &SymbolicExpression,
        value_type: &SymbolicExpression,
    ) -> CheckResult<(ClarityName, (TypeSignature, TypeSignature))> {
        self.type_map.set_type(key_type, no_type())?;
        self.type_map.set_type(value_type, no_type())?;
        // should we set the type of the subexpressions of the signature to no-type as well?

        let key_type = TypeSignature::parse_type_repr(StacksEpochId::Epoch21, key_type, &mut ())
            .map_err(|_| CheckErrors::BadMapTypeDefinition)?;
        let value_type =
            TypeSignature::parse_type_repr(StacksEpochId::Epoch21, value_type, &mut ())
                .map_err(|_| CheckErrors::BadMapTypeDefinition)?;

        Ok((map_name.clone(), (key_type, value_type)))
    }

    // Aaron: note, using lazy statics here would speed things up a bit and reduce clone()s
    fn try_native_function_check(
        &mut self,
        function: &str,
        args: &[SymbolicExpression],
        context: &TypingContext,
    ) -> Option<TypeResult> {
        if let Some(ref native_function) =
            NativeFunctions::lookup_by_name_at_version(function, &self.clarity_version)
        {
            let typed_function = match TypedNativeFunction::type_native_function(native_function) {
                Ok(f) => f,
                Err(e) => return Some(Err(e.into())),
            };
            Some(typed_function.type_check_application(self, args, context))
        } else {
            None
        }
    }

    fn type_check_function_application(
        &mut self,
        expression: &[SymbolicExpression],
        context: &TypingContext,
    ) -> TypeResult {
        let (function_name, args) = expression
            .split_first()
            .ok_or(CheckErrors::NonFunctionApplication)?;

        self.type_map.set_type(function_name, no_type())?;
        let function_name = function_name
            .match_atom()
            .ok_or(CheckErrors::NonFunctionApplication)?;

        if let Some(type_result) = self.try_native_function_check(function_name, args, context) {
            type_result
        } else {
            let function = match self.get_function_type(function_name) {
                Some(FunctionType::Fixed(function)) => Ok(function),
                _ => Err(CheckErrors::UnknownFunction(function_name.to_string())),
            }?;

            for (expected_type, found_type) in function.args.iter().map(|x| &x.signature).zip(args)
            {
                self.type_check_expects(found_type, context, expected_type)?;
            }

            Ok(function.returns)
        }
    }

    fn lookup_variable(&mut self, name: &str, context: &TypingContext) -> TypeResult {
        runtime_cost(ClarityCostFunction::AnalysisLookupVariableConst, self, 0)?;

        if let Some(type_result) = type_reserved_variable(name, &self.clarity_version)? {
            Ok(type_result)
        } else if let Some(type_result) = self.contract_context.get_variable_type(name) {
            Ok(type_result.clone())
        } else if let Some(type_result) = context.lookup_trait_reference_type(name) {
            Ok(TypeSignature::CallableType(CallableSubtype::Trait(
                type_result.clone(),
            )))
        } else {
            runtime_cost(
                ClarityCostFunction::AnalysisLookupVariableDepth,
                self,
                context.depth,
            )?;

            if let Some(type_result) = context.lookup_variable_type(name) {
                Ok(type_result.clone())
            } else {
                Err(CheckErrors::UndefinedVariable(name.to_string()).into())
            }
        }
    }

    fn clarity1_type_check_expects(
        &mut self,
        expr: &SymbolicExpression,
        context: &TypingContext,
        expected_type: &TypeSignature,
    ) -> TypeResult {
        match (&expr.expr, expected_type) {
            (
                LiteralValue(Value::Principal(PrincipalData::Contract(ref contract_identifier))),
                TypeSignature::CallableType(CallableSubtype::Trait(trait_identifier)),
            ) => {
                let contract_to_check = self
                    .db
                    .load_contract(&contract_identifier, &StacksEpochId::Epoch21)?
                    .ok_or(CheckErrors::NoSuchContract(contract_identifier.to_string()))?;

                let contract_defining_trait = self
                    .db
                    .load_contract(
                        &trait_identifier.contract_identifier,
                        &StacksEpochId::Epoch21,
                    )?
                    .ok_or(CheckErrors::NoSuchContract(
                        trait_identifier.contract_identifier.to_string(),
                    ))?;

                let trait_definition = contract_defining_trait
                    .get_defined_trait(&trait_identifier.name)
                    .ok_or(CheckErrors::NoSuchTrait(
                        trait_identifier.contract_identifier.to_string(),
                        trait_identifier.name.to_string(),
                    ))?;

                contract_to_check.check_trait_compliance(
                    &StacksEpochId::Epoch21,
                    trait_identifier,
                    &trait_definition,
                )?;
                return Ok(expected_type.clone());
            }
            (_, _) => {}
        }

        let actual_type = self.type_check(expr, context)?;
        analysis_typecheck_cost(self, expected_type, &actual_type)?;

        if !expected_type.admits_type(&StacksEpochId::Epoch21, &actual_type)? {
            let mut err: CheckError =
                CheckErrors::TypeError(expected_type.clone(), actual_type).into();
            err.set_expression(expr);
            Err(err)
        } else {
            Ok(actual_type)
        }
    }

    fn clarity2_type_check_expects(
        &mut self,
        expr: &SymbolicExpression,
        context: &TypingContext,
        expected_type: &TypeSignature,
    ) -> TypeResult {
        let mut expr_type = match expr.expr {
            AtomValue(ref value) => TypeSignature::type_of(value)?,
            LiteralValue(ref value) => TypeSignature::literal_type_of(value)?,
            Atom(ref name) => self.lookup_variable(name, context)?,
            List(ref expression) => self.type_check_function_application(expression, context)?,
            TraitReference(_, _) | Field(_) => {
                return Err(CheckErrors::UnexpectedTraitOrFieldReference.into());
            }
        };

        analysis_typecheck_cost(self, expected_type, &expr_type)?;
        clarity2_inner_type_check_type(
            self.db,
            Some(&self.contract_context),
            &expr_type,
            expected_type,
            1,
            &mut self.cost_track,
        )?;

        // If we reach here with no errors, then the expression can be
        // treated as the expected type.
        expr_type = expected_type.clone();

        runtime_cost(
            ClarityCostFunction::AnalysisTypeAnnotate,
            self,
            expr_type.type_size()?,
        )?;
        self.type_map.set_type(expr, expr_type.clone())?;
        Ok(expr_type)
    }

    fn inner_type_check(
        &mut self,
        expr: &SymbolicExpression,
        context: &TypingContext,
    ) -> TypeResult {
        let expr_type = match expr.expr {
            AtomValue(ref value) => TypeSignature::type_of(value)?,
            LiteralValue(ref value) => TypeSignature::literal_type_of(value)?,
            Atom(ref name) => self.lookup_variable(name, context)?,
            List(ref expression) => self.type_check_function_application(expression, context)?,
            TraitReference(_, _) | Field(_) => {
                return Err(CheckErrors::UnexpectedTraitOrFieldReference.into());
            }
        };

        runtime_cost(
            ClarityCostFunction::AnalysisTypeAnnotate,
            self,
            expr_type.type_size()?,
        )?;
        self.type_map.set_type(expr, expr_type.clone())?;
        Ok(expr_type)
    }

    fn type_check_define_variable(
        &mut self,
        var_name: &ClarityName,
        var_type: &SymbolicExpression,
        context: &mut TypingContext,
    ) -> CheckResult<(ClarityName, TypeSignature)> {
        let var_type = self.type_check(var_type, context)?;
        Ok((var_name.clone(), var_type))
    }

    fn type_check_define_persisted_variable(
        &mut self,
        var_name: &ClarityName,
        var_type: &SymbolicExpression,
        initial: &SymbolicExpression,
        context: &mut TypingContext,
    ) -> CheckResult<(ClarityName, TypeSignature)> {
        let expected_type =
            TypeSignature::parse_type_repr::<()>(StacksEpochId::Epoch21, var_type, &mut ())
                .map_err(|_e| CheckErrors::DefineVariableBadSignature)?;

        self.type_check_expects(initial, context, &expected_type)?;

        Ok((var_name.clone(), expected_type))
    }

    fn type_check_define_ft(
        &mut self,
        token_name: &ClarityName,
        bound: Option<&SymbolicExpression>,
        context: &mut TypingContext,
    ) -> CheckResult<ClarityName> {
        if let Some(bound) = bound {
            self.type_check_expects(bound, context, &TypeSignature::UIntType)?;
        }

        Ok(token_name.clone())
    }

    fn type_check_define_nft(
        &mut self,
        asset_name: &ClarityName,
        nft_type: &SymbolicExpression,
        _context: &mut TypingContext,
    ) -> CheckResult<(ClarityName, TypeSignature)> {
        let asset_type =
            TypeSignature::parse_type_repr::<()>(StacksEpochId::Epoch21, nft_type, &mut ())
                .map_err(|_| CheckErrors::DefineNFTBadSignature)?;

        Ok((asset_name.clone(), asset_type))
    }

    fn type_check_define_trait(
        &mut self,
        trait_name: &ClarityName,
        function_types: &[SymbolicExpression],
        _context: &mut TypingContext,
    ) -> CheckResult<(ClarityName, BTreeMap<ClarityName, FunctionSignature>)> {
        let trait_signature = TypeSignature::parse_trait_type_repr(
            function_types,
            &mut (),
            StacksEpochId::Epoch21,
            self.clarity_version,
        )?;

        Ok((trait_name.clone(), trait_signature))
    }

    // Checks if an expression is a _define_ expression, and if so, typechecks it. Otherwise, it returns Ok(None)
    fn try_type_check_define(
        &mut self,
        expression: &SymbolicExpression,
        context: &mut TypingContext,
    ) -> CheckResult<Option<()>> {
        if let Some(define_type) = DefineFunctionsParsed::try_parse(expression)? {
            match define_type {
                DefineFunctionsParsed::Constant { name, value } => {
                    let (v_name, v_type) = self.type_check_define_variable(name, value, context)?;
                    runtime_cost(
                        ClarityCostFunction::AnalysisBindName,
                        self,
                        v_type.type_size()?,
                    )?;
                    if self.epoch.analysis_memory() {
                        self.add_memory(v_name.len().into())?;
                        self.add_memory(v_type.type_size()?.into())?;
                    }
                    self.contract_context.add_variable_type(v_name, v_type)?;
                }
                DefineFunctionsParsed::PrivateFunction { signature, body } => {
                    let (f_name, f_type) =
                        self.type_check_define_function(signature, body, context)?;

                    runtime_cost(
                        ClarityCostFunction::AnalysisBindName,
                        self,
                        f_type.total_type_size()?,
                    )?;
                    if self.epoch.analysis_memory() {
                        self.add_memory(f_name.len().into())?;
                        self.add_memory(f_type.total_type_size()?)?;
                    }
                    self.contract_context
                        .add_private_function_type(f_name, FunctionType::Fixed(f_type))?;
                }
                DefineFunctionsParsed::PublicFunction { signature, body } => {
                    let (f_name, f_type) =
                        self.type_check_define_function(signature, body, context)?;
                    runtime_cost(
                        ClarityCostFunction::AnalysisBindName,
                        self,
                        f_type.total_type_size()?,
                    )?;
                    if self.epoch.analysis_memory() {
                        self.add_memory(f_name.len().into())?;
                        self.add_memory(f_type.total_type_size()?)?;
                    }
                    if f_type.returns.is_response_type() {
                        self.contract_context
                            .add_public_function_type(f_name, FunctionType::Fixed(f_type))?;
                        return Ok(Some(()));
                    } else {
                        return Err(
                            CheckErrors::PublicFunctionMustReturnResponse(f_type.returns).into(),
                        );
                    }
                }
                DefineFunctionsParsed::ReadOnlyFunction { signature, body } => {
                    let (f_name, f_type) =
                        self.type_check_define_function(signature, body, context)?;
                    runtime_cost(
                        ClarityCostFunction::AnalysisBindName,
                        self,
                        f_type.total_type_size()?,
                    )?;
                    if self.epoch.analysis_memory() {
                        self.add_memory(f_name.len().into())?;
                        self.add_memory(f_type.total_type_size()?)?;
                    }
                    self.contract_context
                        .add_read_only_function_type(f_name, FunctionType::Fixed(f_type))?;
                }
                DefineFunctionsParsed::Map {
                    name,
                    key_type,
                    value_type,
                } => {
                    let (f_name, map_type) =
                        self.type_check_define_map(name, key_type, value_type)?;
                    let total_type_size = u64::from(map_type.0.type_size()?)
                        .cost_overflow_add(u64::from(map_type.1.type_size()?))?;
                    runtime_cost(ClarityCostFunction::AnalysisBindName, self, total_type_size)?;
                    if self.epoch.analysis_memory() {
                        self.add_memory(f_name.len().into())?;
                        self.add_memory(map_type.0.type_size()?.into())?;
                        self.add_memory(map_type.1.type_size()?.into())?;
                    }
                    self.contract_context.add_map_type(f_name, map_type)?;
                }
                DefineFunctionsParsed::PersistedVariable {
                    name,
                    data_type,
                    initial,
                } => {
                    let (v_name, v_type) = self
                        .type_check_define_persisted_variable(name, data_type, initial, context)?;
                    runtime_cost(
                        ClarityCostFunction::AnalysisBindName,
                        self,
                        v_type.type_size()?,
                    )?;
                    if self.epoch.analysis_memory() {
                        self.add_memory(v_name.len().into())?;
                        self.add_memory(v_type.type_size()?.into())?;
                    }
                    self.contract_context
                        .add_persisted_variable_type(v_name, v_type)?;
                }
                DefineFunctionsParsed::BoundedFungibleToken { name, max_supply } => {
                    let token_name = self.type_check_define_ft(name, Some(max_supply), context)?;
                    runtime_cost(
                        ClarityCostFunction::AnalysisBindName,
                        self,
                        TypeSignature::UIntType.type_size()?,
                    )?;
                    if self.epoch.analysis_memory() {
                        self.add_memory(token_name.len().into())?;
                        self.add_memory(TypeSignature::UIntType.type_size()?.into())?;
                    }
                    self.contract_context.add_ft(token_name)?;
                }
                DefineFunctionsParsed::UnboundedFungibleToken { name } => {
                    let token_name = self.type_check_define_ft(name, None, context)?;
                    runtime_cost(
                        ClarityCostFunction::AnalysisBindName,
                        self,
                        TypeSignature::UIntType.type_size()?,
                    )?;
                    if self.epoch.analysis_memory() {
                        self.add_memory(token_name.len().into())?;
                        self.add_memory(TypeSignature::UIntType.type_size()?.into())?;
                    }
                    self.contract_context.add_ft(token_name)?;
                }
                DefineFunctionsParsed::NonFungibleToken { name, nft_type } => {
                    let (token_name, token_type) =
                        self.type_check_define_nft(name, nft_type, context)?;
                    runtime_cost(
                        ClarityCostFunction::AnalysisBindName,
                        self,
                        token_type.type_size()?,
                    )?;
                    if self.epoch.analysis_memory() {
                        self.add_memory(token_name.len().into())?;
                        self.add_memory(token_type.type_size()?.into())?;
                    }
                    self.contract_context.add_nft(token_name, token_type)?;
                }
                DefineFunctionsParsed::Trait { name, functions } => {
                    let (trait_name, trait_signature) =
                        self.type_check_define_trait(name, functions, context)?;
                    runtime_cost(
                        ClarityCostFunction::AnalysisBindName,
                        self,
                        trait_type_size(&trait_signature)?,
                    )?;
                    if self.epoch.analysis_memory() {
                        self.add_memory(trait_name.len().into())?;
                        self.add_memory(trait_type_size(&trait_signature)?)?;
                    }
                    self.contract_context
                        .add_defined_trait(trait_name, trait_signature)?;
                }
                DefineFunctionsParsed::UseTrait {
                    name,
                    trait_identifier,
                } => {
                    let result = self.db.get_defined_trait(
                        &trait_identifier.contract_identifier,
                        &trait_identifier.name,
                        &StacksEpochId::Epoch21,
                    )?;
                    match result {
                        Some(trait_sig) => {
                            let type_size = trait_type_size(&trait_sig)?;
                            runtime_cost(
                                ClarityCostFunction::AnalysisUseTraitEntry,
                                self,
                                type_size,
                            )?;
                            runtime_cost(ClarityCostFunction::AnalysisBindName, self, type_size)?;
                            if self.epoch.analysis_memory() {
                                self.add_memory(trait_identifier.name.len().into())?;
                                self.add_memory(type_size)?;
                            }
                            self.contract_context.add_used_trait(
                                name.clone(),
                                trait_identifier.clone(),
                                trait_sig,
                            )?
                        }
                        None => {
                            // still had to do a db read, even if it didn't exist!
                            runtime_cost(ClarityCostFunction::AnalysisUseTraitEntry, self, 1)?;
                            return Err(CheckErrors::TraitReferenceUnknown(name.to_string()).into());
                        }
                    }
                }
                DefineFunctionsParsed::ImplTrait { trait_identifier } => {
                    if self.epoch.analysis_memory() {
                        self.add_memory(trait_identifier.name.len().into())?;
                    }
                    self.contract_context
                        .add_implemented_trait(trait_identifier.clone())?;
                }
            };
            Ok(Some(()))
        } else {
            // not a define.
            Ok(None)
        }
    }
}<|MERGE_RESOLUTION|>--- conflicted
+++ resolved
@@ -879,12 +879,8 @@
 }
 
 impl<'a, 'b> TypeChecker<'a, 'b> {
-<<<<<<< HEAD
     pub fn new(
-=======
-    fn new(
         epoch: &StacksEpochId,
->>>>>>> de17b4b4
         db: &'a mut AnalysisDatabase<'b>,
         cost_track: LimitedCostTracker,
         contract_identifier: &QualifiedContractIdentifier,
