--- conflicted
+++ resolved
@@ -15,11 +15,7 @@
 // along with this program.  If not, see <http://www.gnu.org/licenses/>.
 
 use hashbrown::HashMap;
-<<<<<<< HEAD
-#[cfg(feature = "sqlite")]
-=======
 #[cfg(feature = "canonical")]
->>>>>>> aede2034
 pub use sqlite::MemoryBackingStore;
 
 pub use self::clarity_db::{
@@ -28,11 +24,7 @@
 };
 pub use self::clarity_store::{ClarityBackingStore, SpecialCaseHandler};
 pub use self::key_value_wrapper::{RollbackWrapper, RollbackWrapperPersistedLog};
-<<<<<<< HEAD
-#[cfg(feature = "sqlite")]
-=======
 #[cfg(feature = "canonical")]
->>>>>>> aede2034
 pub use self::sqlite::SqliteConnection;
 pub use self::structures::{
     ClarityDeserializable, ClaritySerializable, DataMapMetadata, DataVariableMetadata,
@@ -42,10 +34,6 @@
 pub mod clarity_db;
 pub mod clarity_store;
 mod key_value_wrapper;
-<<<<<<< HEAD
-#[cfg(feature = "sqlite")]
-=======
 #[cfg(feature = "canonical")]
->>>>>>> aede2034
 pub mod sqlite;
 mod structures;