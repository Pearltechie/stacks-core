--- conflicted
+++ resolved
@@ -5,7 +5,6 @@
 The format is based on [Keep a Changelog](https://keepachangelog.com/en/1.0.0/),
 and this project adheres to the versioning scheme outlined in the [README.md](README.md).
 
-<<<<<<< HEAD
 ## [Unreleased - Stacks 2.1]
 
 This release will contain consensus-breaking changes.
@@ -15,14 +14,14 @@
 - Clarity function `stx-transfer?` now takes a 4th optional argument, which is a memo.
 - Added a new parser which will be used to parse Clarity code beginning with 2.1,
   resolving several bugs in the old parser and improving performance.
-=======
+
 ## Upcoming
 
 ### Added
 - Added prometheus output for "transactions in last block" (#3138).
-- Added envrionement variable STACKS_LOG_FORMAT_TIME to set the time format
+- Added envrionement variable `STACKS_LOG_FORMAT_TIME` to set the time format
   stacks-node uses for logging.
-  Example: STACKS_LOG_FORMAT_TIME="%Y-%m-%d %H:%M:%S" cargo stacks-node
+  Example: `STACKS_LOG_FORMAT_TIME="%Y-%m-%d %H:%M:%S" cargo stacks-node`
 
 ### Changed
 - Updates to the logging of transaction events (#3139).
@@ -49,7 +48,6 @@
   considered at all when determining the canonical Bitcoin fork.  The SPV client
   now only accepts a new Bitcoin fork if it has a higher chain work than any other
   previously-seen chain (#3152).
->>>>>>> 522e4162
 
 ## [2.05.0.2.0]
 
