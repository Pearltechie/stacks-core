--- conflicted
+++ resolved
@@ -135,16 +135,12 @@
 
             let ev = &thread_chunks[num_sent];
             let body = serde_json::to_string(ev).unwrap();
-<<<<<<< HEAD
-            let req = format!("POST /stackerdb_chunks HTTP/1.1\r\nConnection: close\r\nContent-Length: {}\r\n\r\n{}", &body.len(), body);
-=======
             let req = format!(
                 "POST /stackerdb_chunks HTTP/1.1\r\nHost: {}\r\nConnection: close\r\nContent-Type: application/json\r\nContent-Length: {}\r\n\r\n{}",
                 endpoint,
                 &body.len(),
                 body
             );
->>>>>>> 49eb61a7
             debug!("Send:\n{}", &req);
 
             sock.write_all(req.as_bytes()).unwrap();
@@ -197,14 +193,10 @@
                 return;
             }
         };
-<<<<<<< HEAD
-        let req = "GET /status HTTP/1.1\r\nConnection: close\r\n\r\n";
-=======
         let req = format!(
             "GET /status HTTP/1.1\r\nHost: {}\r\nConnection: close\r\n\r\n",
             endpoint
         );
->>>>>>> 49eb61a7
 
         sock.write_all(req.as_bytes()).unwrap();
         let mut buf = [0; 128];
