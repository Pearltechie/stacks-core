--- conflicted
+++ resolved
@@ -1037,16 +1037,7 @@
     conf.burnchain.max_rbf = 1000000;
 
     test_observer::spawn();
-<<<<<<< HEAD
-
-    conf.events_observers.insert(EventObserverConfig {
-        endpoint: format!("localhost:{}", test_observer::EVENT_OBSERVER_PORT),
-        events_keys: vec![EventKeyType::AnyEvent],
-        timeout_ms: 1000,
-    });
-=======
     test_observer::register_any(&mut conf);
->>>>>>> ae3d6d5d
 
     let mut btcd_controller = BitcoinCoreController::new(conf.clone());
     btcd_controller
@@ -1155,16 +1146,7 @@
     conf.burnchain.max_rbf = 1000000;
 
     test_observer::spawn();
-<<<<<<< HEAD
-
-    conf.events_observers.insert(EventObserverConfig {
-        endpoint: format!("localhost:{}", test_observer::EVENT_OBSERVER_PORT),
-        events_keys: vec![EventKeyType::AnyEvent],
-        timeout_ms: 1000,
-    });
-=======
     test_observer::register_any(&mut conf);
->>>>>>> ae3d6d5d
 
     let mut btcd_controller = BitcoinCoreController::new(conf.clone());
     btcd_controller
@@ -1481,16 +1463,7 @@
     let (mut conf, _miner_account) = neon_integration_test_conf();
 
     test_observer::spawn();
-<<<<<<< HEAD
-
-    conf.events_observers.insert(EventObserverConfig {
-        endpoint: format!("localhost:{}", test_observer::EVENT_OBSERVER_PORT),
-        events_keys: vec![EventKeyType::AnyEvent],
-        timeout_ms: 1000,
-    });
-=======
     test_observer::register_any(&mut conf);
->>>>>>> ae3d6d5d
 
     let spender_bal = 10_000_000_000 * (core::MICROSTACKS_PER_STACKS as u64);
 
@@ -1590,16 +1563,7 @@
     let (mut conf, _miner_account) = neon_integration_test_conf();
 
     test_observer::spawn();
-<<<<<<< HEAD
-
-    conf.events_observers.insert(EventObserverConfig {
-        endpoint: format!("localhost:{}", test_observer::EVENT_OBSERVER_PORT),
-        events_keys: vec![EventKeyType::AnyEvent],
-        timeout_ms: 1000,
-    });
-=======
     test_observer::register_any(&mut conf);
->>>>>>> ae3d6d5d
 
     let mut btcd_controller = BitcoinCoreController::new(conf.clone());
     btcd_controller
@@ -1680,16 +1644,7 @@
     let (mut conf, _miner_account) = neon_integration_test_conf();
 
     test_observer::spawn();
-<<<<<<< HEAD
-
-    conf.events_observers.insert(EventObserverConfig {
-        endpoint: format!("localhost:{}", test_observer::EVENT_OBSERVER_PORT),
-        events_keys: vec![EventKeyType::AnyEvent],
-        timeout_ms: 1000,
-    });
-=======
     test_observer::register_any(&mut conf);
->>>>>>> ae3d6d5d
 
     let spender_bal = 10_000_000_000 * (core::MICROSTACKS_PER_STACKS as u64);
 
@@ -1813,16 +1768,7 @@
     let (mut conf, _miner_account) = neon_integration_test_conf();
 
     test_observer::spawn();
-<<<<<<< HEAD
-
-    conf.events_observers.insert(EventObserverConfig {
-        endpoint: format!("localhost:{}", test_observer::EVENT_OBSERVER_PORT),
-        events_keys: vec![EventKeyType::AnyEvent],
-        timeout_ms: 1000,
-    });
-=======
     test_observer::register_any(&mut conf);
->>>>>>> ae3d6d5d
 
     let mut btcd_controller = BitcoinCoreController::new(conf.clone());
     btcd_controller
@@ -1935,15 +1881,7 @@
     let (mut conf, _miner_account) = neon_integration_test_conf();
 
     test_observer::spawn();
-<<<<<<< HEAD
-    conf.events_observers.insert(EventObserverConfig {
-        endpoint: format!("localhost:{}", test_observer::EVENT_OBSERVER_PORT),
-        events_keys: vec![EventKeyType::AnyEvent],
-        timeout_ms: 1000,
-    });
-=======
     test_observer::register_any(&mut conf);
->>>>>>> ae3d6d5d
 
     conf.initial_balances.push(InitialBalance {
         address: spender_addr.clone(),
@@ -2209,15 +2147,7 @@
     conf.burnchain.pox_2_activation = Some(3);
 
     test_observer::spawn();
-<<<<<<< HEAD
-    conf.events_observers.insert(EventObserverConfig {
-        endpoint: format!("localhost:{}", test_observer::EVENT_OBSERVER_PORT),
-        events_keys: vec![EventKeyType::AnyEvent],
-        timeout_ms: 1000,
-    });
-=======
     test_observer::register_any(&mut conf);
->>>>>>> ae3d6d5d
 
     let mut btcd_controller = BitcoinCoreController::new(conf.clone());
     btcd_controller
@@ -2502,15 +2432,7 @@
     conf.burnchain.pox_2_activation = Some(3);
 
     test_observer::spawn();
-<<<<<<< HEAD
-    conf.events_observers.insert(EventObserverConfig {
-        endpoint: format!("localhost:{}", test_observer::EVENT_OBSERVER_PORT),
-        events_keys: vec![EventKeyType::AnyEvent],
-        timeout_ms: 1000,
-    });
-=======
     test_observer::register_any(&mut conf);
->>>>>>> ae3d6d5d
 
     let mut btcd_controller = BitcoinCoreController::new(conf.clone());
     btcd_controller
@@ -2912,15 +2834,7 @@
     conf.burnchain.pox_2_activation = Some(3);
 
     test_observer::spawn();
-<<<<<<< HEAD
-    conf.events_observers.insert(EventObserverConfig {
-        endpoint: format!("localhost:{}", test_observer::EVENT_OBSERVER_PORT),
-        events_keys: vec![EventKeyType::AnyEvent],
-        timeout_ms: 1000,
-    });
-=======
     test_observer::register_any(&mut conf);
->>>>>>> ae3d6d5d
 
     let mut btcd_controller = BitcoinCoreController::new(conf.clone());
     btcd_controller
@@ -3518,16 +3432,7 @@
     conf.miner.subsequent_attempt_time_ms = i64::MAX as u64;
 
     test_observer::spawn();
-<<<<<<< HEAD
-
-    conf.events_observers.insert(EventObserverConfig {
-        endpoint: format!("localhost:{}", test_observer::EVENT_OBSERVER_PORT),
-        events_keys: vec![EventKeyType::AnyEvent],
-        timeout_ms: 1000,
-    });
-=======
     test_observer::register_any(&mut conf);
->>>>>>> ae3d6d5d
 
     let mut btcd_controller = BitcoinCoreController::new(conf.clone());
     btcd_controller
@@ -3764,16 +3669,7 @@
     conf.node.wait_time_for_microblocks = 0;
 
     test_observer::spawn();
-<<<<<<< HEAD
-
-    conf.events_observers.insert(EventObserverConfig {
-        endpoint: format!("localhost:{}", test_observer::EVENT_OBSERVER_PORT),
-        events_keys: vec![EventKeyType::AnyEvent],
-        timeout_ms: 1000,
-    });
-=======
     test_observer::register_any(&mut conf);
->>>>>>> ae3d6d5d
 
     let mut btcd_controller = BitcoinCoreController::new(conf.clone());
     btcd_controller
@@ -4755,15 +4651,7 @@
     conf.miner.subsequent_attempt_time_ms = i64::MAX as u64;
 
     test_observer::spawn();
-<<<<<<< HEAD
-    conf.events_observers.insert(EventObserverConfig {
-        endpoint: format!("localhost:{}", test_observer::EVENT_OBSERVER_PORT),
-        events_keys: vec![EventKeyType::AnyEvent],
-        timeout_ms: 1000,
-    });
-=======
     test_observer::register_any(&mut conf);
->>>>>>> ae3d6d5d
 
     let mut btcd_controller = BitcoinCoreController::new(conf.clone());
     btcd_controller
@@ -4956,15 +4844,7 @@
     conf.miner.subsequent_attempt_time_ms = i64::MAX as u64;
 
     test_observer::spawn();
-<<<<<<< HEAD
-    conf.events_observers.insert(EventObserverConfig {
-        endpoint: format!("localhost:{}", test_observer::EVENT_OBSERVER_PORT),
-        events_keys: vec![EventKeyType::AnyEvent],
-        timeout_ms: 1000,
-    });
-=======
     test_observer::register_any(&mut conf);
->>>>>>> ae3d6d5d
 
     let mut btcd_controller = BitcoinCoreController::new(conf.clone());
     btcd_controller
@@ -5155,15 +5035,7 @@
     conf.miner.subsequent_attempt_time_ms = i64::MAX as u64;
 
     test_observer::spawn();
-<<<<<<< HEAD
-    conf.events_observers.insert(EventObserverConfig {
-        endpoint: format!("localhost:{}", test_observer::EVENT_OBSERVER_PORT),
-        events_keys: vec![EventKeyType::AnyEvent],
-        timeout_ms: 1000,
-    });
-=======
     test_observer::register_any(&mut conf);
->>>>>>> ae3d6d5d
 
     let mut btcd_controller = BitcoinCoreController::new(conf.clone());
     btcd_controller
@@ -5426,15 +5298,7 @@
     conf.burnchain.epochs = Some(epochs);
 
     test_observer::spawn();
-<<<<<<< HEAD
-    conf.events_observers.insert(EventObserverConfig {
-        endpoint: format!("localhost:{}", test_observer::EVENT_OBSERVER_PORT),
-        events_keys: vec![EventKeyType::AnyEvent],
-        timeout_ms: 1000,
-    });
-=======
     test_observer::register_any(&mut conf);
->>>>>>> ae3d6d5d
 
     let mut btcd_controller = BitcoinCoreController::new(conf.clone());
     btcd_controller
@@ -5602,16 +5466,7 @@
     conf.miner.subsequent_attempt_time_ms = i64::MAX as u64;
 
     test_observer::spawn();
-<<<<<<< HEAD
-
-    conf.events_observers.insert(EventObserverConfig {
-        endpoint: format!("localhost:{}", test_observer::EVENT_OBSERVER_PORT),
-        events_keys: vec![EventKeyType::AnyEvent],
-        timeout_ms: 1000,
-    });
-=======
     test_observer::register_any(&mut conf);
->>>>>>> ae3d6d5d
 
     let mut btcd_controller = BitcoinCoreController::new(conf.clone());
     btcd_controller
@@ -5739,16 +5594,7 @@
     conf.node.wait_time_for_blocks = 1_000;
 
     test_observer::spawn();
-<<<<<<< HEAD
-
-    conf.events_observers.insert(EventObserverConfig {
-        endpoint: format!("localhost:{}", test_observer::EVENT_OBSERVER_PORT),
-        events_keys: vec![EventKeyType::AnyEvent],
-        timeout_ms: 1000,
-    });
-=======
     test_observer::register_any(&mut conf);
->>>>>>> ae3d6d5d
 
     let spender_bal = 10_000_000_000 * (core::MICROSTACKS_PER_STACKS as u64);
 
@@ -6069,12 +5915,7 @@
             EventKeyType::MinedBlocks,
             EventKeyType::MinedMicroblocks,
         ],
-<<<<<<< HEAD
-        timeout_ms: 1000,
-    });
-=======
-    );
->>>>>>> ae3d6d5d
+    );
 
     let mut btcd_controller = BitcoinCoreController::new(conf.clone());
     btcd_controller
@@ -6337,16 +6178,7 @@
     conf.miner.subsequent_attempt_time_ms = i64::MAX as u64;
 
     test_observer::spawn();
-<<<<<<< HEAD
-
-    conf.events_observers.insert(EventObserverConfig {
-        endpoint: format!("localhost:{}", test_observer::EVENT_OBSERVER_PORT),
-        events_keys: vec![EventKeyType::AnyEvent],
-        timeout_ms: 1000,
-    });
-=======
     test_observer::register_any(&mut conf);
->>>>>>> ae3d6d5d
 
     let mut btcd_controller = BitcoinCoreController::new(conf.clone());
     btcd_controller
@@ -6597,16 +6429,7 @@
     conf.burnchain.pox_2_activation = Some(10_003);
 
     test_observer::spawn();
-<<<<<<< HEAD
-
-    conf.events_observers.insert(EventObserverConfig {
-        endpoint: format!("localhost:{}", test_observer::EVENT_OBSERVER_PORT),
-        events_keys: vec![EventKeyType::AnyEvent],
-        timeout_ms: 1000,
-    });
-=======
     test_observer::register_any(&mut conf);
->>>>>>> ae3d6d5d
 
     let mut btcd_controller = BitcoinCoreController::new(conf.clone());
     btcd_controller
@@ -6752,16 +6575,7 @@
 
     let (mut conf, miner_account) = neon_integration_test_conf();
     test_observer::spawn();
-<<<<<<< HEAD
-
-    conf.events_observers.insert(EventObserverConfig {
-        endpoint: format!("localhost:{}", test_observer::EVENT_OBSERVER_PORT),
-        events_keys: vec![EventKeyType::AnyEvent],
-        timeout_ms: 1000,
-    });
-=======
     test_observer::register_any(&mut conf);
->>>>>>> ae3d6d5d
 
     conf.initial_balances.push(InitialBalance {
         address: spender_addr.clone().into(),
@@ -6895,16 +6709,7 @@
     let (mut conf, miner_account) = neon_integration_test_conf();
 
     test_observer::spawn();
-<<<<<<< HEAD
-
-    conf.events_observers.insert(EventObserverConfig {
-        endpoint: format!("localhost:{}", test_observer::EVENT_OBSERVER_PORT),
-        events_keys: vec![EventKeyType::AnyEvent],
-        timeout_ms: 1000,
-    });
-=======
     test_observer::register_any(&mut conf);
->>>>>>> ae3d6d5d
 
     conf.initial_balances.push(InitialBalance {
         address: addr.clone().into(),
@@ -7040,15 +6845,6 @@
     // required for testing post-sunset behavior
     conf.node.always_use_affirmation_maps = false;
 
-<<<<<<< HEAD
-    conf.events_observers.insert(EventObserverConfig {
-        endpoint: format!("localhost:{}", test_observer::EVENT_OBSERVER_PORT),
-        events_keys: vec![EventKeyType::AnyEvent],
-        timeout_ms: 1000,
-    });
-
-=======
->>>>>>> ae3d6d5d
     let first_bal = 6_000_000_000 * (core::MICROSTACKS_PER_STACKS as u64);
     let second_bal = 2_000_000_000 * (core::MICROSTACKS_PER_STACKS as u64);
     let third_bal = 2_000_000_000 * (core::MICROSTACKS_PER_STACKS as u64);
@@ -9133,15 +8929,7 @@
         amount: 10000000000,
     });
     test_observer::spawn();
-<<<<<<< HEAD
-    conf.events_observers.insert(EventObserverConfig {
-        endpoint: format!("localhost:{}", test_observer::EVENT_OBSERVER_PORT),
-        events_keys: vec![EventKeyType::AnyEvent],
-        timeout_ms: 1000,
-    });
-=======
     test_observer::register_any(&mut conf);
->>>>>>> ae3d6d5d
 
     let mut btcd_controller = BitcoinCoreController::new(conf.clone());
     btcd_controller
@@ -9317,16 +9105,7 @@
     conf.node.microblock_frequency = 1_000;
 
     test_observer::spawn();
-<<<<<<< HEAD
-
-    conf.events_observers.insert(EventObserverConfig {
-        endpoint: format!("localhost:{}", test_observer::EVENT_OBSERVER_PORT),
-        events_keys: vec![EventKeyType::AnyEvent],
-        timeout_ms: 1000,
-    });
-=======
     test_observer::register_any(&mut conf);
->>>>>>> ae3d6d5d
 
     let mut btcd_controller = BitcoinCoreController::new(conf.clone());
     btcd_controller
@@ -9726,16 +9505,7 @@
     conf.burnchain.ast_precheck_size_height = Some(0);
 
     test_observer::spawn();
-<<<<<<< HEAD
-
-    conf.events_observers.insert(EventObserverConfig {
-        endpoint: format!("localhost:{}", test_observer::EVENT_OBSERVER_PORT),
-        events_keys: vec![EventKeyType::AnyEvent],
-        timeout_ms: 1000,
-    });
-=======
     test_observer::register_any(&mut conf);
->>>>>>> ae3d6d5d
 
     let mut btcd_controller = BitcoinCoreController::new(conf.clone());
 
@@ -9884,15 +9654,7 @@
         conf.burnchain.peer_version,
     );
 
-<<<<<<< HEAD
-    conf.events_observers.insert(EventObserverConfig {
-        endpoint: format!("localhost:{}", test_observer::EVENT_OBSERVER_PORT),
-        events_keys: vec![EventKeyType::AnyEvent],
-        timeout_ms: 1000,
-    });
-=======
     test_observer::register_any(&mut conf);
->>>>>>> ae3d6d5d
 
     conf.initial_balances = initial_conf.initial_balances.clone();
     conf.burnchain.epochs = initial_conf.burnchain.epochs.clone();
@@ -9987,16 +9749,7 @@
     conf.burnchain.ast_precheck_size_height = Some(210);
 
     test_observer::spawn();
-<<<<<<< HEAD
-
-    conf.events_observers.insert(EventObserverConfig {
-        endpoint: format!("localhost:{}", test_observer::EVENT_OBSERVER_PORT),
-        events_keys: vec![EventKeyType::AnyEvent],
-        timeout_ms: 1000,
-    });
-=======
     test_observer::register_any(&mut conf);
->>>>>>> ae3d6d5d
 
     let mut btcd_controller = BitcoinCoreController::new(conf.clone());
     btcd_controller
@@ -10349,16 +10102,7 @@
     conf.burnchain.ast_precheck_size_height = Some(210);
 
     test_observer::spawn();
-<<<<<<< HEAD
-
-    conf.events_observers.insert(EventObserverConfig {
-        endpoint: format!("localhost:{}", test_observer::EVENT_OBSERVER_PORT),
-        events_keys: vec![EventKeyType::AnyEvent],
-        timeout_ms: 1000,
-    });
-=======
     test_observer::register_any(&mut conf);
->>>>>>> ae3d6d5d
 
     let mut btcd_controller = BitcoinCoreController::new(conf.clone());
     btcd_controller
@@ -10753,16 +10497,7 @@
     conf.node.wait_time_for_microblocks = 0;
 
     test_observer::spawn();
-<<<<<<< HEAD
-
-    conf.events_observers.insert(EventObserverConfig {
-        endpoint: format!("localhost:{}", test_observer::EVENT_OBSERVER_PORT),
-        events_keys: vec![EventKeyType::AnyEvent],
-        timeout_ms: 1000,
-    });
-=======
     test_observer::register_any(&mut conf);
->>>>>>> ae3d6d5d
 
     let mut btcd_controller = BitcoinCoreController::new(conf.clone());
     btcd_controller
@@ -11142,16 +10877,7 @@
     conf.connection_options.inv_sync_interval = 3;
 
     test_observer::spawn();
-<<<<<<< HEAD
-
-    conf.events_observers.insert(EventObserverConfig {
-        endpoint: format!("localhost:{}", test_observer::EVENT_OBSERVER_PORT),
-        events_keys: vec![EventKeyType::AnyEvent],
-        timeout_ms: 1000,
-    });
-=======
     test_observer::register_any(&mut conf);
->>>>>>> ae3d6d5d
 
     let mut btcd_controller = BitcoinCoreController::new(conf.clone());
     btcd_controller
@@ -11492,15 +11218,7 @@
     }
 
     let (mut conf, _) = neon_integration_test_conf();
-<<<<<<< HEAD
-    conf.events_observers.insert(EventObserverConfig {
-        endpoint: format!("localhost:{}", test_observer::EVENT_OBSERVER_PORT),
-        events_keys: vec![EventKeyType::AnyEvent],
-        timeout_ms: 1000,
-    });
-=======
     test_observer::register_any(&mut conf);
->>>>>>> ae3d6d5d
 
     let burnchain_config = Burnchain::regtest(&conf.get_burn_db_path());
 
@@ -11545,15 +11263,7 @@
     }
 
     let (mut conf, _) = neon_integration_test_conf();
-<<<<<<< HEAD
-    conf.events_observers.insert(EventObserverConfig {
-        endpoint: format!("localhost:{}", test_observer::EVENT_OBSERVER_PORT),
-        events_keys: vec![EventKeyType::AnyEvent],
-        timeout_ms: 1000,
-    });
-=======
     test_observer::register_any(&mut conf);
->>>>>>> ae3d6d5d
 
     // custom wallet
     conf.burnchain.wallet_name = "test_with_custom_wallet".to_string();
@@ -12149,16 +11859,7 @@
     let (mut conf, _miner_account) = neon_integration_test_conf();
 
     test_observer::spawn();
-<<<<<<< HEAD
-
-    conf.events_observers.insert(EventObserverConfig {
-        endpoint: format!("localhost:{}", test_observer::EVENT_OBSERVER_PORT),
-        events_keys: vec![EventKeyType::AnyEvent],
-        timeout_ms: 1000,
-    });
-=======
     test_observer::register_any(&mut conf);
->>>>>>> ae3d6d5d
 
     conf.miner.min_tx_count = 4;
     conf.miner.first_attempt_time_ms = 0;
@@ -12260,16 +11961,7 @@
     let (mut conf, _miner_account) = neon_integration_test_conf();
 
     test_observer::spawn();
-<<<<<<< HEAD
-
-    conf.events_observers.insert(EventObserverConfig {
-        endpoint: format!("localhost:{}", test_observer::EVENT_OBSERVER_PORT),
-        events_keys: vec![EventKeyType::AnyEvent],
-        timeout_ms: 1000,
-    });
-=======
     test_observer::register_any(&mut conf);
->>>>>>> ae3d6d5d
 
     conf.miner.min_tx_count = 4;
     conf.miner.first_attempt_time_ms = 0;
@@ -12381,16 +12073,7 @@
     let (mut conf, _miner_account) = neon_integration_test_conf();
 
     test_observer::spawn();
-<<<<<<< HEAD
-
-    conf.events_observers.insert(EventObserverConfig {
-        endpoint: format!("localhost:{}", test_observer::EVENT_OBSERVER_PORT),
-        events_keys: vec![EventKeyType::AnyEvent],
-        timeout_ms: 1000,
-    });
-=======
     test_observer::register_any(&mut conf);
->>>>>>> ae3d6d5d
 
     conf.miner.min_tx_count = 4;
     conf.miner.first_attempt_time_ms = 0;
