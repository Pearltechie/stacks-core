[package]
name = "stacks-common"
version = "0.0.2"
authors = [
  "Jude Nelson <jude@stacks.org>",
  "Aaron Blankstein <aaron@blockstack.com>",
  "Ludo Galabru <ludovic@blockstack.com>",
]
license = "GPL-3.0-only"
homepage = "https://github.com/blockstack/stacks-blockchain"
repository = "https://github.com/blockstack/stacks-blockchain"
description = "Common modules for stackslib, libclarity"
keywords = ["stacks", "stx", "bitcoin", "crypto", "blockchain"]
readme = "README.md"
resolver = "2"
edition = "2021"

[lib]
name = "stacks_common"
path = "./src/libcommon.rs"

[dependencies]
rand = { workspace = true }
serde = "1"
serde_derive = "1"
sha3 = "0.10.1"
sha2 = "0.10"
ripemd = "0.1.1"
lazy_static = "1.4.0"
percent-encoding = "2.1.0"
slog = { version = "2.5.2", features = ["max_level_trace"], optional = true }
slog-term = { version = "2.6.0", optional = true }
slog-json = { version = "2.3.0", optional = true }
chrono = "0.4.19"
libc = "0.2.82"
wsts = { workspace = true, optional = true }
hashbrown = { workspace = true }

# wasm
libsecp256k1 = { version = "0.5.0", optional = true }
getrandom = { version = "0.2", features = ["js"], optional = true}

[target.'cfg(unix)'.dependencies]
nix = "0.23"

[target.'cfg(windows)'.dependencies]
winapi = { version = "0.3", features = [
  "consoleapi",
  "handleapi",
  "synchapi",
  "winbase",
] }

[target.'cfg(windows)'.dev-dependencies]
winapi = { version = "0.3", features = ["fileapi", "processenv", "winnt"] }

[dependencies.serde_json]
version = "1.0"
features = ["arbitrary_precision", "unbounded_depth"]

[dependencies.secp256k1]
version = "0.24.3"
features = ["serde", "recovery"]
optional = true

[dependencies.rusqlite]
version = "=0.28.0"
features = ["blob", "serde_json", "i128_blob", "bundled", "trace"]
optional = true

[dependencies.ed25519-dalek]
workspace = true
features = ["serde"]
optional = true

[dependencies.curve25519-dalek]
version = "=2.0.0"
features = ["serde"]
optional = true

[dependencies.time]
version = "0.3.34"
features = ["std"]

[dev-dependencies]
rstest = "0.11.0"
rstest_reuse = "0.1.3"
assert-json-diff = "1.0.0"
rand_core = { workspace = true }

[features]
default = ["canonical", "log", "developer-mode"]
canonical = ["vrf", "sqlite", "secp256k1", "wsts"]
log = ["slog", "slog-term", "slog-json"]
sqlite = ["rusqlite"]
vrf = ["ed25519-dalek", "curve25519-dalek"]
wasm = ["libsecp256k1", "developer-mode", "getrandom"]
developer-mode = []
slog_json = ["slog-json"]
<<<<<<< HEAD
testing = ["canonical"]
=======
testing = []

[target.'cfg(all(any(target_arch = "x86_64", target_arch = "x86", target_arch = "aarch64"), not(any(target_os="windows"))))'.dependencies]
sha2 = { version = "0.10", features = ["asm"] }

[target.'cfg(any(not(any(target_arch = "x86_64", target_arch = "x86", target_arch = "aarch64")), any(target_os="windows")))'.dependencies]
sha2 = { version = "0.10" }
>>>>>>> de17b4b4
<|MERGE_RESOLUTION|>--- conflicted
+++ resolved
@@ -97,14 +97,10 @@
 wasm = ["libsecp256k1", "developer-mode", "getrandom"]
 developer-mode = []
 slog_json = ["slog-json"]
-<<<<<<< HEAD
 testing = ["canonical"]
-=======
-testing = []
 
 [target.'cfg(all(any(target_arch = "x86_64", target_arch = "x86", target_arch = "aarch64"), not(any(target_os="windows"))))'.dependencies]
 sha2 = { version = "0.10", features = ["asm"] }
 
 [target.'cfg(any(not(any(target_arch = "x86_64", target_arch = "x86", target_arch = "aarch64")), any(target_os="windows")))'.dependencies]
-sha2 = { version = "0.10" }
->>>>>>> de17b4b4
+sha2 = { version = "0.10" }