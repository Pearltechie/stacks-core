/*
 copyright: (c) 2013-2018 by Blockstack PBC, a public benefit corporation.

 This file is part of Blockstack.

 Blockstack is free software. You may redistribute or modify
 it under the terms of the GNU General Public License as published by
 the Free Software Foundation, either version 3 of the License or
 (at your option) any later version.

 Blockstack is distributed in the hope that it will be useful,
 but WITHOUT ANY WARRANTY, including without the implied warranty of
 MERCHANTABILITY or FITNESS FOR A PARTICULAR PURPOSE. See the
 GNU General Public License for more details.

 You should have received a copy of the GNU General Public License
 along with Blockstack. If not, see <http://www.gnu.org/licenses/>.
*/

use std::io::{Read, Write};

use chainstate::burn::operations::Error as op_error;
use chainstate::burn::ConsensusHash;
use chainstate::burn::Opcodes;

use chainstate::burn::operations::{
    LeaderBlockCommitOp,
    LeaderKeyRegisterOp,
    UserBurnSupportOp,
    BlockstackOperation,
    BlockstackOperationType,
};

use util::db::DBConn;
use util::db::DBTx;

use chainstate::burn::db::sortdb::{
    SortitionHandleConn
};
use chainstate::stacks::index::TrieHash;

use burnchains::BurnchainTransaction;
use burnchains::Txid;
use burnchains::Address;
use burnchains::PublicKey;
use burnchains::BurnchainHeaderHash;
use burnchains::BurnchainBlockHeader;
use burnchains::Burnchain;

use address::AddressHashMode;

use chainstate::stacks::StacksAddress;
use chainstate::stacks::StacksPublicKey;
use chainstate::stacks::StacksPrivateKey;
use chainstate::burn::BlockHeaderHash;

use net::StacksMessageCodec;
use net::codec::{write_next};
use net::Error as net_error;

use util::vrf::{VRF,VRFPublicKey,VRFPrivateKey};
use util::log;
use util::hash::DoubleSha256;

struct ParsedData {
    pub consensus_hash: ConsensusHash,
    pub public_key: VRFPublicKey,
    pub memo: Vec<u8>
}

impl LeaderKeyRegisterOp {
    #[cfg(test)]
    pub fn new(sender: &StacksAddress, public_key: &VRFPublicKey) -> LeaderKeyRegisterOp {
        LeaderKeyRegisterOp {
            public_key: public_key.clone(),
            memo: vec![],
            address: sender.clone(),

            // will be filled in
            consensus_hash: ConsensusHash([0u8; 20]),
            txid: Txid([0u8; 32]),
            vtxindex: 0,
            block_height: 0,
            burn_header_hash: BurnchainHeaderHash([0u8; 32]),
        }
    }

    #[cfg(test)]
    pub fn new_from_secrets(privks: &Vec<StacksPrivateKey>, num_sigs: u16, hash_mode: &AddressHashMode, prover_key: &VRFPrivateKey) -> Option<LeaderKeyRegisterOp> {
        let pubks = privks.iter().map(|ref pk| StacksPublicKey::from_private(pk)).collect();
        let addr = match StacksAddress::from_public_keys(hash_mode.to_version_testnet(), hash_mode, num_sigs as usize, &pubks) {
            Some(a) => {
                a
            },
            None => {
                return None;
            }
        };
        let prover_pubk = VRFPublicKey::from_private(prover_key);
        Some(LeaderKeyRegisterOp::new(&addr, &prover_pubk))
    }
    
    fn parse_data(data: &Vec<u8>) -> Option<ParsedData> {
        /*
            Wire format:

            0      2  3              23                       55                          80
            |------|--|---------------|-----------------------|---------------------------|
             magic  op consensus hash   proving public key               memo

            
             Note that `data` is missing the first 3 bytes -- the magic and op have been stripped
        */
        // memo can be empty, and magic + op are omitted 
        if data.len() < 52 {
            // too short to have a consensus hash and proving public key
            warn!("LEADER_KEY_REGISTER payload is malformed ({} bytes)", data.len());
            return None;
        }

        let consensus_hash = ConsensusHash::from_bytes(&data[0..20]).expect("FATAL: invalid byte slice for consensus hash");
        let pubkey = match VRFPublicKey::from_bytes(&data[20..52].to_vec()) {
            Some(pubk) => {
                pubk
            },
            None => {
                warn!("Invalid VRF public key");
                return None;
            }
        };

        let memo = &data[52..];

        Some(ParsedData {
            consensus_hash,
            public_key: pubkey,
            memo: memo.to_vec()
        })
    }

    fn parse_from_tx(block_height: u64, block_hash: &BurnchainHeaderHash, tx: &BurnchainTransaction) -> Result<LeaderKeyRegisterOp, op_error> {
        // can't be too careful...
        let inputs = tx.get_signers();
        let outputs = tx.get_recipients();

        if inputs.len() == 0 {
            test_debug!("Invalid tx: inputs: {}, outputs: {}", inputs.len(), outputs.len());
            return Err(op_error::InvalidInput);
        }

        if outputs.len() < 1 {
            test_debug!("Invalid tx: inputs: {}, outputs: {}", inputs.len(), outputs.len());
            return Err(op_error::InvalidInput);
        }

        if tx.opcode() != Opcodes::LeaderKeyRegister as u8 {
            test_debug!("Invalid tx: invalid opcode {}", tx.opcode());
            return Err(op_error::InvalidInput);
        }

        let data = match LeaderKeyRegisterOp::parse_data(&tx.data()) {
            Some(data) => {
                data
            },
            None => {
                test_debug!("Invalid tx data");
                return Err(op_error::ParseError);
            }
        };

        let address = outputs[0].address.clone();

        Ok(LeaderKeyRegisterOp {
            consensus_hash: data.consensus_hash,
            public_key: data.public_key,
            memo: data.memo,
            address: address,

            txid: tx.txid(),
            vtxindex: tx.vtxindex(),
            block_height: block_height,
            burn_header_hash: block_hash.clone(),
        })
    }
}

impl StacksMessageCodec for LeaderKeyRegisterOp {

    /*
        Wire format:

        0      2  3              23                       55                          80
        |------|--|---------------|-----------------------|---------------------------|
         magic  op consensus hash    proving public key               memo
    */
    fn consensus_serialize<W: Write>(&self, fd: &mut W) -> Result<(), net_error> {
        write_next(fd, &(Opcodes::LeaderKeyRegister as u8))?;
        write_next(fd, &self.consensus_hash)?;
        fd.write_all(&self.public_key.as_bytes()[..]).map_err(net_error::WriteError)?;    
        
        let memo = match self.memo.len() {
            l if l <= 25 => self.memo[0..].to_vec().clone(),
            _ => self.memo[0..25].to_vec().clone(),
        };
        fd.write_all(&memo).map_err(net_error::WriteError)?;
        Ok(())
    }

    fn consensus_deserialize<R: Read>(_fd: &mut R) -> Result<LeaderKeyRegisterOp, net_error> {
        // Op deserialized through burchain indexer
        unimplemented!();
    }
}

impl BlockstackOperation for LeaderKeyRegisterOp {
    fn from_tx(block_header: &BurnchainBlockHeader, tx: &BurnchainTransaction) -> Result<LeaderKeyRegisterOp, op_error> {
        LeaderKeyRegisterOp::parse_from_tx(block_header.block_height, &block_header.block_hash, tx)
    }
}

impl LeaderKeyRegisterOp {
    pub fn check(&self, burnchain: &Burnchain, tx: &SortitionHandleConn) -> Result<(), op_error> {
        /////////////////////////////////////////////////////////////////
        // Keys must be unique -- no one can register the same key twice
        /////////////////////////////////////////////////////////////////

        // key selected here must never have been submitted on this fork before 
        let has_key_already = tx.has_VRF_public_key(&self.public_key)?;

        if has_key_already {
            warn!("Invalid leader key registration: public key {} previously used", &self.public_key.to_hex());
            return Err(op_error::LeaderKeyAlreadyRegistered);
        }

        /////////////////////////////////////////////////////////////////
        // Consensus hash must be recent and valid
        /////////////////////////////////////////////////////////////////

        let consensus_hash_recent = tx.is_fresh_consensus_hash(
            burnchain.consensus_hash_lifetime.into(), &self.consensus_hash)?;

        if !consensus_hash_recent {
            warn!("Invalid leader key registration: invalid consensus hash {}", &self.consensus_hash);
            return Err(op_error::LeaderKeyBadConsensusHash);
        }

        Ok(())
    }
}

#[cfg(test)]
pub mod tests {
    use super::*;
    use burnchains::bitcoin::address::BitcoinAddress;
    use burnchains::bitcoin::keys::BitcoinPublicKey;
    use burnchains::bitcoin::blocks::BitcoinBlockParser;
    use burnchains::bitcoin::BitcoinNetworkType;
    use burnchains::*;

    use deps::bitcoin::network::serialize::deserialize;
    use deps::bitcoin::blockdata::transaction::Transaction;

    use chainstate::burn::{ConsensusHash, OpsHash, SortitionHash, BlockSnapshot};
    
    use util::hash::{hex_bytes, to_hex};
    use util::log;
    use util::get_epoch_time_secs;
    use chainstate::burn::db::sortdb::*;

    use chainstate::burn::operations::{
        LeaderBlockCommitOp,
        LeaderKeyRegisterOp,
        UserBurnSupportOp,
        BlockstackOperation,
        BlockstackOperationType
    };

    pub struct OpFixture {
        pub txstr: String,
        pub opstr: String,
        pub result: Option<LeaderKeyRegisterOp>,
    }

    struct CheckFixture {
        op: LeaderKeyRegisterOp,
        res: Result<(), op_error>
    }

    fn make_tx(hex_str: &str) -> Result<Transaction, &'static str> {
        let tx_bin = hex_bytes(hex_str)
            .map_err(|_e| "failed to decode hex string")?;
        let tx = deserialize(&tx_bin.to_vec())
            .map_err(|_e| "failed to deserialize")?;
        Ok(tx)
    }

    pub fn get_test_fixtures(vtxindex: u32, block_height: u64, burn_header_hash: BurnchainHeaderHash) -> Vec<OpFixture> {
        vec![
            OpFixture {
                txstr: "01000000011111111111111111111111111111111111111111111111111111111111111111000000006a47304402203a176d95803e8d51e7884d38750322c4bfa55307a71291ef8db65191edd665f1022056f5d1720d1fde8d6a163c79f73f22f874ef9e186e98e5b60fa8ac64d298e77a012102d8015134d9db8178ac93acbc43170a2f20febba5087a5b0437058765ad5133d0000000000200000000000000003e6a3c69645e2222222222222222222222222222222222222222a366b51292bef4edd64063d9145c617fec373bceb0758e98cd72becd84d54c7a010203040539300000000000001976a9140be3e286a15ea85882761618e366586b5574100d88ac00000000".to_string(),
                opstr: "69645e2222222222222222222222222222222222222222a366b51292bef4edd64063d9145c617fec373bceb0758e98cd72becd84d54c7a0102030405".to_string(),
                result: Some(LeaderKeyRegisterOp {
                    consensus_hash: ConsensusHash::from_bytes(&hex_bytes("2222222222222222222222222222222222222222").unwrap()).unwrap(),
                    public_key: VRFPublicKey::from_bytes(&hex_bytes("a366b51292bef4edd64063d9145c617fec373bceb0758e98cd72becd84d54c7a").unwrap()).unwrap(),
                    memo: vec![01, 02, 03, 04, 05],
                    address: StacksAddress::from_bitcoin_address(&BitcoinAddress::from_scriptpubkey(BitcoinNetworkType::Testnet, &hex_bytes("76a9140be3e286a15ea85882761618e366586b5574100d88ac").unwrap()).unwrap()),

                    txid: Txid::from_bytes_be(&hex_bytes("1bfa831b5fc56c858198acb8e77e5863c1e9d8ac26d49ddb914e24d8d4083562").unwrap()).unwrap(),
                    vtxindex: vtxindex,
                    block_height: block_height,
                    burn_header_hash: burn_header_hash.clone(),
                })
            },
            OpFixture {
                txstr: "01000000011111111111111111111111111111111111111111111111111111111111111111000000006a473044022037d0b9d4e98eab190522acf5fb8ea8e89b6a4704e0ac6c1883d6ffa629b3edd30220202757d710ec0fb940d1715e02588bb2150110161a9ee08a83b750d961431a8e012102d8015134d9db8178ac93acbc43170a2f20febba5087a5b0437058765ad5133d000000000020000000000000000396a3769645e2222222222222222222222222222222222222222a366b51292bef4edd64063d9145c617fec373bceb0758e98cd72becd84d54c7a39300000000000001976a9140be3e286a15ea85882761618e366586b5574100d88ac00000000".to_string(),
                opstr: "69645e2222222222222222222222222222222222222222a366b51292bef4edd64063d9145c617fec373bceb0758e98cd72becd84d54c7a".to_string(),
                result: Some(LeaderKeyRegisterOp {
                    consensus_hash: ConsensusHash::from_bytes(&hex_bytes("2222222222222222222222222222222222222222").unwrap()).unwrap(),
                    public_key: VRFPublicKey::from_bytes(&hex_bytes("a366b51292bef4edd64063d9145c617fec373bceb0758e98cd72becd84d54c7a").unwrap()).unwrap(),
                    memo: vec![],
                    address: StacksAddress::from_bitcoin_address(&BitcoinAddress::from_scriptpubkey(BitcoinNetworkType::Testnet, &hex_bytes("76a9140be3e286a15ea85882761618e366586b5574100d88ac").unwrap()).unwrap()),

                    txid: Txid::from_bytes_be(&hex_bytes("2fbf8d5be32dce49790d203ba59acbb0929d5243413174ff5d26a5c6f23dea65").unwrap()).unwrap(),
                    vtxindex: vtxindex,
                    block_height: block_height,
                    burn_header_hash: burn_header_hash,
                })
            },
            OpFixture {
                // invalid VRF public key 
                txstr: "01000000011111111111111111111111111111111111111111111111111111111111111111000000006b483045022100ddbbaf029174a9bd1588fc0b34094e9f48fec9c89704eb12a3ee70dd5ca4142e02202eab7cbf985da23e890766331f7e0009268d1db75da8b583a953528e6a099499012102d8015134d9db8178ac93acbc43170a2f20febba5087a5b0437058765ad5133d0000000000200000000000000003e6a3c69645e2222222222222222222222222222222222222222a366b51292bef4edd64063d9145c617fec373bceb0758e98cd72becd84d54c7b010203040539300000000000001976a9140be3e286a15ea85882761618e366586b5574100d88ac00000000".to_string(),
                opstr: "".to_string(),
                result: None,
            },
            OpFixture {
                // too short
                txstr: "01000000011111111111111111111111111111111111111111111111111111111111111111000000006b483045022100b2680431ab771826f42b93f5238e518c6483af7026c25ddd6e970f26fec80473022050ab510ede8d7b50cea1a286d1e05fa2b2d62ffbb9983e4cade9899474d0f8b9012102d8015134d9db8178ac93acbc43170a2f20febba5087a5b0437058765ad5133d000000000020000000000000000386a3669645e22222222222222222222222222222222222222a366b51292bef4edd64063d9145c617fec373bceb0758e98cd72becd84d54c7a39300000000000001976a9140be3e286a15ea85882761618e366586b5574100d88ac00000000".to_string(),
                opstr: "".to_string(),
                result: None,
            },
            OpFixture {
                // not enough outputs
                txstr: "01000000011111111111111111111111111111111111111111111111111111111111111111000000006a473044022070c8ce3786cee46d283b8a02a9c6ba87ef693960a0200b4a85e1b4808ea7b23a02201c6926162fe8cf4d3bbc3fcea80baa8307543af69b5dbbad72aa659a3a87f08e012102d8015134d9db8178ac93acbc43170a2f20febba5087a5b0437058765ad5133d0000000000100000000000000003e6a3c69645e2222222222222222222222222222222222222222a366b51292bef4edd64063d9145c617fec373bceb0758e98cd72becd84d54c7a010203040500000000".to_string(),
                opstr: "".to_string(),
                result: None,
            },
            OpFixture {
                // wrong opcode
                txstr: "01000000011111111111111111111111111111111111111111111111111111111111111111000000006b483045022100a72df03441bdd08b8fd042f417e37e7ba7dc6212078835840f4cbd64f690533a0220385309a6096044828ec7889107a73da23b009157a752251ed68f8084834d4d44012102d8015134d9db8178ac93acbc43170a2f20febba5087a5b0437058765ad5133d0000000000200000000000000003e6a3c69645f2222222222222222222222222222222222222222a366b51292bef4edd64063d9145c617fec373bceb0758e98cd72becd84d54c7a010203040539300000000000001976a9140be3e286a15ea85882761618e366586b5574100d88ac00000000".to_string(),
                opstr: "".to_string(),
                result: None,
            }
        ]
    }

    #[test]
    fn test_parse() {
        let vtxindex = 1;
        let block_height = 694;
        let burn_header_hash = BurnchainHeaderHash::from_hex("0000000000000000000000000000000000000000000000000000000000000000").unwrap();

        let tx_fixtures = get_test_fixtures(vtxindex, block_height, burn_header_hash);

        let parser = BitcoinBlockParser::new(BitcoinNetworkType::Testnet, BLOCKSTACK_MAGIC_MAINNET);

        for tx_fixture in tx_fixtures {
            let tx = make_tx(&tx_fixture.txstr).unwrap();
            let header = match tx_fixture.result {
                Some(ref op) => {
                    BurnchainBlockHeader {
                        block_height: op.block_height,
                        block_hash: op.burn_header_hash.clone(),
                        parent_block_hash: op.burn_header_hash.clone(),
                        num_txs: 1,
                        timestamp: get_epoch_time_secs()
                    }
                },
                None => {
                    BurnchainBlockHeader {
                        block_height: 0,
                        block_hash: BurnchainHeaderHash([0u8; 32]),
                        parent_block_hash: BurnchainHeaderHash([0u8; 32]),
                        num_txs: 0,
                        timestamp: get_epoch_time_secs()
                    }
                }
            };
            let burnchain_tx = BurnchainTransaction::Bitcoin(parser.parse_tx(&tx, vtxindex as usize).unwrap());
            let op = LeaderKeyRegisterOp::from_tx(&header, &burnchain_tx);

            match (op, tx_fixture.result) {
                (Ok(parsed_tx), Some(result)) => {

                    let opstr = {
                        let mut buffer= vec![];
                        let mut magic_bytes = BLOCKSTACK_MAGIC_MAINNET.as_bytes().to_vec();
                        buffer.append(&mut magic_bytes);
                        parsed_tx.consensus_serialize(&mut buffer).expect("FATAL: invalid operation");
                        to_hex(&buffer)
                    };

                    assert_eq!(tx_fixture.opstr, opstr);
                    assert_eq!(parsed_tx, result);
                },
                (Err(_e), None) => {},
                (Ok(_parsed_tx), None) => {
                    test_debug!("Parsed a tx when we should not have: {}", tx_fixture.txstr);
                    assert!(false);
                },
                (Err(_e), Some(_result)) => {
                    test_debug!("Did not parse a tx when we should have: {}", tx_fixture.txstr);
                    assert!(false);
                }
            };
        }
    }

    #[test]
    fn test_check() {
        
        let first_block_height = 121;
        let first_burn_hash = BurnchainHeaderHash::from_hex("0000000000000000000000000000000000000000000000000000000000000123").unwrap();
        
        let block_122_hash = BurnchainHeaderHash::from_hex("0000000000000000000000000000000000000000000000000000000000000002").unwrap();
        let block_123_hash = BurnchainHeaderHash::from_hex("0000000000000000000000000000000000000000000000000000000000000003").unwrap();
        let block_124_hash = BurnchainHeaderHash::from_hex("0000000000000000000000000000000000000000000000000000000000000004").unwrap();
        let block_125_hash = BurnchainHeaderHash::from_hex("0000000000000000000000000000000000000000000000000000000000000006").unwrap();
        let block_126_hash = BurnchainHeaderHash::from_hex("0000000000000000000000000000000000000000000000000000000000000007").unwrap();
        let block_127_hash = BurnchainHeaderHash::from_hex("0000000000000000000000000000000000000000000000000000000000000008").unwrap();
        let block_128_hash = BurnchainHeaderHash::from_hex("0000000000000000000000000000000000000000000000000000000000000009").unwrap();
        let block_129_hash = BurnchainHeaderHash::from_hex("000000000000000000000000000000000000000000000000000000000000000a").unwrap();
        let block_130_hash = BurnchainHeaderHash::from_hex("000000000000000000000000000000000000000000000000000000000000000b").unwrap();
        let block_131_hash = BurnchainHeaderHash::from_hex("000000000000000000000000000000000000000000000000000000000000000c").unwrap();
        
        let block_header_hashes = [
            block_122_hash.clone(),
            block_123_hash.clone(),
            block_124_hash.clone(),
            block_125_hash.clone(),
            block_126_hash.clone(),
            block_127_hash.clone(),
            block_128_hash.clone(),
            block_129_hash.clone(),
            block_130_hash.clone(),
            block_131_hash.clone()
        ];

        let burnchain = Burnchain {
            pox_constants: PoxConstants::test_default(),
            peer_version: 0x012345678,
            network_id: 0x9abcdef0,
            chain_name: "bitcoin".to_string(),
            network_name: "testnet".to_string(),
            working_dir: "/nope".to_string(),
            consensus_hash_lifetime: 24,
            stable_confirmations: 7,
            first_block_height: first_block_height,
            first_block_hash: first_burn_hash.clone()
        };
        
        let mut db = SortitionDB::connect_test(first_block_height, &first_burn_hash).unwrap();

        let leader_key_1 = LeaderKeyRegisterOp { 
            consensus_hash: ConsensusHash::from_bytes(&hex_bytes("0000000000000000000000000000000000000000").unwrap()).unwrap(),
            public_key: VRFPublicKey::from_bytes(&hex_bytes("a366b51292bef4edd64063d9145c617fec373bceb0758e98cd72becd84d54c7a").unwrap()).unwrap(),
            memo: vec![01, 02, 03, 04, 05],
            address: StacksAddress::from_bitcoin_address(&BitcoinAddress::from_scriptpubkey(BitcoinNetworkType::Testnet, &hex_bytes("76a9140be3e286a15ea85882761618e366586b5574100d88ac").unwrap()).unwrap()),

            txid: Txid::from_bytes_be(&hex_bytes("1bfa831b5fc56c858198acb8e77e5863c1e9d8ac26d49ddb914e24d8d4083562").unwrap()).unwrap(),
            vtxindex: 456,
            block_height: 123,
            burn_header_hash: block_123_hash.clone(),
        };
       
        let block_ops = vec![
            // 122
            vec![],
            // 123
            vec![
                BlockstackOperationType::LeaderKeyRegister(leader_key_1.clone())
            ],
            // 124
            vec![],
            // 125
            vec![],
            // 126
            vec![],
            // 127
            vec![],
            // 128
            vec![],
            // 129
            vec![],
            // 130
            vec![],
            // 131
            vec![],
        ];

        // populate consensus hashes
        let tip_root_index = {
            let mut prev_snapshot = SortitionDB::get_first_block_snapshot(db.conn()).unwrap();
            for i in 0..10 {
                let mut snapshot_row = BlockSnapshot {
                    pox_valid: true,
                    block_height: i + 1 + first_block_height,
                    burn_header_timestamp: get_epoch_time_secs(),
                    burn_header_hash: block_header_hashes[i as usize].clone(),
                    sortition_id: SortitionId(block_header_hashes[i as usize].0.clone()),
                    parent_burn_header_hash: prev_snapshot.burn_header_hash.clone(),
                    consensus_hash: ConsensusHash::from_bytes(&[0,0,0,0,0,0,0,0,0,0,0,0,0,0,0,0,0,0,0,(i+1) as u8]).unwrap(),
                    ops_hash: OpsHash::from_bytes(&[0,0,0,0,0,0,0,0,0,0,0,0,0,0,0,0,0,0,0,0,0,0,0,0,0,0,0,0,0,0,0,i as u8]).unwrap(),
                    total_burn: i,
                    sortition: true,
                    sortition_hash: SortitionHash::initial(),
                    winning_block_txid: Txid::from_hex("0000000000000000000000000000000000000000000000000000000000000000").unwrap(),
                    winning_stacks_block_hash: BlockHeaderHash::from_hex("0000000000000000000000000000000000000000000000000000000000000000").unwrap(),
                    index_root: TrieHash::from_empty_data(),
                    num_sortitions: i + 1,
                    stacks_block_accepted: false,
                    stacks_block_height: 0,
                    arrival_index: 0,
                    canonical_stacks_tip_height: 0,
                    canonical_stacks_tip_hash: BlockHeaderHash([0u8; 32]),
                    canonical_stacks_tip_consensus_hash: ConsensusHash([0u8; 20]),
                };
                let mut tx = SortitionHandleTx::begin(&mut db, &prev_snapshot.sortition_id).unwrap();

<<<<<<< HEAD
                let next_tip_root = tx.append_chain_tip_snapshot(&prev_snapshot, &snapshot_row, &block_ops[i as usize], &vec![], None, None).unwrap();
=======
                let next_tip_root = tx.append_chain_tip_snapshot(&prev_snapshot, &snapshot_row, &block_ops[i as usize], None).unwrap();
>>>>>>> e8e43a29
                snapshot_row.index_root = next_tip_root;

                tx.commit().unwrap();
                prev_snapshot = snapshot_row;
            }
            prev_snapshot.index_root.clone()
        };

        let check_fixtures = vec![
            CheckFixture {
                // reject -- key already registered 
                op: LeaderKeyRegisterOp {
                    consensus_hash: ConsensusHash::from_bytes(&hex_bytes("0000000000000000000000000000000000000000").unwrap()).unwrap(),
                    public_key: VRFPublicKey::from_bytes(&hex_bytes("a366b51292bef4edd64063d9145c617fec373bceb0758e98cd72becd84d54c7a").unwrap()).unwrap(),
                    memo: vec![01, 02, 03, 04, 05],
                    address: StacksAddress::from_bitcoin_address(&BitcoinAddress::from_scriptpubkey(BitcoinNetworkType::Testnet, &hex_bytes("76a9140be3e286a15ea85882761618e366586b5574100d88ac").unwrap()).unwrap()),

                    txid: Txid::from_bytes_be(&hex_bytes("1bfa831b5fc56c858198acb8e77e5863c1e9d8ac26d49ddb914e24d8d4083562").unwrap()).unwrap(),
                    vtxindex: 455,
                    block_height: 123,
                    burn_header_hash: block_123_hash.clone(),
                },
                res: Err(op_error::LeaderKeyAlreadyRegistered),
            },
            CheckFixture {
                // reject -- invalid consensus hash
                op: LeaderKeyRegisterOp {
                    consensus_hash: ConsensusHash::from_bytes(&hex_bytes("1000000000000000000000000000000000000000").unwrap()).unwrap(),
                    public_key: VRFPublicKey::from_bytes(&hex_bytes("bb519494643f79f1dea0350e6fb9a1da88dfdb6137117fc2523824a8aa44fe1c").unwrap()).unwrap(),
                    memo: vec![01, 02, 03, 04, 05],
                    address: StacksAddress::from_bitcoin_address(&BitcoinAddress::from_scriptpubkey(BitcoinNetworkType::Testnet, &hex_bytes("76a9140be3e286a15ea85882761618e366586b5574100d88ac").unwrap()).unwrap()),

                    txid: Txid::from_bytes_be(&hex_bytes("1bfa831b5fc56c858198acb8e77e5863c1e9d8ac26d49ddb914e24d8d4083562").unwrap()).unwrap(),
                    vtxindex: 456,
                    block_height: 123,
                    burn_header_hash: block_123_hash.clone(),
                },
                res: Err(op_error::LeaderKeyBadConsensusHash),
            },
            CheckFixture {
                // accept 
                op: LeaderKeyRegisterOp {
                    consensus_hash: ConsensusHash::from_bytes(&hex_bytes("0000000000000000000000000000000000000000").unwrap()).unwrap(),
                    public_key: VRFPublicKey::from_bytes(&hex_bytes("bb519494643f79f1dea0350e6fb9a1da88dfdb6137117fc2523824a8aa44fe1c").unwrap()).unwrap(),
                    memo: vec![01, 02, 03, 04, 05],
                    address: StacksAddress::from_bitcoin_address(&BitcoinAddress::from_scriptpubkey(BitcoinNetworkType::Testnet, &hex_bytes("76a9140be3e286a15ea85882761618e366586b5574100d88ac").unwrap()).unwrap()),

                    txid: Txid::from_bytes_be(&hex_bytes("1bfa831b5fc56c858198acb8e77e5863c1e9d8ac26d49ddb914e24d8d4083562").unwrap()).unwrap(),
                    vtxindex: 456,
                    block_height: 123,
                    burn_header_hash: block_123_hash.clone(),
                },
                res: Ok(())
            }
        ];

        for fixture in check_fixtures {
            let header = BurnchainBlockHeader {
                block_height: fixture.op.block_height,
                block_hash: fixture.op.burn_header_hash.clone(),
                parent_block_hash: fixture.op.burn_header_hash.clone(),
                num_txs: 1,
                timestamp: get_epoch_time_secs()
            };
            let ic = db.index_handle(&SortitionId::stubbed(&fixture.op.burn_header_hash));
            assert_eq!(format!("{:?}", &fixture.res), format!("{:?}", &fixture.op.check(&burnchain, &ic)));
        }
    }

    // TODO: make VRF keys expire
}
<|MERGE_RESOLUTION|>--- conflicted
+++ resolved
@@ -526,11 +526,7 @@
                 };
                 let mut tx = SortitionHandleTx::begin(&mut db, &prev_snapshot.sortition_id).unwrap();
 
-<<<<<<< HEAD
-                let next_tip_root = tx.append_chain_tip_snapshot(&prev_snapshot, &snapshot_row, &block_ops[i as usize], &vec![], None, None).unwrap();
-=======
-                let next_tip_root = tx.append_chain_tip_snapshot(&prev_snapshot, &snapshot_row, &block_ops[i as usize], None).unwrap();
->>>>>>> e8e43a29
+                let next_tip_root = tx.append_chain_tip_snapshot(&prev_snapshot, &snapshot_row, &block_ops[i as usize], None, None).unwrap();
                 snapshot_row.index_root = next_tip_root;
 
                 tx.commit().unwrap();
