// Copyright (C) 2013-2020 Blockstack PBC, a public benefit corporation
// Copyright (C) 2020 Stacks Open Internet Foundation
//
// This program is free software: you can redistribute it and/or modify
// it under the terms of the GNU General Public License as published by
// the Free Software Foundation, either version 3 of the License, or
// (at your option) any later version.
//
// This program is distributed in the hope that it will be useful,
// but WITHOUT ANY WARRANTY; without even the implied warranty of
// MERCHANTABILITY or FITNESS FOR A PARTICULAR PURPOSE.  See the
// GNU General Public License for more details.
//
// You should have received a copy of the GNU General Public License
// along with this program.  If not, see <http://www.gnu.org/licenses/>.

use std::io::{Read, Write};

use crate::burnchains::bitcoin::BitcoinNetworkType;
use crate::burnchains::Address;
use crate::burnchains::Burnchain;
use crate::burnchains::BurnchainBlockHeader;
use crate::burnchains::PoxConstants;
use crate::burnchains::Txid;
use crate::burnchains::{BurnchainRecipient, BurnchainSigner};
use crate::burnchains::{BurnchainTransaction, PublicKey};
use crate::chainstate::burn::db::sortdb::SortitionHandle;
use crate::chainstate::burn::db::sortdb::{SortitionDB, SortitionHandleTx};
use crate::chainstate::burn::operations::Error as op_error;
use crate::chainstate::burn::operations::{
    parse_u16_from_be, parse_u32_from_be, BlockstackOperationType, LeaderBlockCommitOp,
    LeaderKeyRegisterOp, UserBurnSupportOp,
};
use crate::chainstate::burn::ConsensusHash;
use crate::chainstate::burn::Opcodes;
use crate::chainstate::burn::SortitionId;
use crate::chainstate::stacks::address::PoxAddress;
use crate::chainstate::stacks::index::storage::TrieFileStorage;
use crate::chainstate::stacks::{StacksPrivateKey, StacksPublicKey};
use crate::codec::{write_next, Error as codec_error, StacksMessageCodec};
use crate::core::{StacksEpoch, StacksEpochId};
use crate::core::{STACKS_EPOCH_2_05_MARKER, STACKS_EPOCH_2_1_MARKER};
use crate::net::Error as net_error;
use crate::types::chainstate::TrieHash;
use crate::types::chainstate::{BlockHeaderHash, BurnchainHeaderHash, StacksAddress, VRFSeed};
use stacks_common::address::AddressHashMode;
use stacks_common::util::hash::to_hex;
use stacks_common::util::log;
use stacks_common::util::vrf::{VRFPrivateKey, VRFPublicKey, VRF};

// return type from parse_data below
struct ParsedData {
    block_header_hash: BlockHeaderHash,
    new_seed: VRFSeed,
    parent_block_ptr: u32,
    parent_vtxindex: u16,
    key_block_ptr: u32,
    key_vtxindex: u16,
    burn_parent_modulus: u8,
    memo: u8,
}

pub static OUTPUTS_PER_COMMIT: usize = 2;
pub static BURN_BLOCK_MINED_AT_MODULUS: u64 = 5;

impl LeaderBlockCommitOp {
    #[cfg(test)]
    pub fn initial(
        block_header_hash: &BlockHeaderHash,
        block_height: u64,
        new_seed: &VRFSeed,
        paired_key: &LeaderKeyRegisterOp,
        burn_fee: u64,
        input: &(Txid, u32),
        apparent_sender: &BurnchainSigner,
    ) -> LeaderBlockCommitOp {
        LeaderBlockCommitOp {
            sunset_burn: 0,
            block_height: block_height,
            burn_parent_modulus: if block_height > 0 {
                ((block_height - 1) % BURN_BLOCK_MINED_AT_MODULUS) as u8
            } else {
                BURN_BLOCK_MINED_AT_MODULUS as u8 - 1
            },
            new_seed: new_seed.clone(),
            key_block_ptr: paired_key.block_height as u32,
            key_vtxindex: paired_key.vtxindex as u16,
            parent_block_ptr: 0,
            parent_vtxindex: 0,
            memo: vec![0x00],
            burn_fee: burn_fee,
            input: input.clone(),
            block_header_hash: block_header_hash.clone(),
            commit_outs: vec![],
            apparent_sender: apparent_sender.clone(),

            // to be filled in
            txid: Txid([0u8; 32]),
            vtxindex: 0,
            burn_header_hash: BurnchainHeaderHash::zero(),
        }
    }

    #[cfg(test)]
    pub fn new(
        block_header_hash: &BlockHeaderHash,
        block_height: u64,
        new_seed: &VRFSeed,
        parent: &LeaderBlockCommitOp,
        key_block_ptr: u32,
        key_vtxindex: u16,
        burn_fee: u64,
        input: &(Txid, u32),
        apparent_sender: &BurnchainSigner,
    ) -> LeaderBlockCommitOp {
        LeaderBlockCommitOp {
            sunset_burn: 0,
            new_seed: new_seed.clone(),
            key_block_ptr: key_block_ptr,
            key_vtxindex: key_vtxindex,
            parent_block_ptr: parent.block_height as u32,
            parent_vtxindex: parent.vtxindex as u16,
            memo: vec![],
            burn_fee: burn_fee,
            input: input.clone(),
            block_header_hash: block_header_hash.clone(),
            commit_outs: vec![],
            apparent_sender: apparent_sender.clone(),

            // to be filled in
            txid: Txid([0u8; 32]),
            vtxindex: 0,
            block_height: 0,
            burn_parent_modulus: BURN_BLOCK_MINED_AT_MODULUS as u8 - 1,

            burn_header_hash: BurnchainHeaderHash::zero(),
        }
    }

    #[cfg(test)]
    pub fn set_burn_height(&mut self, height: u64) {
        self.block_height = height;
        self.burn_parent_modulus = if height > 0 {
            (height - 1) % BURN_BLOCK_MINED_AT_MODULUS
        } else {
            BURN_BLOCK_MINED_AT_MODULUS - 1
        } as u8;
    }

    pub fn expected_chained_utxo(burn_only: bool) -> u32 {
        if burn_only {
            2 // if sunset has occurred, or we're in the prepare phase, then chained commits should spend the output after the burn commit
        } else {
            // otherwise, it's the output after the last PoX output
            (OUTPUTS_PER_COMMIT as u32) + 1
        }
    }

    fn burn_block_mined_at(&self) -> u64 {
        self.burn_parent_modulus as u64 % BURN_BLOCK_MINED_AT_MODULUS
    }

    fn parse_data(data: &Vec<u8>) -> Option<ParsedData> {
        /*
            Wire format:
            0      2  3            35               67     71     73    77   79     80
            |------|--|-------------|---------------|------|------|-----|-----|-----|
             magic  op   block hash     new seed     parent parent key   key    burn_block_parent modulus
                                                     block  txoff  block txoff

             Note that `data` is missing the first 3 bytes -- the magic and op have been stripped

             The values parent-block, parent-txoff, key-block, and key-txoff are in network byte order.

             parent-delta and parent-txoff will both be 0 if this block builds off of the genesis block.
        */

        if data.len() < 77 {
            // too short
            warn!(
                "LEADER_BLOCK_COMMIT payload is malformed ({} bytes)",
                data.len()
            );
            return None;
        }

        let block_header_hash = BlockHeaderHash::from_bytes(&data[0..32]).unwrap();
        let new_seed = VRFSeed::from_bytes(&data[32..64]).unwrap();
        let parent_block_ptr = parse_u32_from_be(&data[64..68]).unwrap();
        let parent_vtxindex = parse_u16_from_be(&data[68..70]).unwrap();
        let key_block_ptr = parse_u32_from_be(&data[70..74]).unwrap();
        let key_vtxindex = parse_u16_from_be(&data[74..76]).unwrap();

        let burn_parent_modulus_and_memo_byte = data[76];

        let burn_parent_modulus = ((burn_parent_modulus_and_memo_byte & 0b111) as u64
            % BURN_BLOCK_MINED_AT_MODULUS) as u8;
        let memo = (burn_parent_modulus_and_memo_byte >> 3) & 0x1f;

        Some(ParsedData {
            block_header_hash,
            new_seed,
            parent_block_ptr,
            parent_vtxindex,
            key_block_ptr,
            key_vtxindex,
            burn_parent_modulus,
            memo,
        })
    }

    pub fn from_tx(
        burnchain: &Burnchain,
        block_header: &BurnchainBlockHeader,
        epoch_id: StacksEpochId,
        tx: &BurnchainTransaction,
    ) -> Result<LeaderBlockCommitOp, op_error> {
        LeaderBlockCommitOp::parse_from_tx(
            burnchain,
            block_header.block_height,
            &block_header.block_hash,
            epoch_id,
            tx,
        )
    }

    pub fn is_parent_genesis(&self) -> bool {
        self.parent_block_ptr == 0 && self.parent_vtxindex == 0
    }

    /// parse a LeaderBlockCommitOp
    pub fn parse_from_tx(
        burnchain: &Burnchain,
        block_height: u64,
        block_hash: &BurnchainHeaderHash,
        epoch_id: StacksEpochId,
        tx: &BurnchainTransaction,
    ) -> Result<LeaderBlockCommitOp, op_error> {
        // can't be too careful...
        let outputs = tx.get_recipients();

        if tx.num_signers() == 0 {
            warn!(
                "Invalid tx: inputs: {}, outputs: {}",
                tx.num_signers(),
                outputs.len()
            );
            return Err(op_error::InvalidInput);
        }

        if outputs.len() == 0 {
            warn!(
                "Invalid tx: inputs: {}, outputs: {}",
                tx.num_signers(),
                outputs.len()
            );
            return Err(op_error::InvalidInput);
        }

        if tx.opcode() != Opcodes::LeaderBlockCommit as u8 {
            warn!("Invalid tx: invalid opcode {}", tx.opcode());
            return Err(op_error::InvalidInput);
        };

        let data = LeaderBlockCommitOp::parse_data(&tx.data()).ok_or_else(|| {
            warn!("Invalid tx data");
            op_error::ParseError
        })?;

        // basic sanity checks
        if data.parent_block_ptr == 0 {
            if data.parent_vtxindex != 0 {
                warn!("Invalid tx: parent block back-pointer must be positive");
                return Err(op_error::ParseError);
            }
            // if parent block ptr and parent vtxindex are both 0, then this block's parent is
            // the genesis block.
        }

        if data.parent_block_ptr as u64 >= block_height {
            warn!(
                "Invalid tx: parent block back-pointer {} exceeds block height {}",
                data.parent_block_ptr, block_height
            );
            return Err(op_error::ParseError);
        }

        if data.key_block_ptr == 0 {
            warn!("Invalid tx: key block back-pointer must be positive");
            return Err(op_error::ParseError);
        }

        if data.key_block_ptr as u64 >= block_height {
            warn!(
                "Invalid tx: key block back-pointer {} exceeds block height {}",
                data.key_block_ptr, block_height
            );
            return Err(op_error::ParseError);
        }

        // check if we've reached PoX disable
        let (commit_outs, sunset_burn, burn_fee, apparent_sender) = if burnchain
            .pox_constants
            .is_after_pox_sunset_end(block_height, epoch_id)
            || burnchain.is_in_prepare_phase(block_height)
        {
            // PoX is disabled by sunset (not possible in epoch 2.1 or later), OR,
            // we're in the prepare phase.
            // should be only one burn output.
            let output_0 = outputs[0].clone().ok_or_else(|| {
                warn!("Invalid commit tx: unrecognized output 0");
                op_error::InvalidInput
            })?;

            if !output_0.address.is_burn() {
                return Err(op_error::BlockCommitBadOutputs);
            }
            let BurnchainRecipient { address, amount } = output_0;
            let apparent_sender = BurnchainSigner(
                outputs
                    .get(1)
                    .map(|out| {
                        out.as_ref()
                            .map(|out| out.address.clone().to_b58())
                            .unwrap_or("<undecodable-output>".to_string())
                    })
                    .unwrap_or("<no-change-output>".to_string()),
            );

            let sunset_burn = tx.get_burn_amount();
            (vec![address], sunset_burn, amount, apparent_sender)
        } else {
            // we're in a reward phase, which may or may not be PoX.
            // check if this transaction provided a sunset burn (which is still allowed in epoch
            // 2.1; it's just not doing anything for the miner).
            let sunset_burn = tx.get_burn_amount();

            let mut commit_outs = vec![];
            let mut pox_fee = None;
            for (ix, output_opt) in outputs.iter().enumerate() {
                let output = output_opt.clone().ok_or_else(|| {
                    warn!("Invalid commit tx: unrecognized output {}", ix);
                    op_error::InvalidInput
                })?;

                // only look at the first OUTPUTS_PER_COMMIT outputs
                if ix >= OUTPUTS_PER_COMMIT {
                    break;
                }
                // all pox outputs must have the same fee
                if let Some(pox_fee) = pox_fee {
                    if output.amount != pox_fee {
                        warn!("Invalid commit tx: different output amounts for different PoX reward addresses ({} != {})", pox_fee, output.amount);
                        return Err(op_error::ParseError);
                    }
                } else {
                    pox_fee.replace(output.amount);
                }
                commit_outs.push(output.address);
            }

            if commit_outs.len() != OUTPUTS_PER_COMMIT {
                warn!("Invalid commit tx: {} commit addresses, but {} PoX addresses should be committed to", commit_outs.len(), OUTPUTS_PER_COMMIT);
                return Err(op_error::InvalidInput);
            }

            // compute the total amount transfered/burned, and check that the burn amount
            //   is expected given the amount transfered.
            let burn_fee = pox_fee
                .expect("A 0-len output should have already errored")
                .checked_mul(OUTPUTS_PER_COMMIT as u64) // total commitment is the pox_amount * outputs
                .ok_or_else(|| op_error::ParseError)?;

            if burn_fee == 0 {
                warn!("Invalid commit tx: burn/transfer amount is 0");
                return Err(op_error::ParseError);
            }

            let apparent_sender = BurnchainSigner(
                outputs
                    .get(2)
                    .map(|out| {
                        out.as_ref()
                            .map(|out| out.address.clone().to_b58())
                            .unwrap_or("<undecodable-output>".to_string())
                    })
                    .unwrap_or("<no-change-output>".to_string()),
            );
            (commit_outs, sunset_burn, burn_fee, apparent_sender)
        };

        let input = tx
            .get_input_tx_ref(0)
            .expect("UNREACHABLE: checked that inputs > 0")
            .clone();

        Ok(LeaderBlockCommitOp {
            block_header_hash: data.block_header_hash,
            new_seed: data.new_seed,
            parent_block_ptr: data.parent_block_ptr,
            parent_vtxindex: data.parent_vtxindex,
            key_block_ptr: data.key_block_ptr,
            key_vtxindex: data.key_vtxindex,
            memo: vec![data.memo],
            burn_parent_modulus: data.burn_parent_modulus,

            commit_outs,
            sunset_burn,
            burn_fee,
            input,
            apparent_sender,

            txid: tx.txid(),
            vtxindex: tx.vtxindex(),
            block_height: block_height,
            burn_header_hash: block_hash.clone(),
        })
    }

    /// are all the outputs for this block commit burns?
    pub fn all_outputs_burn(&self) -> bool {
        self.commit_outs
            .iter()
            .fold(true, |previous_is_burn, output_addr| {
                previous_is_burn && output_addr.is_burn()
            })
    }

    pub fn spent_txid(&self) -> &Txid {
        &self.input.0
    }

    pub fn spent_output(&self) -> u32 {
        self.input.1
    }

    pub fn is_first_block(&self) -> bool {
        self.parent_block_ptr == 0 && self.parent_vtxindex == 0
    }
}

impl StacksMessageCodec for LeaderBlockCommitOp {
    /*
        Wire format:

        0      2  3            35               67     71     73    77   79     80
        |------|--|-------------|---------------|------|------|-----|-----|-----|
         magic  op   block hash     new seed     parent parent key   key   burn parent modulus
                                                block  txoff  block txoff
    */
    fn consensus_serialize<W: Write>(&self, fd: &mut W) -> Result<(), codec_error> {
        write_next(fd, &(Opcodes::LeaderBlockCommit as u8))?;
        write_next(fd, &self.block_header_hash)?;
        fd.write_all(&self.new_seed.as_bytes()[..])
            .map_err(codec_error::WriteError)?;
        write_next(fd, &self.parent_block_ptr)?;
        write_next(fd, &self.parent_vtxindex)?;
        write_next(fd, &self.key_block_ptr)?;
        write_next(fd, &self.key_vtxindex)?;
        let memo_burn_parent_modulus =
            (self.memo.get(0).copied().unwrap_or(0x00) << 3) + (self.burn_parent_modulus & 0b111);
        write_next(fd, &memo_burn_parent_modulus)?;
        Ok(())
    }

    fn consensus_deserialize<R: Read>(_fd: &mut R) -> Result<LeaderBlockCommitOp, codec_error> {
        // Op deserialized through burchain indexer
        unimplemented!();
    }
}

#[derive(Debug)]
pub struct RewardSetInfo {
    pub anchor_block: BlockHeaderHash,
    pub recipients: Vec<(PoxAddress, u16)>,
}

#[derive(Debug, Clone)]
pub struct MissedBlockCommit {
    pub txid: Txid,
    pub input: (Txid, u32),
    pub intended_sortition: SortitionId,
}

impl MissedBlockCommit {
    pub fn spent_txid(&self) -> &Txid {
        &self.input.0
    }

    pub fn spent_output(&self) -> u32 {
        self.input.1
    }
}

impl RewardSetInfo {
    /// Create a RewardSetInfo struct for a missed block commit
    fn from_missed_commit(
        tx: &mut SortitionHandleTx,
        intended_sortition: &SortitionId,
    ) -> Result<Option<RewardSetInfo>, op_error> {
        // did this block-commit pay to the correct PoX addresses?
        let intended_recipients = tx
            .get_reward_set_payouts_at(&intended_sortition)
            .map_err(|_e| op_error::BlockCommitBadOutputs)?
            .0;

        Ok(tx.get_last_anchor_block_hash()?.map(|bhh| RewardSetInfo {
            anchor_block: bhh,
            recipients: intended_recipients
                .into_iter()
                .enumerate()
                .map(|(i, addr)| (addr, i as u16))
                .collect(),
        }))
    }

    /// Takes an Option<RewardSetInfo> and produces the commit_outs
    ///   for a corresponding LeaderBlockCommitOp. If RewardSetInfo is none,
    ///   the LeaderBlockCommitOp will use burn addresses.
    pub fn into_commit_outs(from: Option<RewardSetInfo>, mainnet: bool) -> Vec<PoxAddress> {
        if let Some(recipient_set) = from {
            let mut outs: Vec<_> = recipient_set
                .recipients
                .into_iter()
                .map(|(recipient, _)| recipient)
                .collect();
            while outs.len() < OUTPUTS_PER_COMMIT {
                outs.push(PoxAddress::standard_burn_address(mainnet));
            }
            outs
        } else {
            (0..OUTPUTS_PER_COMMIT)
                .map(|_| PoxAddress::standard_burn_address(mainnet))
                .collect()
        }
    }
}

impl LeaderBlockCommitOp {
    /// Perform PoX checks on this block-commit, given the reward set info (which may be None if
    /// PoX is not active).
    /// If `reward_set_info` is not None, then *only* the addresses in .recipients are used.  The u16
    /// indexes are *ignored* (and *must be* ignored, since this method gets called by
    /// `check_intneded_sortition()`, which does not have this information).
    fn check_pox(
        &self,
        epoch_id: StacksEpochId,
        burnchain: &Burnchain,
        tx: &mut SortitionHandleTx,
        reward_set_info: Option<&RewardSetInfo>,
    ) -> Result<(), op_error> {
        let parent_block_height = self.parent_block_ptr as u64;

        if PoxConstants::has_pox_sunset(epoch_id) {
            // sunset only applies in epochs prior to 2.1.  After 2.1, miners can put whatever they
            // want into the sunset burn but it won't be checked, nor will it count towards their
            // sortition
            let total_committed = self
                .burn_fee
                .checked_add(self.sunset_burn)
                .expect("BUG: Overflow in total committed calculation");

            let expected_sunset_burn =
                burnchain.expected_sunset_burn(self.block_height, total_committed, epoch_id);
            if self.sunset_burn < expected_sunset_burn {
                warn!(
                    "Invalid block commit: should have included sunset burn amount of {}, found {}",
                    expected_sunset_burn, self.sunset_burn
                );
                return Err(op_error::BlockCommitBadOutputs);
            }
        }

        /////////////////////////////////////////////////////////////////////////////////////
        // This tx must have the expected commit or burn outputs:
        //    * if there is a known anchor block for the current reward cycle, and this
        //       block commit descends from that block, and this block commit is not in the
        //       prepare phase of the reward cycle, and there are still reward addresses
        //       left in this reward cycle to pay out to, then
        //       the commit outputs must = the expected set of commit outputs.
        //    * otherwise, the commit outputs must be burn outputs.
        /////////////////////////////////////////////////////////////////////////////////////
        if let Some(reward_set_info) = reward_set_info {
            // we do some check-inversion here so that we check the commit_outs _before_
            //   we check whether or not the block is descended from the anchor.
            // we do this because the descended_from check isn't particularly cheap, so
            //   we want to make sure that any TX that forces us to perform the check
            //   has either burned BTC or sent BTC to the PoX recipients

            // if we're in the prepare phase, then this block-commit _must_ burn.
            // No PoX descent check needs to be performed -- prepare-phase block commits
            // stand alone.
            if burnchain.is_in_prepare_phase(self.block_height) {
                if let Err(e) = self.check_prepare_commit_burn() {
                    warn!("Invalid block commit: in block {} which is in the prepare phase, but did not burn to a single output as expected ({:?})", self.block_height, &e);
                    return Err(op_error::BlockCommitBadOutputs);
                }
            } else {
                // Not in prepare phase, so this can be either PoB or PoX (a descent check from the
                // anchor block will be necessary if the block-commit is well-formed).
                //
                // first, handle a corner case:
                //    all of the commitment outputs are _burns_
                //    _and_ the reward set chose two burn addresses as reward addresses.
                // then, don't need to do a pox descendant check.
                let recipient_set_all_burns = reward_set_info
                    .recipients
                    .iter()
                    .fold(true, |prior_is_burn, (addr, ..)| {
                        prior_is_burn && addr.is_burn()
                    });

                if recipient_set_all_burns {
                    if !self.all_outputs_burn() {
                        warn!("Invalid block commit: recipient set should be all burns");
                        return Err(op_error::BlockCommitBadOutputs);
                    }
                } else {
                    let expect_pox_descendant = if self.all_outputs_burn() {
                        false
                    } else {
                        let mut check_recipients: Vec<_> = reward_set_info
                            .recipients
                            .iter()
                            .map(|(addr, ..)| addr.clone())
                            .collect();

                        if check_recipients.len() == 1 {
                            // If the number of recipients in the set was odd, we need to pad
                            // with a burn address.
                            // NOTE: this used the old burnchain.is_mainnet() code, which always
                            // returns false
                            check_recipients.push(PoxAddress::standard_burn_address(false))
                        }

                        if self.commit_outs.len() != check_recipients.len() {
                            warn!(
                                "Invalid block commit: expected {} PoX transfers, but commit has {}",
                                reward_set_info.recipients.len(),
                                self.commit_outs.len()
                            );
                            return Err(op_error::BlockCommitBadOutputs);
                        }

                        // sort check_recipients and commit_outs so that we can perform an
                        //  iterative equality check
                        check_recipients.sort();
                        let mut commit_outs = self.commit_outs.clone();
                        commit_outs.sort();
                        for (expected_commit, found_commit) in
                            commit_outs.iter().zip(check_recipients)
                        {
                            if expected_commit.to_burnchain_repr()
                                != found_commit.to_burnchain_repr()
                            {
                                warn!("Invalid block commit: committed output {} does not match expected {}",
                                      found_commit.to_burnchain_repr(), expected_commit.to_burnchain_repr());
                                return Err(op_error::BlockCommitBadOutputs);
                            }
                        }
                        true
                    };

                    let descended_from_anchor = tx.descended_from(parent_block_height, &reward_set_info.anchor_block)
                        .map_err(|e| {
                            error!("Failed to check whether parent (height={}) is descendent of anchor block={}: {}",
                                   parent_block_height, &reward_set_info.anchor_block, e);
                            op_error::BlockCommitAnchorCheck})?;
                    if descended_from_anchor != expect_pox_descendant {
                        if descended_from_anchor {
                            warn!("Invalid block commit: descended from PoX anchor, but used burn outputs");
                        } else {
                            warn!("Invalid block commit: not descended from PoX anchor, but used PoX outputs");
                        }
                        return Err(op_error::BlockCommitBadOutputs);
                    }
                }
            }
        } else {
            // no recipient info for this sortition, so expect all burns
            if !self.all_outputs_burn() {
                warn!("Invalid block commit: this transaction should only have burn outputs.");
                return Err(op_error::BlockCommitBadOutputs);
            }
        };
        Ok(())
    }

    fn check_single_burn_output(&self) -> Result<(), op_error> {
        if self.commit_outs.len() != 1 {
            warn!("Invalid prepare-phase block commit, should have 1 commit out");
            return Err(op_error::BlockCommitBadOutputs);
        }
        if !self.commit_outs[0].is_burn() {
            warn!("Invalid prepare-phase block commit, should have burn address output");
            return Err(op_error::BlockCommitBadOutputs);
        }
        Ok(())
    }

    fn check_after_pox_sunset(&self) -> Result<(), op_error> {
        self.check_single_burn_output()
    }

    fn check_prepare_commit_burn(&self) -> Result<(), op_error> {
        self.check_single_burn_output()
    }

    /// Check the epoch marker in a block-commit to make sure it matches the right epoch.
    /// Valid in Stacks 2.05+
    fn check_epoch_commit_marker(&self, marker: u8) -> Result<(), op_error> {
        if self.memo.len() < 1 {
            debug!(
                "Invalid block commit";
                "reason" => "no epoch marker byte given",
            );
            return Err(op_error::BlockCommitBadEpoch);
        }
        if self.memo[0] < marker {
            debug!(
                "Invalid block commit";
                "reason" => "invalid epoch marker byte",
                "marker_byte" => self.memo[0],
                "expected_marker_byte" => marker,
            );
            return Err(op_error::BlockCommitBadEpoch);
        }

        Ok(())
    }

    /// Check the epoch marker in the block commit, given the epoch we're in
    fn check_epoch_commit(&self, epoch_id: StacksEpochId) -> Result<(), op_error> {
        match epoch_id {
            StacksEpochId::Epoch10 => {
                panic!("FATAL: processed block-commit pre-Stacks 2.0");
            }
            StacksEpochId::Epoch20 => {
                // no-op, but log for helping node operators watch for old nodes
                if self.memo.len() < 1 {
                    debug!(
                        "Soon-to-be-invalid block commit";
                        "reason" => "no epoch marker byte given",
                    );
                } else if self.memo[0] < STACKS_EPOCH_2_05_MARKER {
                    debug!(
                        "Soon-to-be-invalid block commit";
                        "reason" => "invalid epoch marker byte",
                        "marker_byte" => self.memo[0],
                    );
                }
                Ok(())
            }
            StacksEpochId::Epoch2_05 => self.check_epoch_commit_marker(STACKS_EPOCH_2_05_MARKER),
            StacksEpochId::Epoch21 => self.check_epoch_commit_marker(STACKS_EPOCH_2_1_MARKER),
        }
    }

    /// Verify that a missed block-commit would have been valid if it was not missed.
    /// This contains epoch-specific checks.
    fn check_intended_sortition(
        &self,
        epoch_id: StacksEpochId,
        burnchain: &Burnchain,
        tx: &mut SortitionHandleTx,
        miss_distance: u64,
    ) -> Result<SortitionId, op_error> {
        let tx_tip = tx.context.chain_tip.clone();
        let intended_sortition = match epoch_id {
            StacksEpochId::Epoch21 => {
                // correct behavior -- uses *sortition height* to find the intended sortition ID
                let sortition_height = self
                    .block_height
                    .checked_sub(burnchain.first_block_height)
                    .ok_or_else(|| op_error::BlockCommitPredatesGenesis)?;

                if miss_distance > sortition_height {
                    return Err(op_error::BlockCommitBadModulus);
                }

                if miss_distance > 1 {
                    // can't miss by more than 1 block; otherwise a miner can just bunch up all
                    // their block-commits into a single burnchain block and mine when they want
                    // without the 6-block warm-up period.
                    return Err(op_error::BlockCommitMissDistanceTooBig);
                }

<<<<<<< HEAD
                let intended_sortition = tx
                    .get_ancestor_block_hash(sortition_height - miss_distance, &tx_tip)?
                    .ok_or_else(|| op_error::BlockCommitNoParent)?;

                let intended_sn = SortitionDB::get_block_snapshot(tx, &intended_sortition)?
                    .expect("FATAL: no snapshot for known sortition");
                debug!("Block commit for {} missed, meant to land in burnchain block {} (sortition {})", &self.block_header_hash, intended_sn.block_height, &intended_sortition);
=======
        let apparent_sender_repr = format!("{}", &self.apparent_sender);

        if self.burn_fee == 0 {
            warn!("Invalid block commit: no burn amount";
                  "apparent_sender" => %apparent_sender_repr
            );
            return Err(op_error::BlockCommitBadInput);
        }
        let epoch = SortitionDB::get_stacks_epoch(tx, self.block_height)?.expect(&format!(
            "FATAL: impossible block height: no epoch defined for {}",
            self.block_height
        ));

        let intended_modulus = (self.burn_block_mined_at() + 1) % BURN_BLOCK_MINED_AT_MODULUS;
        let actual_modulus = self.block_height % BURN_BLOCK_MINED_AT_MODULUS;
        if actual_modulus != intended_modulus {
            warn!("Invalid block commit: missed target block";
                  "intended_modulus" => intended_modulus,
                  "actual_modulus" => actual_modulus,
                  "block_height" => self.block_height,
                  "apparent_sender" => %apparent_sender_repr
            );
            // This transaction "missed" its target burn block, the transaction
            //  is not valid, but we should allow this UTXO to "chain" to valid
            //  UTXOs to allow the miner windowing to work in the face of missed
            //  blocks.
            let miss_distance = if actual_modulus > intended_modulus {
                actual_modulus - intended_modulus
            } else {
                BURN_BLOCK_MINED_AT_MODULUS + actual_modulus - intended_modulus
            };
            let intended_sortition = match epoch.epoch_id {
                StacksEpochId::Epoch21 => {
                    // correct behavior
                    let sortition_height = self
                        .block_height
                        .checked_sub(burnchain.first_block_height)
                        .ok_or_else(|| op_error::BlockCommitPredatesGenesis)?;

                    if miss_distance > sortition_height {
                        return Err(op_error::BlockCommitBadModulus);
                    }
>>>>>>> dfd641af

                // NOTE: we're not doing the checks in check_common() because it doesn't matter if
                // the late block-commit does not meet them -- it will never be a sortition winner
                // anyway.
                //
                // But, we must disincentivize deliberately sending late block-commits (e.g. to
                // improve the miner's median sortition spend), so it's necessary to require the
                // miner to pay burnchain tokens to the intended sortition's reward addresses.  Then,
                // doing this on purpose is at least as costly as mining honestly.
                let reward_set_info_opt =
                    RewardSetInfo::from_missed_commit(tx, &intended_sortition)?;
                self.check_pox(epoch_id, burnchain, tx, reward_set_info_opt.as_ref())?;

                intended_sortition
            }
            StacksEpochId::Epoch20 | StacksEpochId::Epoch2_05 => {
                // buggy behavior that must be preserved for compatibility :(
                // bug: uses self.block_height to find the intended sortition ID (which won't work)
                if miss_distance > self.block_height {
                    return Err(op_error::BlockCommitBadModulus);
                }
                tx.get_ancestor_block_hash(self.block_height - miss_distance, &tx_tip)?
                    .ok_or_else(|| op_error::BlockCommitNoParent)?

                // also buggy behavior -- the block-commit can pay to any PoX output it wants, so
                // sending them deliberately is "free" because the sender can just pay themselves.
            }
            StacksEpochId::Epoch10 => {
                panic!("Block commits are not supported in epoch 1.0");
            }
        };
        Ok(intended_sortition)
    }

<<<<<<< HEAD
    /// Perform the block-commit checks that are the same in both PoX and PoB, and common to both
    /// on-time and late block-commits
    fn check_common(
        &self,
        epoch_id: StacksEpochId,
        tx: &mut SortitionHandleTx,
    ) -> Result<(), op_error> {
        let leader_key_block_height = self.key_block_ptr as u64;
        let parent_block_height = self.parent_block_ptr as u64;

        let tx_tip = tx.context.chain_tip.clone();
        let apparent_sender_address = self
            .apparent_sender
            .to_bitcoin_address(BitcoinNetworkType::Mainnet);
=======
        if burnchain
            .pox_constants
            .is_after_pox_sunset_end(self.block_height, epoch.epoch_id)
        {
            // sunset has finished and we're not in epoch 2.1 or later, so apply sunset check
            self.check_after_pox_sunset().map_err(|e| {
                warn!("Invalid block-commit: bad PoX after sunset: {:?}", &e;
                          "apparent_sender" => %apparent_sender_repr);
                e
            })?;
        } else {
            // either in epoch 2.1, or the PoX sunset hasn't completed yet
            self.check_pox(epoch.epoch_id, burnchain, tx, reward_set_info)
                .map_err(|e| {
                    warn!("Invalid block-commit: bad PoX: {:?}", &e;
                          "apparent_sender" => %apparent_sender_repr);
                    e
                })?;
        }
>>>>>>> dfd641af

        /////////////////////////////////////////////////////////////////////////////////////
        // This tx must occur after the start of the network
        /////////////////////////////////////////////////////////////////////////////////////

        let first_block_snapshot = SortitionDB::get_first_block_snapshot(tx.tx())?;

        if self.block_height < first_block_snapshot.block_height {
            warn!(
                "Invalid block commit from {}: predates genesis height {}",
                self.block_height,
                first_block_snapshot.block_height;
                "apparent_sender" => %apparent_sender_repr
            );
            return Err(op_error::BlockCommitPredatesGenesis);
        }

        /////////////////////////////////////////////////////////////////////////////////////
        // Block must be unique in this burnchain fork
        /////////////////////////////////////////////////////////////////////////////////////

        let is_already_committed = tx.expects_stacks_block_in_fork(&self.block_header_hash)?;

        if is_already_committed {
            warn!(
                "Invalid block commit: already committed to {}",
                self.block_header_hash;
                "apparent_sender" => %apparent_sender_repr
            );
            return Err(op_error::BlockCommitAlreadyExists);
        }

        /////////////////////////////////////////////////////////////////////////////////////
        // There must exist a previously-accepted key from a LeaderKeyRegister
        /////////////////////////////////////////////////////////////////////////////////////

        if leader_key_block_height >= self.block_height {
            warn!(
                "Invalid block commit: references leader key in the same or later block ({} >= {})",
                leader_key_block_height, self.block_height;
                "apparent_sender" => %apparent_sender_repr
            );
            return Err(op_error::BlockCommitNoLeaderKey);
        }

        let _register_key = tx
            .get_leader_key_at(leader_key_block_height, self.key_vtxindex.into(), &tx_tip)?
            .ok_or_else(|| {
                warn!(
                    "Invalid block commit: no corresponding leader key at {},{} in fork {}",
                    leader_key_block_height, self.key_vtxindex, &tx.context.chain_tip;
                    "apparent_sender" => %apparent_sender_repr
                );
                op_error::BlockCommitNoLeaderKey
            })?;

        /////////////////////////////////////////////////////////////////////////////////////
        // There must exist a previously-accepted block from a LeaderBlockCommit, or this
        // LeaderBlockCommit must build off of the genesis block.  If _not_ building off of the
        // genesis block, then the parent block must be in a different epoch (i.e. its parent must
        // be committed already).
        /////////////////////////////////////////////////////////////////////////////////////

        if parent_block_height == self.block_height {
<<<<<<< HEAD
            // tried to build off a block in the same burnchain block (not allowed)
            warn!("Invalid block commit: cannot build off of a commit in the same burnchain block";
                  "apparent_sender" => %apparent_sender_address
=======
            // tried to build off a block in the same epoch (not allowed)
            warn!("Invalid block commit: cannot build off of a commit in the same block";
                  "apparent_sender" => %apparent_sender_repr
>>>>>>> dfd641af
            );
            return Err(op_error::BlockCommitNoParent);
        } else if self.parent_block_ptr != 0 || self.parent_vtxindex != 0 {
            // not building off of genesis, so the parent block must exist
            let has_parent = tx
                .get_block_commit_parent(parent_block_height, self.parent_vtxindex.into(), &tx_tip)?
                .is_some();
            if !has_parent {
                warn!("Invalid block commit: no parent block in this fork";
                      "apparent_sender" => %apparent_sender_repr
                );
                return Err(op_error::BlockCommitNoParent);
            }
        }

        /////////////////////////////////////////////////////////////////////////////////////
        // If we are in Stacks 2.05 or later, then the memo field *must* have the appropriate epoch
        // marker.  That is, the upper 5 bits of the byte whose lower 3 bits contain the burn
        // parent modulus must have the marker bit pattern.  For example, in 2.05, this is 0b00101.
        //
        // This means that the byte must look like 0bXXXXXYYY, where XXXXX is the epoch marker bit
        // pattern, and YYY is the burn parent modulus.
        //
        // The epoch marker is a minimum-allowed value.  The miner can put a larger number in the
        // epoch marker field -- for example, to signal support for a new epoch or to be
        // forwards-compatible with it -- but cannot put a lesser number in.
        /////////////////////////////////////////////////////////////////////////////////////
        self.check_epoch_commit(epoch_id)?;
        Ok(())
    }

    pub fn check(
        &self,
        burnchain: &Burnchain,
        tx: &mut SortitionHandleTx,
        reward_set_info: Option<&RewardSetInfo>,
    ) -> Result<(), op_error> {
        /////////////////////////////////////////////////////////////////////////////////////
        // There must be a burn
        /////////////////////////////////////////////////////////////////////////////////////

        let apparent_sender_address = self
            .apparent_sender
            .to_bitcoin_address(BitcoinNetworkType::Mainnet);

        if self.burn_fee == 0 {
            warn!("Invalid block commit: no burn amount";
                  "apparent_sender" => %apparent_sender_address
            );
            return Err(op_error::BlockCommitBadInput);
        }
        let epoch = SortitionDB::get_stacks_epoch(tx, self.block_height)?.expect(&format!(
            "FATAL: impossible block height: no epoch defined for {}",
            self.block_height
        ));

        let intended_modulus = (self.burn_block_mined_at() + 1) % BURN_BLOCK_MINED_AT_MODULUS;
        let actual_modulus = self.block_height % BURN_BLOCK_MINED_AT_MODULUS;
        if actual_modulus != intended_modulus {
            // This transaction "missed" its target burn block, the transaction
            //  is not valid, but we should allow this UTXO to "chain" to valid
            //  UTXOs to allow the miner windowing to work in the face of missed
            //  blocks.
            let miss_distance = if actual_modulus > intended_modulus {
                actual_modulus - intended_modulus
            } else {
                BURN_BLOCK_MINED_AT_MODULUS + actual_modulus - intended_modulus
            };
            warn!("Invalid block commit: missed target block";
                  "intended_modulus" => intended_modulus,
                  "actual_modulus" => actual_modulus,
                  "miss_distance" => miss_distance,
                  "block_height" => self.block_height,
                  "apparent_sender" => %apparent_sender_address
            );
            let intended_sortition =
                self.check_intended_sortition(epoch.epoch_id, burnchain, tx, miss_distance)?;
            let missed_data = MissedBlockCommit {
                input: self.input.clone(),
                txid: self.txid.clone(),
                intended_sortition,
            };

            return Err(op_error::MissedBlockCommit(missed_data));
        }

        if burnchain
            .pox_constants
            .is_after_pox_sunset_end(self.block_height, epoch.epoch_id)
        {
            // sunset has begun and we're not in epoch 2.1 or later, so apply sunset check
            self.check_after_pox_sunset().map_err(|e| {
                warn!("Invalid block-commit: bad PoX after sunset: {:?}", &e;
                          "apparent_sender" => %apparent_sender_address);
                e
            })?;
        } else {
            // either in epoch 2.1, or the PoX sunset hasn't completed yet
            self.check_pox(epoch.epoch_id, burnchain, tx, reward_set_info)
                .map_err(|e| {
                    warn!("Invalid block-commit: bad PoX: {:?}", &e;
                          "apparent_sender" => %apparent_sender_address);
                    e
                })?;
        }

        self.check_common(epoch.epoch_id, tx)?;

        // good to go!
        Ok(())
    }
}

#[cfg(test)]
mod tests {
    use crate::burnchains::bitcoin::address::*;
    use crate::burnchains::bitcoin::blocks::BitcoinBlockParser;
    use crate::burnchains::bitcoin::keys::BitcoinPublicKey;
    use crate::burnchains::bitcoin::*;
    use crate::burnchains::*;
    use crate::chainstate::burn::db::sortdb::tests::test_append_snapshot;
    use crate::chainstate::burn::db::sortdb::*;
    use crate::chainstate::burn::db::*;
    use crate::chainstate::burn::operations::*;
    use crate::chainstate::burn::ConsensusHash;
    use crate::chainstate::burn::*;
    use crate::chainstate::stacks::address::StacksAddressExtensions;
    use crate::chainstate::stacks::index::TrieHashExtension;
    use crate::chainstate::stacks::StacksPublicKey;
    use crate::core::{
        StacksEpoch, StacksEpochId, PEER_VERSION_EPOCH_1_0, PEER_VERSION_EPOCH_2_0,
        PEER_VERSION_EPOCH_2_05, PEER_VERSION_EPOCH_2_1, STACKS_EPOCH_MAX,
    };
    use stacks_common::address::AddressHashMode;
    use stacks_common::deps_common::bitcoin::blockdata::transaction::Transaction;
    use stacks_common::deps_common::bitcoin::blockdata::transaction::TxOut;
    use stacks_common::deps_common::bitcoin::network::serialize::{deserialize, serialize_hex};
    use stacks_common::util::get_epoch_time_secs;
    use stacks_common::util::hash::*;
    use stacks_common::util::vrf::VRFPublicKey;

    use crate::types::chainstate::StacksAddress;
    use crate::types::chainstate::{BlockHeaderHash, SortitionId, VRFSeed};

    use super::*;

    use clarity::vm::costs::ExecutionCost;
    use rand::thread_rng;
    use rand::RngCore;

    use crate::core::StacksEpochExtension;

    struct OpFixture {
        txstr: String,
        opstr: String,
        result: Option<LeaderBlockCommitOp>,
    }

    struct CheckFixture {
        op: LeaderBlockCommitOp,
        res: Result<(), op_error>,
    }

    fn make_tx(hex_str: &str) -> Result<Transaction, &'static str> {
        let tx_bin = hex_bytes(hex_str).map_err(|_e| "failed to decode hex string")?;
        let tx = deserialize(&tx_bin.to_vec()).map_err(|_e| "failed to deserialize")?;
        Ok(tx)
    }

    fn stacks_address_to_bitcoin_tx_out(addr: &StacksAddress, value: u64) -> TxOut {
        let btc_version = to_b58_version_byte(addr.version)
            .expect("BUG: failed to decode Stacks version byte to Bitcoin version byte");
        let btc_addr_type = legacy_version_byte_to_address_type(btc_version)
            .expect("BUG: failed to decode Bitcoin version byte")
            .0;
        match btc_addr_type {
            LegacyBitcoinAddressType::PublicKeyHash => {
                LegacyBitcoinAddress::to_p2pkh_tx_out(&addr.bytes, value)
            }
            LegacyBitcoinAddressType::ScriptHash => {
                LegacyBitcoinAddress::to_p2sh_tx_out(&addr.bytes, value)
            }
        }
    }

    #[test]
    fn test_parse_sunset_end() {
        let tx = BurnchainTransaction::Bitcoin(BitcoinTransaction {
            data_amt: 0,
            txid: Txid([0; 32]),
            vtxindex: 0,
            opcode: Opcodes::LeaderBlockCommit as u8,
            data: vec![1; 80],
            inputs: vec![BitcoinTxInputStructured {
                keys: vec![],
                num_required: 0,
                in_type: BitcoinInputType::Standard,
                tx_ref: (Txid([0; 32]), 0),
            }
            .into()],
            outputs: vec![
                BitcoinTxOutput {
                    units: 10,
                    address: BitcoinAddress::Legacy(LegacyBitcoinAddress {
                        addrtype: LegacyBitcoinAddressType::PublicKeyHash,
                        network_id: BitcoinNetworkType::Mainnet,
                        bytes: Hash160([1; 20]),
                    }),
                },
                BitcoinTxOutput {
                    units: 10,
                    address: BitcoinAddress::Legacy(LegacyBitcoinAddress {
                        addrtype: LegacyBitcoinAddressType::PublicKeyHash,
                        network_id: BitcoinNetworkType::Mainnet,
                        bytes: Hash160([2; 20]),
                    }),
                },
                BitcoinTxOutput {
                    units: 30,
                    address: BitcoinAddress::Legacy(LegacyBitcoinAddress {
                        addrtype: LegacyBitcoinAddressType::PublicKeyHash,
                        network_id: BitcoinNetworkType::Mainnet,
                        bytes: Hash160([3; 20]),
                    }),
                },
            ],
        });

        let mut burnchain = Burnchain::regtest("nope");
        burnchain.pox_constants.sunset_start = 16843021;
        burnchain.pox_constants.sunset_end = 16843022;

        // should fail in epoch 2.05 -- not a burn output
        let err = LeaderBlockCommitOp::parse_from_tx(
            &burnchain,
            16843022,
            &BurnchainHeaderHash([0; 32]),
            StacksEpochId::Epoch2_05,
            &tx,
        )
        .unwrap_err();

        assert!(if let op_error::BlockCommitBadOutputs = err {
            true
        } else {
            false
        });

        // should succeed in epoch 2.1 -- can be PoX in 2.1
        let _op = LeaderBlockCommitOp::parse_from_tx(
            &burnchain,
            16843022,
            &BurnchainHeaderHash([0; 32]),
            StacksEpochId::Epoch21,
            &tx,
        )
        .unwrap();

        let tx = BurnchainTransaction::Bitcoin(BitcoinTransaction {
            data_amt: 0,
            txid: Txid([0; 32]),
            vtxindex: 0,
            opcode: Opcodes::LeaderBlockCommit as u8,
            data: vec![1; 80],
            inputs: vec![BitcoinTxInputStructured {
                keys: vec![],
                num_required: 0,
                in_type: BitcoinInputType::Standard,
                tx_ref: (Txid([0; 32]), 0),
            }
            .into()],
            outputs: vec![
                BitcoinTxOutput {
                    units: 10,
                    address: BitcoinAddress::Legacy(LegacyBitcoinAddress {
                        addrtype: LegacyBitcoinAddressType::PublicKeyHash,
                        network_id: BitcoinNetworkType::Mainnet,
                        bytes: Hash160([0; 20]),
                    }),
                },
                BitcoinTxOutput {
                    units: 10,
                    address: BitcoinAddress::Legacy(LegacyBitcoinAddress {
                        addrtype: LegacyBitcoinAddressType::PublicKeyHash,
                        network_id: BitcoinNetworkType::Mainnet,
                        bytes: Hash160([2; 20]),
                    }),
                },
                BitcoinTxOutput {
                    units: 30,
                    address: BitcoinAddress::Legacy(LegacyBitcoinAddress {
                        addrtype: LegacyBitcoinAddressType::PublicKeyHash,
                        network_id: BitcoinNetworkType::Mainnet,
                        bytes: Hash160([0; 20]),
                    }),
                },
            ],
        });

        let mut burnchain = Burnchain::regtest("nope");
        burnchain.pox_constants.sunset_start = 16843021;
        burnchain.pox_constants.sunset_end = 16843022;

        // succeeds in epoch 2.05 because of the burn output
        let op = LeaderBlockCommitOp::parse_from_tx(
            &burnchain,
            16843022,
            &BurnchainHeaderHash([0; 32]),
            StacksEpochId::Epoch2_05,
            &tx,
        )
        .unwrap();

        assert_eq!(op.commit_outs.len(), 1);
        assert!(op.commit_outs[0].is_burn());
        assert_eq!(op.burn_fee, 10);

        // succeeds in epoch 2.1 because the sunset doesn't apply
        let op = LeaderBlockCommitOp::parse_from_tx(
            &burnchain,
            16843022,
            &BurnchainHeaderHash([0; 32]),
            StacksEpochId::Epoch21,
            &tx,
        )
        .unwrap();

        assert_eq!(op.commit_outs.len(), 2);
        assert!(op.commit_outs[0].is_burn());
        assert_eq!(op.burn_fee, 20);
    }

    #[test]
    fn test_parse_pox_commits() {
        let tx = BurnchainTransaction::Bitcoin(BitcoinTransaction {
            data_amt: 30,
            txid: Txid([0; 32]),
            vtxindex: 0,
            opcode: Opcodes::LeaderBlockCommit as u8,
            data: vec![1; 80],
            inputs: vec![BitcoinTxInputStructured {
                keys: vec![],
                num_required: 0,
                in_type: BitcoinInputType::Standard,
                tx_ref: (Txid([0; 32]), 0),
            }
            .into()],
            outputs: vec![
                BitcoinTxOutput {
                    units: 10,
                    address: BitcoinAddress::Legacy(LegacyBitcoinAddress {
                        addrtype: LegacyBitcoinAddressType::PublicKeyHash,
                        network_id: BitcoinNetworkType::Mainnet,
                        bytes: Hash160([1; 20]),
                    }),
                },
                BitcoinTxOutput {
                    units: 10,
                    address: BitcoinAddress::Legacy(LegacyBitcoinAddress {
                        addrtype: LegacyBitcoinAddressType::PublicKeyHash,
                        network_id: BitcoinNetworkType::Mainnet,
                        bytes: Hash160([2; 20]),
                    }),
                },
                BitcoinTxOutput {
                    units: 30,
                    address: BitcoinAddress::Legacy(LegacyBitcoinAddress {
                        addrtype: LegacyBitcoinAddressType::PublicKeyHash,
                        network_id: BitcoinNetworkType::Mainnet,
                        bytes: Hash160([0; 20]),
                    }),
                },
            ],
        });

        let mut burnchain = Burnchain::regtest("nope");
        burnchain.pox_constants.sunset_start = 16843019;
        burnchain.pox_constants.sunset_end = 16843020;

        let op = LeaderBlockCommitOp::parse_from_tx(
            &burnchain,
            16843019,
            &BurnchainHeaderHash([0; 32]),
            StacksEpochId::Epoch2_05,
            &tx,
        )
        .unwrap();

        // should have 2 commit outputs, summing to 20 burned units
        assert_eq!(op.commit_outs.len(), 2);
        assert_eq!(op.burn_fee, 20);
        // the third output, because it's a burn, should have counted as a sunset_burn
        assert_eq!(op.sunset_burn, 30);

        let tx = BurnchainTransaction::Bitcoin(BitcoinTransaction {
            data_amt: 0,
            txid: Txid([0; 32]),
            vtxindex: 0,
            opcode: Opcodes::LeaderBlockCommit as u8,
            data: vec![1; 80],
            inputs: vec![BitcoinTxInputStructured {
                keys: vec![],
                num_required: 0,
                in_type: BitcoinInputType::Standard,
                tx_ref: (Txid([0; 32]), 0),
            }
            .into()],
            outputs: vec![
                BitcoinTxOutput {
                    units: 10,
                    address: BitcoinAddress::Legacy(LegacyBitcoinAddress {
                        addrtype: LegacyBitcoinAddressType::PublicKeyHash,
                        network_id: BitcoinNetworkType::Mainnet,
                        bytes: Hash160([1; 20]),
                    }),
                },
                BitcoinTxOutput {
                    units: 9,
                    address: BitcoinAddress::Legacy(LegacyBitcoinAddress {
                        addrtype: LegacyBitcoinAddressType::PublicKeyHash,
                        network_id: BitcoinNetworkType::Mainnet,
                        bytes: Hash160([0; 20]),
                    }),
                },
            ],
        });

        let mut burnchain = Burnchain::regtest("nope");
        burnchain.pox_constants.sunset_start = 16843019;
        burnchain.pox_constants.sunset_end = 16843020;

        // burn amount should have been 10, not 9
        match LeaderBlockCommitOp::parse_from_tx(
            &burnchain,
            16843019,
            &BurnchainHeaderHash([0; 32]),
            StacksEpochId::Epoch2_05,
            &tx,
        )
        .unwrap_err()
        {
            op_error::ParseError => {}
            _ => unreachable!(),
        };

        let tx = BurnchainTransaction::Bitcoin(BitcoinTransaction {
            data_amt: 0,
            txid: Txid([0; 32]),
            vtxindex: 0,
            opcode: Opcodes::LeaderBlockCommit as u8,
            data: vec![1; 80],
            inputs: vec![BitcoinTxInputStructured {
                keys: vec![],
                num_required: 0,
                in_type: BitcoinInputType::Standard,
                tx_ref: (Txid([0; 32]), 0),
            }
            .into()],
            outputs: vec![
                BitcoinTxOutput {
                    units: 13,
                    address: BitcoinAddress::Legacy(LegacyBitcoinAddress {
                        addrtype: LegacyBitcoinAddressType::PublicKeyHash,
                        network_id: BitcoinNetworkType::Mainnet,
                        bytes: Hash160([1; 20]),
                    }),
                },
                BitcoinTxOutput {
                    units: 13,
                    address: BitcoinAddress::Legacy(LegacyBitcoinAddress {
                        addrtype: LegacyBitcoinAddressType::PublicKeyHash,
                        network_id: BitcoinNetworkType::Mainnet,
                        bytes: Hash160([2; 20]),
                    }),
                },
                BitcoinTxOutput {
                    units: 13,
                    address: BitcoinAddress::Legacy(LegacyBitcoinAddress {
                        addrtype: LegacyBitcoinAddressType::PublicKeyHash,
                        network_id: BitcoinNetworkType::Mainnet,
                        bytes: Hash160([2; 20]),
                    }),
                },
                BitcoinTxOutput {
                    units: 13,
                    address: BitcoinAddress::Legacy(LegacyBitcoinAddress {
                        addrtype: LegacyBitcoinAddressType::PublicKeyHash,
                        network_id: BitcoinNetworkType::Mainnet,
                        bytes: Hash160([2; 20]),
                    }),
                },
                BitcoinTxOutput {
                    units: 13,
                    address: BitcoinAddress::Legacy(LegacyBitcoinAddress {
                        addrtype: LegacyBitcoinAddressType::PublicKeyHash,
                        network_id: BitcoinNetworkType::Mainnet,
                        bytes: Hash160([2; 20]),
                    }),
                },
            ],
        });

        let mut burnchain = Burnchain::regtest("nope");
        burnchain.pox_constants.sunset_start = 16843019;
        burnchain.pox_constants.sunset_end = 16843020;

        let op = LeaderBlockCommitOp::parse_from_tx(
            &burnchain,
            16843019,
            &BurnchainHeaderHash([0; 32]),
            StacksEpochId::Epoch2_05,
            &tx,
        )
        .unwrap();

        // should have 2 commit outputs
        assert_eq!(op.commit_outs.len(), 2);
        assert_eq!(op.burn_fee, 26);
        // the third output, because it's not a burn, should not have counted as a sunset_burn
        assert_eq!(op.sunset_burn, 0);

        let tx = BurnchainTransaction::Bitcoin(BitcoinTransaction {
            data_amt: 0,
            txid: Txid([0; 32]),
            vtxindex: 0,
            opcode: Opcodes::LeaderBlockCommit as u8,
            data: vec![1; 80],
            inputs: vec![BitcoinTxInputStructured {
                keys: vec![],
                num_required: 0,
                in_type: BitcoinInputType::Standard,
                tx_ref: (Txid([0; 32]), 0),
            }
            .into()],
            outputs: vec![BitcoinTxOutput {
                units: 13,
                address: BitcoinAddress::Legacy(LegacyBitcoinAddress {
                    addrtype: LegacyBitcoinAddressType::PublicKeyHash,
                    network_id: BitcoinNetworkType::Mainnet,
                    bytes: Hash160([1; 20]),
                }),
            }],
        });

        let mut burnchain = Burnchain::regtest("nope");
        burnchain.pox_constants.sunset_start = 16843019;
        burnchain.pox_constants.sunset_end = 16843020;

        // not enough PoX outputs
        match LeaderBlockCommitOp::parse_from_tx(
            &burnchain,
            16843019,
            &BurnchainHeaderHash([0; 32]),
            StacksEpochId::Epoch2_05,
            &tx,
        )
        .unwrap_err()
        {
            op_error::InvalidInput => {}
            _ => unreachable!(),
        };

        let tx = BurnchainTransaction::Bitcoin(BitcoinTransaction {
            data_amt: 0,
            txid: Txid([0; 32]),
            vtxindex: 0,
            opcode: Opcodes::LeaderBlockCommit as u8,
            data: vec![1; 80],
            inputs: vec![BitcoinTxInputStructured {
                keys: vec![],
                num_required: 0,
                in_type: BitcoinInputType::Standard,
                tx_ref: (Txid([0; 32]), 0),
            }
            .into()],
            outputs: vec![
                BitcoinTxOutput {
                    units: 13,
                    address: BitcoinAddress::Legacy(LegacyBitcoinAddress {
                        addrtype: LegacyBitcoinAddressType::PublicKeyHash,
                        network_id: BitcoinNetworkType::Mainnet,
                        bytes: Hash160([1; 20]),
                    }),
                },
                BitcoinTxOutput {
                    units: 10,
                    address: BitcoinAddress::Legacy(LegacyBitcoinAddress {
                        addrtype: LegacyBitcoinAddressType::PublicKeyHash,
                        network_id: BitcoinNetworkType::Mainnet,
                        bytes: Hash160([2; 20]),
                    }),
                },
            ],
        });

        let mut burnchain = Burnchain::regtest("nope");
        burnchain.pox_constants.sunset_start = 16843019;
        burnchain.pox_constants.sunset_end = 16843020;

        // unequal PoX outputs
        match LeaderBlockCommitOp::parse_from_tx(
            &burnchain,
            16843019,
            &BurnchainHeaderHash([0; 32]),
            StacksEpochId::Epoch2_05,
            &tx,
        )
        .unwrap_err()
        {
            op_error::ParseError => {}
            _ => unreachable!(),
        };

        let tx = BurnchainTransaction::Bitcoin(BitcoinTransaction {
            data_amt: 0,
            txid: Txid([0; 32]),
            vtxindex: 0,
            opcode: Opcodes::LeaderBlockCommit as u8,
            data: vec![1; 80],
            inputs: vec![BitcoinTxInputStructured {
                keys: vec![],
                num_required: 0,
                in_type: BitcoinInputType::Standard,
                tx_ref: (Txid([0; 32]), 0),
            }
            .into()],
            outputs: vec![
                BitcoinTxOutput {
                    units: 0,
                    address: BitcoinAddress::Legacy(LegacyBitcoinAddress {
                        addrtype: LegacyBitcoinAddressType::PublicKeyHash,
                        network_id: BitcoinNetworkType::Mainnet,
                        bytes: Hash160([1; 20]),
                    }),
                },
                BitcoinTxOutput {
                    units: 0,
                    address: BitcoinAddress::Legacy(LegacyBitcoinAddress {
                        addrtype: LegacyBitcoinAddressType::PublicKeyHash,
                        network_id: BitcoinNetworkType::Mainnet,
                        bytes: Hash160([2; 20]),
                    }),
                },
                BitcoinTxOutput {
                    units: 0,
                    address: BitcoinAddress::Legacy(LegacyBitcoinAddress {
                        addrtype: LegacyBitcoinAddressType::PublicKeyHash,
                        network_id: BitcoinNetworkType::Mainnet,
                        bytes: Hash160([2; 20]),
                    }),
                },
                BitcoinTxOutput {
                    units: 0,
                    address: BitcoinAddress::Legacy(LegacyBitcoinAddress {
                        addrtype: LegacyBitcoinAddressType::PublicKeyHash,
                        network_id: BitcoinNetworkType::Mainnet,
                        bytes: Hash160([2; 20]),
                    }),
                },
                BitcoinTxOutput {
                    units: 0,
                    address: BitcoinAddress::Legacy(LegacyBitcoinAddress {
                        addrtype: LegacyBitcoinAddressType::PublicKeyHash,
                        network_id: BitcoinNetworkType::Mainnet,
                        bytes: Hash160([2; 20]),
                    }),
                },
            ],
        });

        let mut burnchain = Burnchain::regtest("nope");
        burnchain.pox_constants.sunset_start = 16843019;
        burnchain.pox_constants.sunset_end = 16843020;

        // 0 total burn
        match LeaderBlockCommitOp::parse_from_tx(
            &burnchain,
            16843019,
            &BurnchainHeaderHash([0; 32]),
            StacksEpochId::Epoch2_05,
            &tx,
        )
        .unwrap_err()
        {
            op_error::ParseError => {}
            _ => unreachable!(),
        };
    }

    #[test]
    fn test_parse() {
        let vtxindex = 1;
        let block_height = 0x71706363; // epoch number must be strictly smaller than block height
        let burn_header_hash = BurnchainHeaderHash::from_hex(
            "0000000000000000000000000000000000000000000000000000000000000000",
        )
        .unwrap();

        let tx_fixtures = vec![
            OpFixture {
                // valid
                txstr: "01000000011111111111111111111111111111111111111111111111111111111111111111000000006b483045022100eba8c0a57c1eb71cdfba0874de63cf37b3aace1e56dcbd61701548194a79af34022041dd191256f3f8a45562e5d60956bb871421ba69db605716250554b23b08277b012102d8015134d9db8178ac93acbc43170a2f20febba5087a5b0437058765ad5133d000000000040000000000000000536a4c5069645b22222222222222222222222222222222222222222222222222222222222222223333333333333333333333333333333333333333333333333333333333333333404142435051606162637071fa39300000000000001976a914000000000000000000000000000000000000000088ac39300000000000001976a914000000000000000000000000000000000000000088aca05b0000000000001976a9140be3e286a15ea85882761618e366586b5574100d88ac00000000".into(),
                opstr: "69645b22222222222222222222222222222222222222222222222222222222222222223333333333333333333333333333333333333333333333333333333333333333404142435051606162637071fa".to_string(),
                result: Some(LeaderBlockCommitOp {
                    sunset_burn: 0,
                    block_header_hash: BlockHeaderHash::from_bytes(&hex_bytes("2222222222222222222222222222222222222222222222222222222222222222").unwrap()).unwrap(),
                    new_seed: VRFSeed::from_bytes(&hex_bytes("3333333333333333333333333333333333333333333333333333333333333333").unwrap()).unwrap(),
                    parent_block_ptr: 0x40414243,
                    parent_vtxindex: 0x5051,
                    key_block_ptr: 0x60616263,
                    key_vtxindex: 0x7071,
                    memo: vec![0x1f],

                    commit_outs: vec![
                        PoxAddress::Standard( StacksAddress { version: 26, bytes: Hash160::empty() }, None ),
                        PoxAddress::Standard( StacksAddress { version: 26, bytes: Hash160::empty() }, None ),
                    ],

                    burn_fee: 24690,
                    input: (Txid([0x11; 32]), 0),
                    apparent_sender: BurnchainSigner("mgbpit8FvkVJ9kuXY8QSM5P7eibnhcEMBk".to_string()),

                    txid: Txid::from_hex("502f3e5756de7e1bdba8c713cd2daab44adb5337d14ff668fdc57cc27d67f0d4").unwrap(),
                    vtxindex: vtxindex,
                    block_height: block_height,
                    burn_parent_modulus: ((block_height - 1) % BURN_BLOCK_MINED_AT_MODULUS) as u8,
                    burn_header_hash: burn_header_hash,
                })
            },
            OpFixture {
                // invalid -- wrong opcode
                txstr: "01000000011111111111111111111111111111111111111111111111111111111111111111000000006946304302207129fa2054a61cdb4b7db0b8fab6e8ff4af0edf979627aa5cf41665b7475a451021f70032b48837df091223c1d0bb57fb0298818eb11d0c966acff4b82f4b2d5c8012102d8015134d9db8178ac93acbc43170a2f20febba5087a5b0437058765ad5133d000000000030000000000000000536a4c5069645c222222222222222222222222222222222222222222222222222222222222222233333333333333333333333333333333333333333333333333333333333333334041424350516061626370718039300000000000001976a914000000000000000000000000000000000000000088aca05b0000000000001976a9140be3e286a15ea85882761618e366586b5574100d88ac00000000".to_string(),
                opstr: "".to_string(),
                result: None,
            },
            OpFixture {
                // invalid -- wrong burn address
                txstr: "01000000011111111111111111111111111111111111111111111111111111111111111111000000006b483045022100e25f5f9f660339cd665caba231d5bdfc3f0885bcc0b3f85dc35564058c9089d702206aa142ea6ccd89e56fdc0743cdcf3a2744e133f335e255e9370e4f8a6d0f6ffd012102d8015134d9db8178ac93acbc43170a2f20febba5087a5b0437058765ad5133d000000000030000000000000000536a4c5069645b222222222222222222222222222222222222222222222222222222222222222233333333333333333333333333333333333333333333333333333333333333334041424350516061626370718039300000000000001976a914000000000000000000000000000000000000000188aca05b0000000000001976a9140be3e286a15ea85882761618e366586b5574100d88ac00000000".to_string(),
                opstr: "".to_string(),
                result: None,
            },
            OpFixture {
                // invalid -- bad OP_RETURN (missing memo)
                txstr: "01000000011111111111111111111111111111111111111111111111111111111111111111000000006b483045022100c6c3ccc9b5a6ba5161706f3a5e4518bc3964e8de1cf31dbfa4d38082535c88e902205860de620cfe68a72d5a1fc3be1171e6fd8b2cdde0170f76724faca0db5ee0b6012102d8015134d9db8178ac93acbc43170a2f20febba5087a5b0437058765ad5133d000000000030000000000000000526a4c4f69645b2222222222222222222222222222222222222222222222222222222222222222333333333333333333333333333333333333333333333333333333333333333340414243505160616263707139300000000000001976a914000000000000000000000000000000000000000088aca05b0000000000001976a9140be3e286a15ea85882761618e366586b5574100d88ac00000000".to_string(),
                opstr: "".to_string(),
                result: None,
            }
        ];

        let parser = BitcoinBlockParser::new(BitcoinNetworkType::Testnet, BLOCKSTACK_MAGIC_MAINNET);

        let mut is_first = false;
        for tx_fixture in tx_fixtures {
            let mut tx = make_tx(&tx_fixture.txstr).unwrap();
            if is_first {
                eprintln!("TX outputs: {}", tx.output.len());
                tx.output.insert(
                    2,
                    stacks_address_to_bitcoin_tx_out(&StacksAddress::burn_address(false), 12345),
                );
                is_first = false;
                eprintln!("Updated txstr = {}", serialize_hex(&tx).unwrap());
                assert!(false);
            }

            let header = match tx_fixture.result {
                Some(ref op) => BurnchainBlockHeader {
                    block_height: op.block_height,
                    block_hash: op.burn_header_hash.clone(),
                    parent_block_hash: op.burn_header_hash.clone(),
                    num_txs: 1,
                    timestamp: get_epoch_time_secs(),
                },
                None => BurnchainBlockHeader {
                    block_height: 0,
                    block_hash: BurnchainHeaderHash::zero(),
                    parent_block_hash: BurnchainHeaderHash::zero(),
                    num_txs: 0,
                    timestamp: get_epoch_time_secs(),
                },
            };
            let burnchain_tx = BurnchainTransaction::Bitcoin(
                parser
                    .parse_tx(&tx, vtxindex as usize, StacksEpochId::Epoch2_05)
                    .unwrap(),
            );

            let mut burnchain = Burnchain::regtest("nope");
            burnchain.pox_constants.sunset_start = block_height;
            burnchain.pox_constants.sunset_end = block_height + 1;

            let op = LeaderBlockCommitOp::from_tx(
                &burnchain,
                &header,
                StacksEpochId::Epoch2_05,
                &burnchain_tx,
            );

            match (op, tx_fixture.result) {
                (Ok(parsed_tx), Some(result)) => {
                    let opstr = {
                        let mut buffer = vec![];
                        let mut magic_bytes = BLOCKSTACK_MAGIC_MAINNET.as_bytes().to_vec();
                        buffer.append(&mut magic_bytes);
                        parsed_tx
                            .consensus_serialize(&mut buffer)
                            .expect("FATAL: invalid operation");
                        to_hex(&buffer)
                    };

                    assert_eq!(tx_fixture.opstr, opstr);
                    assert_eq!(parsed_tx, result);
                }
                (Err(_e), None) => (),
                (Ok(_parsed_tx), None) => {
                    eprintln!("Parsed a tx when we should not have");
                    assert!(false);
                }
                (Err(_e), Some(_result)) => {
                    eprintln!("Did not parse a tx when we should have");
                    assert!(false);
                }
            }
        }
    }

    #[test]
    fn test_check_2_1() {
        let first_block_height = 121;
        let first_burn_hash = BurnchainHeaderHash::from_hex(
            "0000000000000000000000000000000000000000000000000000000000000123",
        )
        .unwrap();

        let block_122_hash = BurnchainHeaderHash::from_hex(
            "0000000000000000000000000000000000000000000000000000000000001220",
        )
        .unwrap();
        let block_123_hash = BurnchainHeaderHash::from_hex(
            "0000000000000000000000000000000000000000000000000000000000001230",
        )
        .unwrap();
        let block_124_hash = BurnchainHeaderHash::from_hex(
            "0000000000000000000000000000000000000000000000000000000000001240",
        )
        .unwrap();
        let block_125_hash = BurnchainHeaderHash::from_hex(
            "0000000000000000000000000000000000000000000000000000000000001250",
        )
        .unwrap();
        let block_126_hash = BurnchainHeaderHash::from_hex(
            "0000000000000000000000000000000000000000000000000000000000001260",
        )
        .unwrap();

        let block_header_hashes = [
            block_122_hash.clone(),
            block_123_hash.clone(),
            block_124_hash.clone(),
            block_125_hash.clone(), // prepare phase
            block_126_hash.clone(), // prepare phase
        ];

        let burnchain = Burnchain {
            pox_constants: PoxConstants::new(6, 2, 2, 25, 5, 5000, 10000, u32::max_value()),
            peer_version: 0x012345678,
            network_id: 0x9abcdef0,
            chain_name: "bitcoin".to_string(),
            network_name: "testnet".to_string(),
            working_dir: "/nope".to_string(),
            consensus_hash_lifetime: 24,
            stable_confirmations: 7,
            first_block_height,
            initial_reward_start_block: first_block_height,
            first_block_timestamp: 0,
            first_block_hash: first_burn_hash.clone(),
        };

        let leader_key_1 = LeaderKeyRegisterOp {
            consensus_hash: ConsensusHash::from_bytes(
                &hex_bytes("2222222222222222222222222222222222222222").unwrap(),
            )
            .unwrap(),
            public_key: VRFPublicKey::from_bytes(
                &hex_bytes("a366b51292bef4edd64063d9145c617fec373bceb0758e98cd72becd84d54c7a")
                    .unwrap(),
            )
            .unwrap(),
            memo: vec![01, 02, 03, 04, 05],

            txid: Txid::from_bytes_be(
                &hex_bytes("1bfa831b5fc56c858198acb8e77e5863c1e9d8ac26d49ddb914e24d8d4083562")
                    .unwrap(),
            )
            .unwrap(),
            vtxindex: 456,
            block_height: 124,
            burn_header_hash: block_124_hash.clone(),
        };

        let leader_key_2 = LeaderKeyRegisterOp {
            consensus_hash: ConsensusHash::from_bytes(
                &hex_bytes("3333333333333333333333333333333333333333").unwrap(),
            )
            .unwrap(),
            public_key: VRFPublicKey::from_bytes(
                &hex_bytes("bb519494643f79f1dea0350e6fb9a1da88dfdb6137117fc2523824a8aa44fe1c")
                    .unwrap(),
            )
            .unwrap(),
            memo: vec![01, 02, 03, 04, 05],

            txid: Txid::from_bytes_be(
                &hex_bytes("9410df84e2b440055c33acb075a0687752df63fe8fe84aeec61abe469f0448c7")
                    .unwrap(),
            )
            .unwrap(),
            vtxindex: 457,
            block_height: 124,
            burn_header_hash: block_124_hash.clone(),
        };

        // consumes leader_key_1
        let block_commit_1 = LeaderBlockCommitOp {
            sunset_burn: 0,
            block_header_hash: BlockHeaderHash::from_bytes(
                &hex_bytes("2222222222222222222222222222222222222222222222222222222222222222")
                    .unwrap(),
            )
            .unwrap(),
            new_seed: VRFSeed::from_bytes(
                &hex_bytes("3333333333333333333333333333333333333333333333333333333333333333")
                    .unwrap(),
            )
            .unwrap(),
            parent_block_ptr: 0,
            parent_vtxindex: 0,
            key_block_ptr: 124,
            key_vtxindex: 456,
            memo: vec![0x80],
            commit_outs: vec![],

            burn_fee: 12345,
            input: (Txid([0; 32]), 0),
            apparent_sender: BurnchainSigner::mock_parts(
                AddressHashMode::SerializeP2PKH,
                1,
                vec![StacksPublicKey::from_hex(
                    "02d8015134d9db8178ac93acbc43170a2f20febba5087a5b0437058765ad5133d0",
                )
                .unwrap()],
            ),

            txid: Txid::from_bytes_be(
                &hex_bytes("3c07a0a93360bc85047bbaadd49e30c8af770f73a37e10fec400174d2e5f27cf")
                    .unwrap(),
            )
            .unwrap(),
            vtxindex: 444,
            block_height: 125,
            burn_parent_modulus: (124 % BURN_BLOCK_MINED_AT_MODULUS) as u8,
            burn_header_hash: block_125_hash.clone(),
        };

        let mut db = SortitionDB::connect_test_with_epochs(
            first_block_height,
            &first_burn_hash,
            StacksEpoch::all(0, 0, first_block_height),
        )
        .unwrap();
        let block_ops = vec![
            // 122
            vec![],
            // 123
            vec![],
            // 124
            vec![
                BlockstackOperationType::LeaderKeyRegister(leader_key_1.clone()),
                BlockstackOperationType::LeaderKeyRegister(leader_key_2.clone()),
            ],
            // 125
            vec![BlockstackOperationType::LeaderBlockCommit(
                block_commit_1.clone(),
            )],
            // 126
            vec![],
        ];

        let tip_index_root = {
            let mut prev_snapshot = SortitionDB::get_first_block_snapshot(db.conn()).unwrap();
            for i in 0..block_header_hashes.len() {
                let mut snapshot_row = BlockSnapshot {
                    accumulated_coinbase_ustx: 0,
                    pox_valid: true,
                    block_height: (i + 1 + first_block_height as usize) as u64,
                    burn_header_timestamp: get_epoch_time_secs(),
                    burn_header_hash: block_header_hashes[i].clone(),
                    sortition_id: SortitionId(block_header_hashes[i as usize].0.clone()),
                    parent_sortition_id: prev_snapshot.sortition_id.clone(),
                    parent_burn_header_hash: prev_snapshot.burn_header_hash.clone(),
                    consensus_hash: ConsensusHash::from_bytes(&[
                        0,
                        0,
                        0,
                        0,
                        0,
                        0,
                        0,
                        0,
                        0,
                        0,
                        0,
                        0,
                        0,
                        0,
                        0,
                        0,
                        0,
                        0,
                        0,
                        (i + 1) as u8,
                    ])
                    .unwrap(),
                    ops_hash: OpsHash::from_bytes(&[
                        0, 0, 0, 0, 0, 0, 0, 0, 0, 0, 0, 0, 0, 0, 0, 0, 0, 0, 0, 0, 0, 0, 0, 0, 0,
                        0, 0, 0, 0, 0, 0, i as u8,
                    ])
                    .unwrap(),
                    total_burn: i as u64,
                    sortition: true,
                    sortition_hash: SortitionHash::initial(),
                    winning_block_txid: Txid::from_hex(
                        "0000000000000000000000000000000000000000000000000000000000000000",
                    )
                    .unwrap(),
                    winning_stacks_block_hash: BlockHeaderHash::from_hex(
                        "0000000000000000000000000000000000000000000000000000000000000000",
                    )
                    .unwrap(),
                    index_root: TrieHash::from_empty_data(),
                    num_sortitions: (i + 1) as u64,
                    stacks_block_accepted: false,
                    stacks_block_height: 0,
                    arrival_index: 0,
                    canonical_stacks_tip_height: 0,
                    canonical_stacks_tip_hash: BlockHeaderHash([0u8; 32]),
                    canonical_stacks_tip_consensus_hash: ConsensusHash([0u8; 20]),
                };
                let mut tx =
                    SortitionHandleTx::begin(&mut db, &prev_snapshot.sortition_id).unwrap();
                let next_index_root = tx
                    .append_chain_tip_snapshot(
                        &prev_snapshot,
                        &snapshot_row,
                        &block_ops[i],
                        &vec![],
                        None,
                        None,
                        None,
                    )
                    .unwrap();

                snapshot_row.index_root = next_index_root;
                tx.commit().unwrap();

                prev_snapshot = snapshot_row;
            }

            prev_snapshot.index_root.clone()
        };

        let fixtures = vec![
            CheckFixture {
                // accept -- consumes leader_key_2
                op: LeaderBlockCommitOp {
                    sunset_burn: 0,
                    block_header_hash: BlockHeaderHash::from_bytes(
                        &hex_bytes(
                            "2222222222222222222222222222222222222222222222222222222222222222",
                        )
                        .unwrap(),
                    )
                    .unwrap(),
                    new_seed: VRFSeed::from_bytes(
                        &hex_bytes(
                            "3333333333333333333333333333333333333333333333333333333333333333",
                        )
                        .unwrap(),
                    )
                    .unwrap(),
                    parent_block_ptr: 125,
                    parent_vtxindex: 444,
                    key_block_ptr: 124,
                    key_vtxindex: 457,
                    memo: vec![STACKS_EPOCH_2_1_MARKER],
                    commit_outs: vec![],

                    burn_fee: 12345,
                    input: (Txid([0; 32]), 0),
                    apparent_sender: BurnchainSigner::mock_parts(
                        AddressHashMode::SerializeP2PKH,
                        1,
                        vec![StacksPublicKey::from_hex(
                            "02d8015134d9db8178ac93acbc43170a2f20febba5087a5b0437058765ad5133d0",
                        )
                        .unwrap()],
                    ),

                    txid: Txid::from_bytes_be(
                        &hex_bytes(
                            "3c07a0a93360bc85047bbaadd49e30c8af770f73a37e10fec400174d2e5f27cf",
                        )
                        .unwrap(),
                    )
                    .unwrap(),
                    vtxindex: 445,
                    block_height: 126,
                    burn_parent_modulus: (125 % BURN_BLOCK_MINED_AT_MODULUS) as u8,
                    burn_header_hash: block_126_hash.clone(),
                },
                res: Ok(()),
            },
            CheckFixture {
                // accept -- builds directly off of genesis block and consumes leader_key_2
                op: LeaderBlockCommitOp {
                    sunset_burn: 0,
                    block_header_hash: BlockHeaderHash::from_bytes(
                        &hex_bytes(
                            "2222222222222222222222222222222222222222222222222222222222222222",
                        )
                        .unwrap(),
                    )
                    .unwrap(),
                    new_seed: VRFSeed::from_bytes(
                        &hex_bytes(
                            "3333333333333333333333333333333333333333333333333333333333333333",
                        )
                        .unwrap(),
                    )
                    .unwrap(),
                    parent_block_ptr: 0,
                    parent_vtxindex: 0,
                    key_block_ptr: 124,
                    key_vtxindex: 457,
                    memo: vec![STACKS_EPOCH_2_1_MARKER],
                    commit_outs: vec![],

                    burn_fee: 12345,
                    input: (Txid([0; 32]), 0),
                    apparent_sender: BurnchainSigner::mock_parts(
                        AddressHashMode::SerializeP2PKH,
                        1,
                        vec![StacksPublicKey::from_hex(
                            "02d8015134d9db8178ac93acbc43170a2f20febba5087a5b0437058765ad5133d0",
                        )
                        .unwrap()],
                    ),

                    txid: Txid::from_bytes_be(
                        &hex_bytes(
                            "3c07a0a93360bc85047bbaadd49e30c8af770f73a37e10fec400174d2e5f27cf",
                        )
                        .unwrap(),
                    )
                    .unwrap(),
                    vtxindex: 445,
                    block_height: 126,
                    burn_parent_modulus: (125 % BURN_BLOCK_MINED_AT_MODULUS) as u8,
                    burn_header_hash: block_126_hash.clone(),
                },
                res: Ok(()),
            },
            CheckFixture {
                // accept -- also consumes leader_key_1
                op: LeaderBlockCommitOp {
                    sunset_burn: 0,
                    block_header_hash: BlockHeaderHash::from_bytes(
                        &hex_bytes(
                            "2222222222222222222222222222222222222222222222222222222222222222",
                        )
                        .unwrap(),
                    )
                    .unwrap(),
                    new_seed: VRFSeed::from_bytes(
                        &hex_bytes(
                            "3333333333333333333333333333333333333333333333333333333333333333",
                        )
                        .unwrap(),
                    )
                    .unwrap(),
                    parent_block_ptr: 0,
                    parent_vtxindex: 0,
                    key_block_ptr: 124,
                    key_vtxindex: 456,
                    memo: vec![STACKS_EPOCH_2_1_MARKER],
                    commit_outs: vec![],

                    burn_fee: 12345,
                    input: (Txid([0; 32]), 0),
                    apparent_sender: BurnchainSigner::mock_parts(
                        AddressHashMode::SerializeP2PKH,
                        1,
                        vec![StacksPublicKey::from_hex(
                            "02d8015134d9db8178ac93acbc43170a2f20febba5087a5b0437058765ad5133d0",
                        )
                        .unwrap()],
                    ),

                    txid: Txid::from_bytes_be(
                        &hex_bytes(
                            "3c07a0a93360bc85047bbaadd49e30c8af770f73a37e10fec400174d2e5f27cf",
                        )
                        .unwrap(),
                    )
                    .unwrap(),
                    vtxindex: 444,
                    block_height: 126,
                    burn_parent_modulus: (125 % BURN_BLOCK_MINED_AT_MODULUS) as u8,
                    burn_header_hash: block_126_hash.clone(),
                },
                res: Ok(()),
            },
            CheckFixture {
                // reject -- bad burn parent modulus
                op: LeaderBlockCommitOp {
                    sunset_burn: 0,
                    block_header_hash: BlockHeaderHash::from_bytes(
                        &hex_bytes(
                            "2222222222222222222222222222222222222222222222222222222222222222",
                        )
                        .unwrap(),
                    )
                    .unwrap(),
                    new_seed: VRFSeed::from_bytes(
                        &hex_bytes(
                            "3333333333333333333333333333333333333333333333333333333333333333",
                        )
                        .unwrap(),
                    )
                    .unwrap(),
                    parent_block_ptr: 0,
                    parent_vtxindex: 0,
                    key_block_ptr: 124,
                    key_vtxindex: 456,
                    memo: vec![0x80],
                    commit_outs: vec![],

                    burn_fee: 12345,
                    input: (Txid([0; 32]), 0),
                    apparent_sender: BurnchainSigner::mock_parts(
                        AddressHashMode::SerializeP2PKH,
                        1,
                        vec![StacksPublicKey::from_hex(
                            "02d8015134d9db8178ac93acbc43170a2f20febba5087a5b0437058765ad5133d0",
                        )
                        .unwrap()],
                    ),

                    txid: Txid::from_bytes_be(
                        &hex_bytes(
                            "3c07a0a93360bc85047bbaadd49e30c8af770f73a37e10fec400174d2e5f27cf",
                        )
                        .unwrap(),
                    )
                    .unwrap(),
                    vtxindex: 444,
                    block_height: 126,
                    burn_parent_modulus: (124 % BURN_BLOCK_MINED_AT_MODULUS) as u8,
                    burn_header_hash: block_126_hash.clone(),
                },
                res: Err(op_error::MissedBlockCommit(MissedBlockCommit {
                    input: (Txid([0; 32]), 0),
                    txid: Txid::from_bytes_be(
                        &hex_bytes(
                            "3c07a0a93360bc85047bbaadd49e30c8af770f73a37e10fec400174d2e5f27cf",
                        )
                        .unwrap(),
                    )
                    .unwrap(),
                    // miss distance from height 126 was 1, which corresponds to the hash at height
                    // 125 (intended modulus = ((124 % 5) + 1) % 5 = 0, actual = (126 % 5) = 1
                    intended_sortition: SortitionId(block_125_hash.0.clone()),
                })),
            },
            CheckFixture {
                // reject -- bad burn parent modulus
                op: LeaderBlockCommitOp {
                    sunset_burn: 0,
                    block_header_hash: BlockHeaderHash::from_bytes(
                        &hex_bytes(
                            "2222222222222222222222222222222222222222222222222222222222222222",
                        )
                        .unwrap(),
                    )
                    .unwrap(),
                    new_seed: VRFSeed::from_bytes(
                        &hex_bytes(
                            "3333333333333333333333333333333333333333333333333333333333333333",
                        )
                        .unwrap(),
                    )
                    .unwrap(),
                    parent_block_ptr: 0,
                    parent_vtxindex: 0,
                    key_block_ptr: 124,
                    key_vtxindex: 456,
                    memo: vec![0x80],
                    commit_outs: vec![],

                    burn_fee: 12345,
                    input: (Txid([0; 32]), 0),
                    apparent_sender: BurnchainSigner::mock_parts(
                        AddressHashMode::SerializeP2PKH,
                        1,
                        vec![StacksPublicKey::from_hex(
                            "02d8015134d9db8178ac93acbc43170a2f20febba5087a5b0437058765ad5133d0",
                        )
                        .unwrap()],
                    ),

                    txid: Txid::from_bytes_be(
                        &hex_bytes(
                            "3c07a0a93360bc85047bbaadd49e30c8af770f73a37e10fec400174d2e5f27cf",
                        )
                        .unwrap(),
                    )
                    .unwrap(),
                    vtxindex: 444,
                    block_height: 124,
                    burn_parent_modulus: (125 % BURN_BLOCK_MINED_AT_MODULUS) as u8,
                    burn_header_hash: block_126_hash.clone(),
                },
                // miss distance from height 124 was 3, which corresponds to the hash at height
                // 121 (intended modulus = (((125 % 5) + 1) % 5) = 1, actual modulus = 124 % 5 = 4
                res: Err(op_error::BlockCommitMissDistanceTooBig),
            },
        ];

        for (ix, fixture) in fixtures.iter().enumerate() {
            eprintln!("Processing {}", ix);
            let header = BurnchainBlockHeader {
                block_height: fixture.op.block_height,
                block_hash: fixture.op.burn_header_hash.clone(),
                parent_block_hash: fixture.op.burn_header_hash.clone(),
                num_txs: 1,
                timestamp: get_epoch_time_secs(),
            };
            let mut ic = SortitionHandleTx::begin(
                &mut db,
                &SortitionId::stubbed(&fixture.op.burn_header_hash),
            )
            .unwrap();
            assert_eq!(
                format!("{:?}", &fixture.res),
                format!("{:?}", &fixture.op.check(&burnchain, &mut ic, None))
            );
        }
    }

    #[test]
    fn test_check() {
        let first_block_height = 121;
        let first_burn_hash = BurnchainHeaderHash::from_hex(
            "0000000000000000000000000000000000000000000000000000000000000123",
        )
        .unwrap();

        let block_122_hash = BurnchainHeaderHash::from_hex(
            "0000000000000000000000000000000000000000000000000000000000001220",
        )
        .unwrap();
        let block_123_hash = BurnchainHeaderHash::from_hex(
            "0000000000000000000000000000000000000000000000000000000000001230",
        )
        .unwrap();
        let block_124_hash = BurnchainHeaderHash::from_hex(
            "0000000000000000000000000000000000000000000000000000000000001240",
        )
        .unwrap();
        let block_125_hash = BurnchainHeaderHash::from_hex(
            "0000000000000000000000000000000000000000000000000000000000001250",
        )
        .unwrap();
        let block_126_hash = BurnchainHeaderHash::from_hex(
            "0000000000000000000000000000000000000000000000000000000000001260",
        )
        .unwrap();

        let block_header_hashes = [
            block_122_hash.clone(),
            block_123_hash.clone(),
            block_124_hash.clone(),
            block_125_hash.clone(), // prepare phase
            block_126_hash.clone(), // prepare phase
        ];

        let burnchain = Burnchain {
            pox_constants: PoxConstants::new(6, 2, 2, 25, 5, 5000, 10000, u32::max_value()),
            peer_version: 0x012345678,
            network_id: 0x9abcdef0,
            chain_name: "bitcoin".to_string(),
            network_name: "testnet".to_string(),
            working_dir: "/nope".to_string(),
            consensus_hash_lifetime: 24,
            stable_confirmations: 7,
            first_block_height,
            initial_reward_start_block: first_block_height,
            first_block_timestamp: 0,
            first_block_hash: first_burn_hash.clone(),
        };

        let leader_key_1 = LeaderKeyRegisterOp {
            consensus_hash: ConsensusHash::from_bytes(
                &hex_bytes("2222222222222222222222222222222222222222").unwrap(),
            )
            .unwrap(),
            public_key: VRFPublicKey::from_bytes(
                &hex_bytes("a366b51292bef4edd64063d9145c617fec373bceb0758e98cd72becd84d54c7a")
                    .unwrap(),
            )
            .unwrap(),
            memo: vec![01, 02, 03, 04, 05],

            txid: Txid::from_bytes_be(
                &hex_bytes("1bfa831b5fc56c858198acb8e77e5863c1e9d8ac26d49ddb914e24d8d4083562")
                    .unwrap(),
            )
            .unwrap(),
            vtxindex: 456,
            block_height: 124,
            burn_header_hash: block_124_hash.clone(),
        };

        let leader_key_2 = LeaderKeyRegisterOp {
            consensus_hash: ConsensusHash::from_bytes(
                &hex_bytes("3333333333333333333333333333333333333333").unwrap(),
            )
            .unwrap(),
            public_key: VRFPublicKey::from_bytes(
                &hex_bytes("bb519494643f79f1dea0350e6fb9a1da88dfdb6137117fc2523824a8aa44fe1c")
                    .unwrap(),
            )
            .unwrap(),
            memo: vec![01, 02, 03, 04, 05],

            txid: Txid::from_bytes_be(
                &hex_bytes("9410df84e2b440055c33acb075a0687752df63fe8fe84aeec61abe469f0448c7")
                    .unwrap(),
            )
            .unwrap(),
            vtxindex: 457,
            block_height: 124,
            burn_header_hash: block_124_hash.clone(),
        };

        // consumes leader_key_1
        let block_commit_1 = LeaderBlockCommitOp {
            sunset_burn: 0,
            block_header_hash: BlockHeaderHash::from_bytes(
                &hex_bytes("2222222222222222222222222222222222222222222222222222222222222222")
                    .unwrap(),
            )
            .unwrap(),
            new_seed: VRFSeed::from_bytes(
                &hex_bytes("3333333333333333333333333333333333333333333333333333333333333333")
                    .unwrap(),
            )
            .unwrap(),
            parent_block_ptr: 0,
            parent_vtxindex: 0,
            key_block_ptr: 124,
            key_vtxindex: 456,
            memo: vec![0x80],
            commit_outs: vec![],

            burn_fee: 12345,
            input: (Txid([0; 32]), 0),
            apparent_sender: BurnchainSigner::mock_parts(
                AddressHashMode::SerializeP2PKH,
                1,
                vec![StacksPublicKey::from_hex(
                    "02d8015134d9db8178ac93acbc43170a2f20febba5087a5b0437058765ad5133d0",
                )
                .unwrap()],
            ),

            txid: Txid::from_bytes_be(
                &hex_bytes("3c07a0a93360bc85047bbaadd49e30c8af770f73a37e10fec400174d2e5f27cf")
                    .unwrap(),
            )
            .unwrap(),
            vtxindex: 444,
            block_height: 125,
            burn_parent_modulus: (124 % BURN_BLOCK_MINED_AT_MODULUS) as u8,
            burn_header_hash: block_125_hash.clone(),
        };

        let mut db = SortitionDB::connect_test(first_block_height, &first_burn_hash).unwrap();
        let block_ops = vec![
            // 122
            vec![],
            // 123
            vec![],
            // 124
            vec![
                BlockstackOperationType::LeaderKeyRegister(leader_key_1.clone()),
                BlockstackOperationType::LeaderKeyRegister(leader_key_2.clone()),
            ],
            // 125
            vec![BlockstackOperationType::LeaderBlockCommit(
                block_commit_1.clone(),
            )],
            // 126
            vec![],
        ];

        let tip_index_root = {
            let mut prev_snapshot = SortitionDB::get_first_block_snapshot(db.conn()).unwrap();
            for i in 0..block_header_hashes.len() {
                let mut snapshot_row = BlockSnapshot {
                    accumulated_coinbase_ustx: 0,
                    pox_valid: true,
                    block_height: (i + 1 + first_block_height as usize) as u64,
                    burn_header_timestamp: get_epoch_time_secs(),
                    burn_header_hash: block_header_hashes[i].clone(),
                    sortition_id: SortitionId(block_header_hashes[i as usize].0.clone()),
                    parent_sortition_id: prev_snapshot.sortition_id.clone(),
                    parent_burn_header_hash: prev_snapshot.burn_header_hash.clone(),
                    consensus_hash: ConsensusHash::from_bytes(&[
                        0,
                        0,
                        0,
                        0,
                        0,
                        0,
                        0,
                        0,
                        0,
                        0,
                        0,
                        0,
                        0,
                        0,
                        0,
                        0,
                        0,
                        0,
                        0,
                        (i + 1) as u8,
                    ])
                    .unwrap(),
                    ops_hash: OpsHash::from_bytes(&[
                        0, 0, 0, 0, 0, 0, 0, 0, 0, 0, 0, 0, 0, 0, 0, 0, 0, 0, 0, 0, 0, 0, 0, 0, 0,
                        0, 0, 0, 0, 0, 0, i as u8,
                    ])
                    .unwrap(),
                    total_burn: i as u64,
                    sortition: true,
                    sortition_hash: SortitionHash::initial(),
                    winning_block_txid: Txid::from_hex(
                        "0000000000000000000000000000000000000000000000000000000000000000",
                    )
                    .unwrap(),
                    winning_stacks_block_hash: BlockHeaderHash::from_hex(
                        "0000000000000000000000000000000000000000000000000000000000000000",
                    )
                    .unwrap(),
                    index_root: TrieHash::from_empty_data(),
                    num_sortitions: (i + 1) as u64,
                    stacks_block_accepted: false,
                    stacks_block_height: 0,
                    arrival_index: 0,
                    canonical_stacks_tip_height: 0,
                    canonical_stacks_tip_hash: BlockHeaderHash([0u8; 32]),
                    canonical_stacks_tip_consensus_hash: ConsensusHash([0u8; 20]),
                };
                let mut tx =
                    SortitionHandleTx::begin(&mut db, &prev_snapshot.sortition_id).unwrap();
                let next_index_root = tx
                    .append_chain_tip_snapshot(
                        &prev_snapshot,
                        &snapshot_row,
                        &block_ops[i],
                        &vec![],
                        None,
                        None,
                        None,
                    )
                    .unwrap();

                snapshot_row.index_root = next_index_root;
                tx.commit().unwrap();

                prev_snapshot = snapshot_row;
            }

            prev_snapshot.index_root.clone()
        };

        let block_height = 124;

        let fixtures = vec![
            CheckFixture {
                // reject -- predates start block
                op: LeaderBlockCommitOp {
                    sunset_burn: 0,
                    block_header_hash: BlockHeaderHash::from_bytes(
                        &hex_bytes(
                            "2222222222222222222222222222222222222222222222222222222222222222",
                        )
                        .unwrap(),
                    )
                    .unwrap(),
                    new_seed: VRFSeed::from_bytes(
                        &hex_bytes(
                            "3333333333333333333333333333333333333333333333333333333333333333",
                        )
                        .unwrap(),
                    )
                    .unwrap(),
                    parent_block_ptr: 50,
                    parent_vtxindex: 456,
                    key_block_ptr: 1,
                    key_vtxindex: 457,
                    memo: vec![0x80],
                    commit_outs: vec![],

                    burn_fee: 12345,
                    input: (Txid([0; 32]), 0),
                    apparent_sender: BurnchainSigner::mock_parts(
                        AddressHashMode::SerializeP2PKH,
                        1,
                        vec![StacksPublicKey::from_hex(
                            "02d8015134d9db8178ac93acbc43170a2f20febba5087a5b0437058765ad5133d0",
                        )
                        .unwrap()],
                    ),

                    txid: Txid::from_bytes_be(
                        &hex_bytes(
                            "3c07a0a93360bc85047bbaadd49e30c8af770f73a37e10fec400174d2e5f27cf",
                        )
                        .unwrap(),
                    )
                    .unwrap(),
                    vtxindex: 444,
                    block_height: 80,
                    burn_parent_modulus: (79 % BURN_BLOCK_MINED_AT_MODULUS) as u8,
                    burn_header_hash: block_126_hash.clone(),
                },
                res: Err(op_error::BlockCommitPredatesGenesis),
            },
            CheckFixture {
                // reject -- no such leader key
                op: LeaderBlockCommitOp {
                    sunset_burn: 0,
                    block_header_hash: BlockHeaderHash::from_bytes(
                        &hex_bytes(
                            "2222222222222222222222222222222222222222222222222222222222222222",
                        )
                        .unwrap(),
                    )
                    .unwrap(),
                    new_seed: VRFSeed::from_bytes(
                        &hex_bytes(
                            "3333333333333333333333333333333333333333333333333333333333333333",
                        )
                        .unwrap(),
                    )
                    .unwrap(),
                    parent_block_ptr: 1,
                    parent_vtxindex: 444,
                    key_block_ptr: 2,
                    key_vtxindex: 400,
                    memo: vec![0x80],
                    commit_outs: vec![],

                    burn_fee: 12345,
                    input: (Txid([0; 32]), 0),
                    apparent_sender: BurnchainSigner::mock_parts(
                        AddressHashMode::SerializeP2PKH,
                        1,
                        vec![StacksPublicKey::from_hex(
                            "02d8015134d9db8178ac93acbc43170a2f20febba5087a5b0437058765ad5133d0",
                        )
                        .unwrap()],
                    ),

                    txid: Txid::from_bytes_be(
                        &hex_bytes(
                            "3c07a0a93360bc85047bbaadd49e30c8af770f73a37e10fec400174d2e5f27cf",
                        )
                        .unwrap(),
                    )
                    .unwrap(),
                    vtxindex: 444,
                    block_height: 126,
                    burn_parent_modulus: (125 % BURN_BLOCK_MINED_AT_MODULUS) as u8,
                    burn_header_hash: block_126_hash.clone(),
                },
                res: Err(op_error::BlockCommitNoLeaderKey),
            },
            CheckFixture {
                // reject -- previous block must exist
                op: LeaderBlockCommitOp {
                    sunset_burn: 0,
                    block_header_hash: BlockHeaderHash::from_bytes(
                        &hex_bytes(
                            "2222222222222222222222222222222222222222222222222222222222222222",
                        )
                        .unwrap(),
                    )
                    .unwrap(),
                    new_seed: VRFSeed::from_bytes(
                        &hex_bytes(
                            "3333333333333333333333333333333333333333333333333333333333333333",
                        )
                        .unwrap(),
                    )
                    .unwrap(),
                    parent_block_ptr: 125,
                    parent_vtxindex: 445,
                    key_block_ptr: 124,
                    key_vtxindex: 457,
                    commit_outs: vec![],
                    memo: vec![0x80],

                    burn_fee: 12345,
                    input: (Txid([0; 32]), 0),
                    apparent_sender: BurnchainSigner::mock_parts(
                        AddressHashMode::SerializeP2PKH,
                        1,
                        vec![StacksPublicKey::from_hex(
                            "02d8015134d9db8178ac93acbc43170a2f20febba5087a5b0437058765ad5133d0",
                        )
                        .unwrap()],
                    ),

                    txid: Txid::from_bytes_be(
                        &hex_bytes(
                            "3c07a0a93360bc85047bbaadd49e30c8af770f73a37e10fec400174d2e5f27cf",
                        )
                        .unwrap(),
                    )
                    .unwrap(),
                    vtxindex: 445,
                    block_height: 126,
                    burn_parent_modulus: (125 % BURN_BLOCK_MINED_AT_MODULUS) as u8,
                    burn_header_hash: block_126_hash.clone(),
                },
                res: Err(op_error::BlockCommitNoParent),
            },
            CheckFixture {
                // reject -- previous block must exist in a different block
                op: LeaderBlockCommitOp {
                    sunset_burn: 0,
                    block_header_hash: BlockHeaderHash::from_bytes(
                        &hex_bytes(
                            "2222222222222222222222222222222222222222222222222222222222222222",
                        )
                        .unwrap(),
                    )
                    .unwrap(),
                    new_seed: VRFSeed::from_bytes(
                        &hex_bytes(
                            "3333333333333333333333333333333333333333333333333333333333333333",
                        )
                        .unwrap(),
                    )
                    .unwrap(),
                    parent_block_ptr: 126,
                    parent_vtxindex: 444,
                    key_block_ptr: 124,
                    key_vtxindex: 457,
                    memo: vec![0x80],
                    commit_outs: vec![],

                    burn_fee: 12345,
                    input: (Txid([0; 32]), 0),
                    apparent_sender: BurnchainSigner::mock_parts(
                        AddressHashMode::SerializeP2PKH,
                        1,
                        vec![StacksPublicKey::from_hex(
                            "02d8015134d9db8178ac93acbc43170a2f20febba5087a5b0437058765ad5133d0",
                        )
                        .unwrap()],
                    ),

                    txid: Txid::from_bytes_be(
                        &hex_bytes(
                            "3c07a0a93360bc85047bbaadd49e30c8af770f73a37e10fec400174d2e5f27cf",
                        )
                        .unwrap(),
                    )
                    .unwrap(),
                    vtxindex: 445,
                    block_height: 126,
                    burn_parent_modulus: (125 % BURN_BLOCK_MINED_AT_MODULUS) as u8,
                    burn_header_hash: block_126_hash.clone(),
                },
                res: Err(op_error::BlockCommitNoParent),
            },
            CheckFixture {
                // accept -- we can have a different burnchain signer (but whether or not it links
                // to another block-commit's UTXO chain is a different story, and is not checked
                // here)
                op: LeaderBlockCommitOp {
                    sunset_burn: 0,
                    block_header_hash: BlockHeaderHash::from_bytes(
                        &hex_bytes(
                            "2222222222222222222222222222222222222222222222222222222222222222",
                        )
                        .unwrap(),
                    )
                    .unwrap(),
                    new_seed: VRFSeed::from_bytes(
                        &hex_bytes(
                            "3333333333333333333333333333333333333333333333333333333333333333",
                        )
                        .unwrap(),
                    )
                    .unwrap(),
                    parent_block_ptr: 125,
                    parent_vtxindex: 444,
                    key_block_ptr: 124,
                    key_vtxindex: 457,
                    memo: vec![0x80],
                    commit_outs: vec![],

                    burn_fee: 12345,
                    input: (Txid([0; 32]), 0),
                    apparent_sender: BurnchainSigner::mock_parts(
                        AddressHashMode::SerializeP2PKH,
                        1,
                        vec![StacksPublicKey::from_hex(
                            "03984286096373539ae529bd997c92792d4e5b5967be72979a42f587a625394116",
                        )
                        .unwrap()],
                    ),

                    txid: Txid::from_bytes_be(
                        &hex_bytes(
                            "3c07a0a93360bc85047bbaadd49e30c8af770f73a37e10fec400174d2e5f27cf",
                        )
                        .unwrap(),
                    )
                    .unwrap(),
                    vtxindex: 445,
                    block_height: 126,
                    burn_parent_modulus: (125 % BURN_BLOCK_MINED_AT_MODULUS) as u8,
                    burn_header_hash: block_126_hash.clone(),
                },
                res: Ok(()),
            },
            CheckFixture {
                // reject -- fee is 0
                op: LeaderBlockCommitOp {
                    sunset_burn: 0,
                    block_header_hash: BlockHeaderHash::from_bytes(
                        &hex_bytes(
                            "2222222222222222222222222222222222222222222222222222222222222222",
                        )
                        .unwrap(),
                    )
                    .unwrap(),
                    new_seed: VRFSeed::from_bytes(
                        &hex_bytes(
                            "3333333333333333333333333333333333333333333333333333333333333333",
                        )
                        .unwrap(),
                    )
                    .unwrap(),
                    parent_block_ptr: 125,
                    parent_vtxindex: 444,
                    key_block_ptr: 124,
                    key_vtxindex: 457,
                    memo: vec![0x80],
                    commit_outs: vec![],

                    burn_fee: 0,
                    input: (Txid([0; 32]), 0),
                    apparent_sender: BurnchainSigner::mock_parts(
                        AddressHashMode::SerializeP2PKH,
                        1,
                        vec![StacksPublicKey::from_hex(
                            "02d8015134d9db8178ac93acbc43170a2f20febba5087a5b0437058765ad5133d0",
                        )
                        .unwrap()],
                    ),

                    txid: Txid::from_bytes_be(
                        &hex_bytes(
                            "3c07a0a93360bc85047bbaadd49e30c8af770f73a37e10fec400174d2e5f27cf",
                        )
                        .unwrap(),
                    )
                    .unwrap(),
                    vtxindex: 445,
                    block_height: 126,
                    burn_parent_modulus: (125 % BURN_BLOCK_MINED_AT_MODULUS) as u8,
                    burn_header_hash: block_126_hash.clone(),
                },
                res: Err(op_error::BlockCommitBadInput),
            },
            CheckFixture {
                // accept -- consumes leader_key_2
                op: LeaderBlockCommitOp {
                    sunset_burn: 0,
                    block_header_hash: BlockHeaderHash::from_bytes(
                        &hex_bytes(
                            "2222222222222222222222222222222222222222222222222222222222222222",
                        )
                        .unwrap(),
                    )
                    .unwrap(),
                    new_seed: VRFSeed::from_bytes(
                        &hex_bytes(
                            "3333333333333333333333333333333333333333333333333333333333333333",
                        )
                        .unwrap(),
                    )
                    .unwrap(),
                    parent_block_ptr: 125,
                    parent_vtxindex: 444,
                    key_block_ptr: 124,
                    key_vtxindex: 457,
                    memo: vec![0x80],
                    commit_outs: vec![],

                    burn_fee: 12345,
                    input: (Txid([0; 32]), 0),
                    apparent_sender: BurnchainSigner::mock_parts(
                        AddressHashMode::SerializeP2PKH,
                        1,
                        vec![StacksPublicKey::from_hex(
                            "02d8015134d9db8178ac93acbc43170a2f20febba5087a5b0437058765ad5133d0",
                        )
                        .unwrap()],
                    ),

                    txid: Txid::from_bytes_be(
                        &hex_bytes(
                            "3c07a0a93360bc85047bbaadd49e30c8af770f73a37e10fec400174d2e5f27cf",
                        )
                        .unwrap(),
                    )
                    .unwrap(),
                    vtxindex: 445,
                    block_height: 126,
                    burn_parent_modulus: (125 % BURN_BLOCK_MINED_AT_MODULUS) as u8,
                    burn_header_hash: block_126_hash.clone(),
                },
                res: Ok(()),
            },
            CheckFixture {
                // accept -- builds directly off of genesis block and consumes leader_key_2
                op: LeaderBlockCommitOp {
                    sunset_burn: 0,
                    block_header_hash: BlockHeaderHash::from_bytes(
                        &hex_bytes(
                            "2222222222222222222222222222222222222222222222222222222222222222",
                        )
                        .unwrap(),
                    )
                    .unwrap(),
                    new_seed: VRFSeed::from_bytes(
                        &hex_bytes(
                            "3333333333333333333333333333333333333333333333333333333333333333",
                        )
                        .unwrap(),
                    )
                    .unwrap(),
                    parent_block_ptr: 0,
                    parent_vtxindex: 0,
                    key_block_ptr: 124,
                    key_vtxindex: 457,
                    memo: vec![0x80],
                    commit_outs: vec![],

                    burn_fee: 12345,
                    input: (Txid([0; 32]), 0),
                    apparent_sender: BurnchainSigner::mock_parts(
                        AddressHashMode::SerializeP2PKH,
                        1,
                        vec![StacksPublicKey::from_hex(
                            "02d8015134d9db8178ac93acbc43170a2f20febba5087a5b0437058765ad5133d0",
                        )
                        .unwrap()],
                    ),

                    txid: Txid::from_bytes_be(
                        &hex_bytes(
                            "3c07a0a93360bc85047bbaadd49e30c8af770f73a37e10fec400174d2e5f27cf",
                        )
                        .unwrap(),
                    )
                    .unwrap(),
                    vtxindex: 445,
                    block_height: 126,
                    burn_parent_modulus: (125 % BURN_BLOCK_MINED_AT_MODULUS) as u8,
                    burn_header_hash: block_126_hash.clone(),
                },
                res: Ok(()),
            },
            CheckFixture {
                // accept -- also consumes leader_key_1
                op: LeaderBlockCommitOp {
                    sunset_burn: 0,
                    block_header_hash: BlockHeaderHash::from_bytes(
                        &hex_bytes(
                            "2222222222222222222222222222222222222222222222222222222222222222",
                        )
                        .unwrap(),
                    )
                    .unwrap(),
                    new_seed: VRFSeed::from_bytes(
                        &hex_bytes(
                            "3333333333333333333333333333333333333333333333333333333333333333",
                        )
                        .unwrap(),
                    )
                    .unwrap(),
                    parent_block_ptr: 0,
                    parent_vtxindex: 0,
                    key_block_ptr: 124,
                    key_vtxindex: 456,
                    memo: vec![0x80],
                    commit_outs: vec![],

                    burn_fee: 12345,
                    input: (Txid([0; 32]), 0),
                    apparent_sender: BurnchainSigner::mock_parts(
                        AddressHashMode::SerializeP2PKH,
                        1,
                        vec![StacksPublicKey::from_hex(
                            "02d8015134d9db8178ac93acbc43170a2f20febba5087a5b0437058765ad5133d0",
                        )
                        .unwrap()],
                    ),

                    txid: Txid::from_bytes_be(
                        &hex_bytes(
                            "3c07a0a93360bc85047bbaadd49e30c8af770f73a37e10fec400174d2e5f27cf",
                        )
                        .unwrap(),
                    )
                    .unwrap(),
                    vtxindex: 444,
                    block_height: 126,
                    burn_parent_modulus: (125 % BURN_BLOCK_MINED_AT_MODULUS) as u8,
                    burn_header_hash: block_126_hash.clone(),
                },
                res: Ok(()),
            },
        ];

        for (ix, fixture) in fixtures.iter().enumerate() {
            eprintln!("Processing {}", ix);
            let header = BurnchainBlockHeader {
                block_height: fixture.op.block_height,
                block_hash: fixture.op.burn_header_hash.clone(),
                parent_block_hash: fixture.op.burn_header_hash.clone(),
                num_txs: 1,
                timestamp: get_epoch_time_secs(),
            };
            let mut ic = SortitionHandleTx::begin(
                &mut db,
                &SortitionId::stubbed(&fixture.op.burn_header_hash),
            )
            .unwrap();
            assert_eq!(
                format!("{:?}", &fixture.res),
                format!("{:?}", &fixture.op.check(&burnchain, &mut ic, None))
            );
        }
    }

    #[test]
    fn test_epoch_marker() {
        let first_block_height = 121;
        let first_burn_hash = BurnchainHeaderHash::from_hex(
            "0000000000000000000000000000000000000000000000000000000000000001",
        )
        .unwrap();

        let burnchain = Burnchain {
            pox_constants: PoxConstants::new(6, 2, 2, 25, 5, 5000, 10000, u32::max_value()),
            peer_version: 0x012345678,
            network_id: 0x9abcdef0,
            chain_name: "bitcoin".to_string(),
            network_name: "testnet".to_string(),
            working_dir: "/nope".to_string(),
            consensus_hash_lifetime: 24,
            stable_confirmations: 7,
            first_block_height,
            initial_reward_start_block: first_block_height,
            first_block_timestamp: 0,
            first_block_hash: first_burn_hash.clone(),
        };

        let epoch_2_05_start = 125;
        let epoch_2_1_start = 130;

        let mut rng = rand::thread_rng();
        let mut buf = [0u8; 32];
        rng.fill_bytes(&mut buf);
        let db_path_dir = format!(
            "/tmp/stacks-node-tests/unit-tests-sortdb/db-{}",
            to_hex(&buf)
        );

        let mut db = SortitionDB::connect(
            &db_path_dir,
            first_block_height,
            &first_burn_hash,
            get_epoch_time_secs(),
            &vec![
                StacksEpoch {
                    epoch_id: StacksEpochId::Epoch10,
                    start_height: 0,
                    end_height: first_block_height,
                    block_limit: ExecutionCost::max_value(),
                    network_epoch: PEER_VERSION_EPOCH_1_0,
                },
                StacksEpoch {
                    epoch_id: StacksEpochId::Epoch20,
                    start_height: first_block_height,
                    end_height: epoch_2_05_start,
                    block_limit: ExecutionCost::max_value(),
                    network_epoch: PEER_VERSION_EPOCH_2_0,
                },
                StacksEpoch {
                    epoch_id: StacksEpochId::Epoch2_05,
                    start_height: epoch_2_05_start,
                    end_height: epoch_2_1_start,
                    block_limit: ExecutionCost::max_value(),
                    network_epoch: PEER_VERSION_EPOCH_2_05,
                },
                StacksEpoch {
                    epoch_id: StacksEpochId::Epoch21,
                    start_height: epoch_2_1_start,
                    end_height: STACKS_EPOCH_MAX,
                    block_limit: ExecutionCost::max_value(),
                    network_epoch: PEER_VERSION_EPOCH_2_1,
                },
            ],
            PoxConstants::test_default(),
            true,
        )
        .unwrap();

        let leader_key = LeaderKeyRegisterOp {
            consensus_hash: ConsensusHash([0x01; 20]),
            public_key: VRFPublicKey::from_bytes(
                &hex_bytes("a366b51292bef4edd64063d9145c617fec373bceb0758e98cd72becd84d54c7a")
                    .unwrap(),
            )
            .unwrap(),
            memo: vec![01, 02, 03, 04, 05],
            txid: Txid([0x01; 32]),
            vtxindex: 456,
            block_height: first_block_height + 1,
            burn_header_hash: BurnchainHeaderHash([0x00; 32]), // to be filled in
        };

        let block_commit_pre_2_05 = LeaderBlockCommitOp {
            sunset_burn: 0,
            block_header_hash: BlockHeaderHash([0x02; 32]),
            new_seed: VRFSeed([0x03; 32]),
            parent_block_ptr: 0,
            parent_vtxindex: 0,
            key_block_ptr: leader_key.block_height as u32,
            key_vtxindex: leader_key.vtxindex as u16,
            memo: vec![0x80],
            commit_outs: vec![],

            burn_fee: 12345,
            input: (Txid([0; 32]), 0),
            apparent_sender: BurnchainSigner::mock_parts(
                AddressHashMode::SerializeP2PKH,
                1,
                vec![StacksPublicKey::from_hex(
                    "02d8015134d9db8178ac93acbc43170a2f20febba5087a5b0437058765ad5133d0",
                )
                .unwrap()],
            ),

            txid: Txid([0x02; 32]),
            vtxindex: 444,
            block_height: first_block_height + 2,
            burn_parent_modulus: ((first_block_height + 1) % BURN_BLOCK_MINED_AT_MODULUS) as u8,
            burn_header_hash: BurnchainHeaderHash([0x00; 32]), // to be filled in
        };

        let block_commit_post_2_05_valid = LeaderBlockCommitOp {
            sunset_burn: 0,
            block_header_hash: BlockHeaderHash([0x03; 32]),
            new_seed: VRFSeed([0x04; 32]),
            parent_block_ptr: 0,
            parent_vtxindex: 0,
            key_block_ptr: leader_key.block_height as u32,
            key_vtxindex: leader_key.vtxindex as u16,
            memo: vec![STACKS_EPOCH_2_05_MARKER],
            commit_outs: vec![],

            burn_fee: 12345,
            input: (Txid([0; 32]), 0),
            apparent_sender: BurnchainSigner::mock_parts(
                AddressHashMode::SerializeP2PKH,
                1,
                vec![StacksPublicKey::from_hex(
                    "02d8015134d9db8178ac93acbc43170a2f20febba5087a5b0437058765ad5133d0",
                )
                .unwrap()],
            ),

            txid: Txid([0x03; 32]),
            vtxindex: 444,
            block_height: epoch_2_05_start,
            burn_parent_modulus: ((epoch_2_05_start - 1) % BURN_BLOCK_MINED_AT_MODULUS) as u8,
            burn_header_hash: BurnchainHeaderHash([0x00; 32]), // to be filled in
        };

        let block_commit_post_2_05_valid_bigger_epoch = LeaderBlockCommitOp {
            sunset_burn: 0,
            block_header_hash: BlockHeaderHash([0x03; 32]),
            new_seed: VRFSeed([0x04; 32]),
            parent_block_ptr: 0,
            parent_vtxindex: 0,
            key_block_ptr: leader_key.block_height as u32,
            key_vtxindex: leader_key.vtxindex as u16,
            memo: vec![STACKS_EPOCH_2_05_MARKER + 1],
            commit_outs: vec![],

            burn_fee: 12345,
            input: (Txid([0; 32]), 0),
            apparent_sender: BurnchainSigner::mock_parts(
                AddressHashMode::SerializeP2PKH,
                1,
                vec![StacksPublicKey::from_hex(
                    "02d8015134d9db8178ac93acbc43170a2f20febba5087a5b0437058765ad5133d0",
                )
                .unwrap()],
            ),

            txid: Txid([0x13; 32]),
            vtxindex: 444,
            block_height: epoch_2_05_start,
            burn_parent_modulus: ((epoch_2_05_start - 1) % BURN_BLOCK_MINED_AT_MODULUS) as u8,
            burn_header_hash: BurnchainHeaderHash([0x00; 32]), // to be filled in
        };

        let block_commit_post_2_05_invalid_bad_memo = LeaderBlockCommitOp {
            sunset_burn: 0,
            block_header_hash: BlockHeaderHash([0x04; 32]),
            new_seed: VRFSeed([0x05; 32]),
            parent_block_ptr: 0,
            parent_vtxindex: 0,
            key_block_ptr: leader_key.block_height as u32,
            key_vtxindex: leader_key.vtxindex as u16,
            memo: vec![STACKS_EPOCH_2_05_MARKER - 1],
            commit_outs: vec![],

            burn_fee: 12345,
            input: (Txid([0; 32]), 0),
            apparent_sender: BurnchainSigner::mock_parts(
                AddressHashMode::SerializeP2PKH,
                1,
                vec![StacksPublicKey::from_hex(
                    "02d8015134d9db8178ac93acbc43170a2f20febba5087a5b0437058765ad5133d0",
                )
                .unwrap()],
            ),

            txid: Txid([0x04; 32]),
            vtxindex: 445,
            block_height: epoch_2_05_start,
            burn_parent_modulus: ((epoch_2_05_start - 1) % BURN_BLOCK_MINED_AT_MODULUS) as u8,
            burn_header_hash: BurnchainHeaderHash([0x00; 32]), // to be filled in
        };

        let block_commit_post_2_05_invalid_no_memo = LeaderBlockCommitOp {
            sunset_burn: 0,
            block_header_hash: BlockHeaderHash([0x05; 32]),
            new_seed: VRFSeed([0x06; 32]),
            parent_block_ptr: 0,
            parent_vtxindex: 0,
            key_block_ptr: leader_key.block_height as u32,
            key_vtxindex: leader_key.vtxindex as u16,
            memo: vec![],
            commit_outs: vec![],

            burn_fee: 12345,
            input: (Txid([0; 32]), 0),
            apparent_sender: BurnchainSigner::mock_parts(
                AddressHashMode::SerializeP2PKH,
                1,
                vec![StacksPublicKey::from_hex(
                    "02d8015134d9db8178ac93acbc43170a2f20febba5087a5b0437058765ad5133d0",
                )
                .unwrap()],
            ),

            txid: Txid([0x05; 32]),
            vtxindex: 446,
            block_height: epoch_2_05_start,
            burn_parent_modulus: ((epoch_2_05_start - 1) % BURN_BLOCK_MINED_AT_MODULUS) as u8,
            burn_header_hash: BurnchainHeaderHash([0x00; 32]), // to be filled in
        };

        let block_commit_post_2_1_valid = LeaderBlockCommitOp {
            sunset_burn: 0,
            block_header_hash: BlockHeaderHash([0x03; 32]),
            new_seed: VRFSeed([0x04; 32]),
            parent_block_ptr: 0,
            parent_vtxindex: 0,
            key_block_ptr: leader_key.block_height as u32,
            key_vtxindex: leader_key.vtxindex as u16,
            memo: vec![STACKS_EPOCH_2_1_MARKER],
            commit_outs: vec![],

            burn_fee: 12345,
            input: (Txid([0; 32]), 0),
            apparent_sender: BurnchainSigner::mock_parts(
                AddressHashMode::SerializeP2PKH,
                1,
                vec![StacksPublicKey::from_hex(
                    "024d8cdaef508d665dd9dd50ca7e9fbd9e7984ec8bfac8f02dea9f02a9232af1d7",
                )
                .unwrap()],
            ),

            txid: Txid([0x03; 32]),
            vtxindex: 444,
            block_height: epoch_2_1_start,
            burn_parent_modulus: ((epoch_2_1_start - 1) % BURN_BLOCK_MINED_AT_MODULUS) as u8,
            burn_header_hash: BurnchainHeaderHash([0x00; 32]), // to be filled in
        };

        let block_commit_post_2_1_valid_bigger_epoch = LeaderBlockCommitOp {
            sunset_burn: 0,
            block_header_hash: BlockHeaderHash([0x03; 32]),
            new_seed: VRFSeed([0x04; 32]),
            parent_block_ptr: 0,
            parent_vtxindex: 0,
            key_block_ptr: leader_key.block_height as u32,
            key_vtxindex: leader_key.vtxindex as u16,
            memo: vec![STACKS_EPOCH_2_1_MARKER + 1],
            commit_outs: vec![],

            burn_fee: 12345,
            input: (Txid([0; 32]), 0),
            apparent_sender: BurnchainSigner::mock_parts(
                AddressHashMode::SerializeP2PKH,
                1,
                vec![StacksPublicKey::from_hex(
                    "024d8cdaef508d665dd9dd50ca7e9fbd9e7984ec8bfac8f02dea9f02a9232af1d7",
                )
                .unwrap()],
            ),

            txid: Txid([0x13; 32]),
            vtxindex: 444,
            block_height: epoch_2_1_start,
            burn_parent_modulus: ((epoch_2_1_start - 1) % BURN_BLOCK_MINED_AT_MODULUS) as u8,
            burn_header_hash: BurnchainHeaderHash([0x00; 32]), // to be filled in
        };

        let block_commit_post_2_1_invalid_bad_memo = LeaderBlockCommitOp {
            sunset_burn: 0,
            block_header_hash: BlockHeaderHash([0x04; 32]),
            new_seed: VRFSeed([0x05; 32]),
            parent_block_ptr: 0,
            parent_vtxindex: 0,
            key_block_ptr: leader_key.block_height as u32,
            key_vtxindex: leader_key.vtxindex as u16,
            memo: vec![STACKS_EPOCH_2_1_MARKER - 1],
            commit_outs: vec![],

            burn_fee: 12345,
            input: (Txid([0; 32]), 0),
            apparent_sender: BurnchainSigner::mock_parts(
                AddressHashMode::SerializeP2PKH,
                1,
                vec![StacksPublicKey::from_hex(
                    "02b20f7d690afa0464d7eb17bdd86820261fb1acfdf489b2442a205a693da231ac",
                )
                .unwrap()],
            ),

            txid: Txid([0x04; 32]),
            vtxindex: 445,
            block_height: epoch_2_1_start,
            burn_parent_modulus: ((epoch_2_1_start - 1) % BURN_BLOCK_MINED_AT_MODULUS) as u8,
            burn_header_hash: BurnchainHeaderHash([0x00; 32]), // to be filled in
        };

        let block_commit_post_2_1_invalid_no_memo = LeaderBlockCommitOp {
            sunset_burn: 0,
            block_header_hash: BlockHeaderHash([0x05; 32]),
            new_seed: VRFSeed([0x06; 32]),
            parent_block_ptr: 0,
            parent_vtxindex: 0,
            key_block_ptr: leader_key.block_height as u32,
            key_vtxindex: leader_key.vtxindex as u16,
            memo: vec![],
            commit_outs: vec![],

            burn_fee: 12345,
            input: (Txid([0; 32]), 0),
            apparent_sender: BurnchainSigner::mock_parts(
                AddressHashMode::SerializeP2PKH,
                1,
                vec![StacksPublicKey::from_hex(
                    "02e371309f1c25abc5f00353d74632c6f5b95eb80e1e1edb9ba53e14b0d47bc0de",
                )
                .unwrap()],
            ),

            txid: Txid([0x05; 32]),
            vtxindex: 446,
            block_height: epoch_2_1_start,
            burn_parent_modulus: ((epoch_2_1_start - 1) % BURN_BLOCK_MINED_AT_MODULUS) as u8,
            burn_header_hash: BurnchainHeaderHash([0x00; 32]), // to be filled in
        };

        let all_leader_key_ops = vec![leader_key];

        let all_block_commit_ops = vec![
            (block_commit_pre_2_05, true),
            (block_commit_post_2_05_valid, true),
            (block_commit_post_2_05_valid_bigger_epoch, true),
            (block_commit_post_2_05_invalid_bad_memo, false),
            (block_commit_post_2_05_invalid_no_memo, false),
            (block_commit_post_2_1_valid, true),
            (block_commit_post_2_1_valid_bigger_epoch, true),
            (block_commit_post_2_1_invalid_bad_memo, false),
            (block_commit_post_2_1_invalid_no_memo, false),
        ];

        let mut sn = SortitionDB::get_first_block_snapshot(db.conn()).unwrap();
        for i in sn.block_height..(epoch_2_1_start + 2) {
            eprintln!("Block {}", i);
            let mut byte_pattern = [0u8; 32];
            byte_pattern[24..32].copy_from_slice(&i.to_be_bytes());
            let next_hash = BurnchainHeaderHash(byte_pattern);

            let mut block_ops = vec![];
            for op in all_leader_key_ops.iter() {
                if op.block_height == i + 1 {
                    let mut block_op = op.clone();
                    block_op.burn_header_hash = next_hash.clone();
                    block_ops.push(BlockstackOperationType::LeaderKeyRegister(block_op));
                }
            }

            {
                let tip = SortitionDB::get_canonical_burn_chain_tip(db.conn()).unwrap();
                eprintln!("Tip sortition is {}", &tip.sortition_id);
                let mut ic = SortitionHandleTx::begin(&mut db, &tip.sortition_id).unwrap();

                for (op, pass) in all_block_commit_ops.iter() {
                    if op.block_height == i + 1 {
                        match op.check(&burnchain, &mut ic, None) {
                            Ok(_) => {
                                assert!(
                                    pass,
                                    "Check succeeded when it should have failed: {:?}",
                                    &op
                                );
                                block_ops
                                    .push(BlockstackOperationType::LeaderBlockCommit(op.clone()));
                            }
                            Err(op_error::BlockCommitBadEpoch) => {
                                assert!(
                                    !pass,
                                    "Check failed when it should have succeeded: {:?}",
                                    &op
                                );
                            }
                            Err(e) => {
                                panic!("Unexpected error variant {}", &e);
                            }
                        }
                    }
                }
            }
            sn = test_append_snapshot(&mut db, next_hash, &block_ops);
        }
    }
}<|MERGE_RESOLUTION|>--- conflicted
+++ resolved
@@ -785,7 +785,6 @@
                     return Err(op_error::BlockCommitMissDistanceTooBig);
                 }
 
-<<<<<<< HEAD
                 let intended_sortition = tx
                     .get_ancestor_block_hash(sortition_height - miss_distance, &tx_tip)?
                     .ok_or_else(|| op_error::BlockCommitNoParent)?;
@@ -793,50 +792,6 @@
                 let intended_sn = SortitionDB::get_block_snapshot(tx, &intended_sortition)?
                     .expect("FATAL: no snapshot for known sortition");
                 debug!("Block commit for {} missed, meant to land in burnchain block {} (sortition {})", &self.block_header_hash, intended_sn.block_height, &intended_sortition);
-=======
-        let apparent_sender_repr = format!("{}", &self.apparent_sender);
-
-        if self.burn_fee == 0 {
-            warn!("Invalid block commit: no burn amount";
-                  "apparent_sender" => %apparent_sender_repr
-            );
-            return Err(op_error::BlockCommitBadInput);
-        }
-        let epoch = SortitionDB::get_stacks_epoch(tx, self.block_height)?.expect(&format!(
-            "FATAL: impossible block height: no epoch defined for {}",
-            self.block_height
-        ));
-
-        let intended_modulus = (self.burn_block_mined_at() + 1) % BURN_BLOCK_MINED_AT_MODULUS;
-        let actual_modulus = self.block_height % BURN_BLOCK_MINED_AT_MODULUS;
-        if actual_modulus != intended_modulus {
-            warn!("Invalid block commit: missed target block";
-                  "intended_modulus" => intended_modulus,
-                  "actual_modulus" => actual_modulus,
-                  "block_height" => self.block_height,
-                  "apparent_sender" => %apparent_sender_repr
-            );
-            // This transaction "missed" its target burn block, the transaction
-            //  is not valid, but we should allow this UTXO to "chain" to valid
-            //  UTXOs to allow the miner windowing to work in the face of missed
-            //  blocks.
-            let miss_distance = if actual_modulus > intended_modulus {
-                actual_modulus - intended_modulus
-            } else {
-                BURN_BLOCK_MINED_AT_MODULUS + actual_modulus - intended_modulus
-            };
-            let intended_sortition = match epoch.epoch_id {
-                StacksEpochId::Epoch21 => {
-                    // correct behavior
-                    let sortition_height = self
-                        .block_height
-                        .checked_sub(burnchain.first_block_height)
-                        .ok_or_else(|| op_error::BlockCommitPredatesGenesis)?;
-
-                    if miss_distance > sortition_height {
-                        return Err(op_error::BlockCommitBadModulus);
-                    }
->>>>>>> dfd641af
 
                 // NOTE: we're not doing the checks in check_common() because it doesn't matter if
                 // the late block-commit does not meet them -- it will never be a sortition winner
@@ -871,7 +826,6 @@
         Ok(intended_sortition)
     }
 
-<<<<<<< HEAD
     /// Perform the block-commit checks that are the same in both PoX and PoB, and common to both
     /// on-time and late block-commits
     fn check_common(
@@ -883,30 +837,7 @@
         let parent_block_height = self.parent_block_ptr as u64;
 
         let tx_tip = tx.context.chain_tip.clone();
-        let apparent_sender_address = self
-            .apparent_sender
-            .to_bitcoin_address(BitcoinNetworkType::Mainnet);
-=======
-        if burnchain
-            .pox_constants
-            .is_after_pox_sunset_end(self.block_height, epoch.epoch_id)
-        {
-            // sunset has finished and we're not in epoch 2.1 or later, so apply sunset check
-            self.check_after_pox_sunset().map_err(|e| {
-                warn!("Invalid block-commit: bad PoX after sunset: {:?}", &e;
-                          "apparent_sender" => %apparent_sender_repr);
-                e
-            })?;
-        } else {
-            // either in epoch 2.1, or the PoX sunset hasn't completed yet
-            self.check_pox(epoch.epoch_id, burnchain, tx, reward_set_info)
-                .map_err(|e| {
-                    warn!("Invalid block-commit: bad PoX: {:?}", &e;
-                          "apparent_sender" => %apparent_sender_repr);
-                    e
-                })?;
-        }
->>>>>>> dfd641af
+        let apparent_sender_repr = format!("{}", &self.apparent_sender);
 
         /////////////////////////////////////////////////////////////////////////////////////
         // This tx must occur after the start of the network
@@ -971,15 +902,9 @@
         /////////////////////////////////////////////////////////////////////////////////////
 
         if parent_block_height == self.block_height {
-<<<<<<< HEAD
-            // tried to build off a block in the same burnchain block (not allowed)
-            warn!("Invalid block commit: cannot build off of a commit in the same burnchain block";
-                  "apparent_sender" => %apparent_sender_address
-=======
             // tried to build off a block in the same epoch (not allowed)
             warn!("Invalid block commit: cannot build off of a commit in the same block";
                   "apparent_sender" => %apparent_sender_repr
->>>>>>> dfd641af
             );
             return Err(op_error::BlockCommitNoParent);
         } else if self.parent_block_ptr != 0 || self.parent_vtxindex != 0 {
@@ -1021,13 +946,11 @@
         // There must be a burn
         /////////////////////////////////////////////////////////////////////////////////////
 
-        let apparent_sender_address = self
-            .apparent_sender
-            .to_bitcoin_address(BitcoinNetworkType::Mainnet);
+        let apparent_sender_repr = format!("{}", &self.apparent_sender);
 
         if self.burn_fee == 0 {
             warn!("Invalid block commit: no burn amount";
-                  "apparent_sender" => %apparent_sender_address
+                  "apparent_sender" => %apparent_sender_repr
             );
             return Err(op_error::BlockCommitBadInput);
         }
@@ -1053,7 +976,7 @@
                   "actual_modulus" => actual_modulus,
                   "miss_distance" => miss_distance,
                   "block_height" => self.block_height,
-                  "apparent_sender" => %apparent_sender_address
+                  "apparent_sender" => %apparent_sender_repr
             );
             let intended_sortition =
                 self.check_intended_sortition(epoch.epoch_id, burnchain, tx, miss_distance)?;
@@ -1073,7 +996,7 @@
             // sunset has begun and we're not in epoch 2.1 or later, so apply sunset check
             self.check_after_pox_sunset().map_err(|e| {
                 warn!("Invalid block-commit: bad PoX after sunset: {:?}", &e;
-                          "apparent_sender" => %apparent_sender_address);
+                          "apparent_sender" => %apparent_sender_repr);
                 e
             })?;
         } else {
@@ -1081,7 +1004,7 @@
             self.check_pox(epoch.epoch_id, burnchain, tx, reward_set_info)
                 .map_err(|e| {
                     warn!("Invalid block-commit: bad PoX: {:?}", &e;
-                          "apparent_sender" => %apparent_sender_address);
+                          "apparent_sender" => %apparent_sender_repr);
                     e
                 })?;
         }
