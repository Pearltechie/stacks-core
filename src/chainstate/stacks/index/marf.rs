--- conflicted
+++ resolved
@@ -30,13 +30,8 @@
     clear_backptr, is_backptr, set_backptr, CursorError, TrieCursor, TrieNode, TrieNode16,
     TrieNode256, TrieNode4, TrieNode48, TrieNodeID, TrieNodeType, TriePath, TriePtr, TRIEPTR_SIZE,
 };
-<<<<<<< HEAD
-use chainstate::stacks::index::storage::{
+use crate::chainstate::stacks::index::storage::{
     TrieFileStorage, TrieHashCalculationMode, TrieStorageConnection, TrieStorageTransaction,
-=======
-use crate::chainstate::stacks::index::storage::{
-    TrieFileStorage, TrieStorageConnection, TrieStorageTransaction,
->>>>>>> 4ccaf546
 };
 use crate::chainstate::stacks::index::trie::Trie;
 use crate::chainstate::stacks::index::Error;
@@ -1545,2166 +1540,4 @@
     pub fn get_root_hash_at(&mut self, block_hash: &T) -> Result<TrieHash, Error> {
         self.storage.connection().get_root_hash_at(block_hash)
     }
-<<<<<<< HEAD
-=======
-}
-
-#[cfg(test)]
-mod test {
-
-    #![allow(unused_variables)]
-    #![allow(unused_assignments)]
-
-    use std::fs;
-    use std::io::Cursor;
-
-    use crate::chainstate::stacks::index::bits::*;
-    use crate::chainstate::stacks::index::marf::*;
-    use crate::chainstate::stacks::index::node::*;
-    use crate::chainstate::stacks::index::proofs::*;
-    use crate::chainstate::stacks::index::storage::*;
-    use crate::chainstate::stacks::index::test::*;
-    use crate::chainstate::stacks::index::trie::*;
-    use stacks_common::util::get_epoch_time_ms;
-    use stacks_common::util::hash::to_hex;
-
-    use crate::types::chainstate::StacksBlockId;
-
-    use super::*;
-
-    #[test]
-    fn marf_insert_different_leaf_same_block_100() {
-        let filename = "/tmp/rust_marf_insert_different_leaf_same_block_100";
-
-        let f = TrieFileStorage::new_memory().unwrap();
-
-        let block_header = BlockHeaderHash::from_bytes(&[0u8; 32]).unwrap();
-        let mut marf = MARF::from_storage(f);
-        marf.begin(&BlockHeaderHash::sentinel(), &block_header)
-            .unwrap();
-
-        let path_bytes = [
-            0, 1, 2, 3, 4, 5, 6, 7, 8, 9, 10, 11, 12, 13, 14, 15, 16, 17, 18, 19, 20, 21, 22, 23,
-            24, 25, 26, 27, 28, 29, 30, 31,
-        ];
-        let path = TriePath::from_bytes(&path_bytes).unwrap();
-
-        for i in 0..100 {
-            let value = TrieLeaf::new(&vec![], &[i as u8; 40].to_vec());
-            marf.insert_raw(path.clone(), value).unwrap();
-        }
-
-        debug!("---------");
-        debug!("MARF gets");
-        debug!("---------");
-
-        let value = TrieLeaf::new(&vec![], &[99; 40].to_vec());
-        let leaf = MARF::get_path(&mut marf.borrow_storage_backend(), &block_header, &path)
-            .unwrap()
-            .unwrap();
-
-        assert_eq!(leaf.data.to_vec(), [99; 40].to_vec());
-        assert_eq!(marf.borrow_storage_backend().get_cur_block(), block_header);
-
-        merkle_test_marf(
-            &mut marf.borrow_storage_backend(),
-            &block_header,
-            &path_bytes.to_vec(),
-            &[99; 40].to_vec(),
-            None,
-        );
-    }
-
-    #[test]
-    fn marf_insert_different_leaf_different_path_different_block_100() {
-        let filename = "/tmp/rust_marf_insert_different_leaf_different_path_different_block_100";
-
-        let f = TrieFileStorage::new_memory().unwrap();
-
-        let block_header = BlockHeaderHash::from_bytes(&[0u8; 32]).unwrap();
-        let mut marf = MARF::from_storage(f);
-        marf.begin(&BlockHeaderHash::sentinel(), &block_header)
-            .unwrap();
-
-        for i in 0..100 {
-            debug!("insert {}", i);
-            let block_header = BlockHeaderHash::from_bytes(&[i + 1 as u8; 32]).unwrap();
-            let path_bytes = [
-                0, 1, 2, 3, 4, 5, 6, 7, 8, 9, 10, 11, 12, 13, 14, 15, 16, 17, 18, 19, 20, 21, 22,
-                23, 24, 25, 26, 27, 28, 29, 30, i as u8,
-            ];
-            marf.commit().unwrap();
-            marf.begin(&BlockHeaderHash::sentinel(), &block_header)
-                .unwrap();
-            let path = TriePath::from_bytes(&path_bytes).unwrap();
-            let value = TrieLeaf::new(&vec![], &[i as u8; 40].to_vec());
-            marf.insert_raw(path, value).unwrap();
-        }
-
-        debug!("---------");
-        debug!("MARF gets");
-        debug!("---------");
-
-        for i in 0..100 {
-            let block_header = BlockHeaderHash::from_bytes(&[i + 1 as u8; 32]).unwrap();
-            let path_bytes = [
-                0, 1, 2, 3, 4, 5, 6, 7, 8, 9, 10, 11, 12, 13, 14, 15, 16, 17, 18, 19, 20, 21, 22,
-                23, 24, 25, 26, 27, 28, 29, 30, i as u8,
-            ];
-            let path = TriePath::from_bytes(&path_bytes).unwrap();
-
-            let value = TrieLeaf::new(&vec![], &[i as u8; 40].to_vec());
-            let leaf = MARF::get_path(&mut marf.borrow_storage_backend(), &block_header, &path)
-                .unwrap()
-                .unwrap();
-
-            assert_eq!(leaf.data.to_vec(), [i as u8; 40].to_vec());
-            assert_eq!(marf.borrow_storage_backend().get_cur_block(), block_header);
-
-            merkle_test_marf(
-                &mut marf.borrow_storage_backend(),
-                &block_header,
-                &path_bytes.to_vec(),
-                &[i as u8; 40].to_vec(),
-                None,
-            );
-        }
-    }
-
-    #[test]
-    fn marf_insert_same_leaf_different_block_100() {
-        let path = "/tmp/rust_marf_same_leaf_different_block_100";
-
-        let f = TrieFileStorage::new_memory().unwrap();
-        let block_header = BlockHeaderHash::from_bytes(&[0u8; 32]).unwrap();
-        let mut marf = MARF::from_storage(f);
-        marf.begin(&BlockHeaderHash::sentinel(), &block_header)
-            .unwrap();
-
-        let path_bytes = [
-            0, 1, 2, 3, 4, 5, 6, 7, 8, 9, 10, 11, 12, 13, 14, 15, 16, 17, 18, 19, 20, 21, 22, 23,
-            24, 25, 26, 27, 28, 29, 30, 31,
-        ];
-        let path = TriePath::from_bytes(&path_bytes).unwrap();
-
-        for i in 0..100 {
-            let next_block_header = BlockHeaderHash::from_bytes(&[i + 1 as u8; 32]).unwrap();
-            let value = TrieLeaf::new(&vec![], &[i as u8; 40].to_vec());
-            marf.commit().unwrap();
-            marf.begin(&BlockHeaderHash::sentinel(), &next_block_header)
-                .unwrap();
-            let path = TriePath::from_bytes(&path_bytes).unwrap();
-            let value = TrieLeaf::new(&vec![], &[i as u8; 40].to_vec());
-            marf.insert_raw(path, value).unwrap();
-        }
-
-        debug!("---------");
-        debug!("MARF gets");
-        debug!("---------");
-
-        for i in 0..100 {
-            let next_block_header = BlockHeaderHash::from_bytes(&[i + 1 as u8; 32]).unwrap();
-            let value = TrieLeaf::new(&vec![], &[i as u8; 40].to_vec());
-            let leaf = MARF::get_path(
-                &mut marf.borrow_storage_backend(),
-                &next_block_header,
-                &path,
-            )
-            .unwrap()
-            .unwrap();
-
-            assert_eq!(leaf.data.to_vec(), [i as u8; 40].to_vec());
-            assert_eq!(
-                marf.borrow_storage_backend().get_cur_block(),
-                next_block_header
-            );
-
-            merkle_test_marf(
-                &mut marf.borrow_storage_backend(),
-                &next_block_header,
-                &path_bytes.to_vec(),
-                &[i as u8; 40].to_vec(),
-                None,
-            );
-        }
-    }
-
-    #[test]
-    fn marf_insert_leaf_sequence_2() {
-        let path = "/tmp/rust_marf_insert_leaf_sequence_2";
-        let f = TrieFileStorage::new_memory().unwrap();
-        let block_header = BlockHeaderHash::from_bytes(&[0u8; 32]).unwrap();
-        let mut marf = MARF::from_storage(f);
-        marf.begin(&BlockHeaderHash::sentinel(), &block_header)
-            .unwrap();
-
-        for i in 0..2 {
-            let path_bytes = [
-                i as u8, 1, 2, 3, 4, 5, 6, 7, 8, 9, 10, 11, 12, 13, 14, 15, 16, 17, 18, 19, 20, 21,
-                22, 23, 24, 25, 26, 27, 28, 29, 30, 31,
-            ];
-            let path = TriePath::from_bytes(&path_bytes).unwrap();
-            let prior_block_header = BlockHeaderHash::from_bytes(&[i as u8; 32]).unwrap();
-            let next_block_header = BlockHeaderHash::from_bytes(&[i + 1 as u8; 32]).unwrap();
-            marf.commit().unwrap();
-            marf.begin(&prior_block_header, &next_block_header).unwrap();
-
-            let value = TrieLeaf::new(&vec![], &[i as u8; 40].to_vec());
-            marf.insert_raw(path, value).unwrap();
-        }
-
-        marf.commit().unwrap();
-        let last_block_header = BlockHeaderHash::from_bytes(&[2; 32]).unwrap();
-
-        debug!("---------");
-        debug!("MARF gets");
-        debug!("---------");
-
-        for i in 0..2 {
-            let next_block_header = BlockHeaderHash::from_bytes(&[i + 1 as u8; 32]).unwrap();
-            let path_bytes = [
-                i as u8, 1, 2, 3, 4, 5, 6, 7, 8, 9, 10, 11, 12, 13, 14, 15, 16, 17, 18, 19, 20, 21,
-                22, 23, 24, 25, 26, 27, 28, 29, 30, 31,
-            ];
-            let path = TriePath::from_bytes(&path_bytes).unwrap();
-
-            let value = TrieLeaf::new(&vec![], &[i as u8; 40].to_vec());
-            let leaf = MARF::get_path(
-                &mut marf.borrow_storage_backend(),
-                &last_block_header,
-                &path,
-            )
-            .unwrap()
-            .unwrap();
-
-            assert_eq!(leaf.data.to_vec(), [i as u8; 40].to_vec());
-            assert_eq!(
-                marf.borrow_storage_backend().get_cur_block(),
-                next_block_header
-            );
-
-            merkle_test_marf(
-                &mut marf.borrow_storage_backend(),
-                &last_block_header,
-                &path_bytes.to_vec(),
-                &[i as u8; 40].to_vec(),
-                None,
-            );
-        }
-    }
-
-    #[test]
-    fn marf_insert_leaf_sequence_100() {
-        let path = "/tmp/rust_marf_insert_leaf_sequence_100";
-        let f = TrieFileStorage::new_memory().unwrap();
-        let block_header = BlockHeaderHash::from_bytes(&[0u8; 32]).unwrap();
-        let mut marf = MARF::from_storage(f);
-        marf.begin(&BlockHeaderHash::sentinel(), &block_header)
-            .unwrap();
-
-        let mut last_block_header = block_header.clone();
-
-        for i in 1..101 {
-            let path_bytes = [
-                i as u8, 1, 2, 3, 4, 5, 6, 7, 8, 9, 10, 11, 12, 13, 14, 15, 16, 17, 18, 19, 20, 21,
-                22, 23, 24, 25, 26, 27, 28, 29, 30, 31,
-            ];
-            let path = TriePath::from_bytes(&path_bytes).unwrap();
-
-            marf.commit().unwrap();
-            let next_block_header = BlockHeaderHash::from_bytes(&[i as u8; 32]).unwrap();
-            marf.begin(&last_block_header, &next_block_header).unwrap();
-            last_block_header = next_block_header;
-
-            let value = TrieLeaf::new(&vec![], &[i as u8; 40].to_vec());
-            marf.insert_raw(path, value).unwrap();
-        }
-
-        debug!("---------");
-        debug!("MARF gets");
-        debug!("---------");
-
-        let mut f = marf.borrow_storage_backend();
-
-        for i in 1..101 {
-            let next_block_header = BlockHeaderHash::from_bytes(&[i as u8; 32]).unwrap();
-            let path_bytes = [
-                i as u8, 1, 2, 3, 4, 5, 6, 7, 8, 9, 10, 11, 12, 13, 14, 15, 16, 17, 18, 19, 20, 21,
-                22, 23, 24, 25, 26, 27, 28, 29, 30, 31,
-            ];
-            let path = TriePath::from_bytes(&path_bytes).unwrap();
-
-            let value = TrieLeaf::new(&vec![], &[i as u8; 40].to_vec());
-            eprintln!("Finding value inserted at {}", &next_block_header);
-            let leaf = MARF::get_path(&mut f, &last_block_header, &path)
-                .unwrap()
-                .unwrap();
-
-            assert_eq!(leaf.data.to_vec(), [i as u8; 40].to_vec());
-            // NOTE: this assertion no longer holds, since the path prefix may now overlap
-            //         with data related to block_height!
-            // assert_eq!(f.get_cur_block(), next_block_header);
-
-            merkle_test_marf(
-                &mut f,
-                &last_block_header,
-                &path_bytes.to_vec(),
-                &[i as u8; 40].to_vec(),
-                None,
-            );
-        }
-    }
-
-    #[test]
-    #[ignore]
-    fn marf_walk_cow_node4_20() {
-        marf_walk_cow_test(
-            |s| {
-                // make a deep path
-                let path_segments = vec![
-                    (vec![], 0),
-                    (vec![], 1),
-                    (vec![], 2),
-                    (vec![], 3),
-                    (vec![], 4),
-                    (vec![], 5),
-                    (vec![], 6),
-                    (vec![], 7),
-                    (vec![], 8),
-                    (vec![], 9),
-                    (vec![], 10),
-                    (vec![], 11),
-                    (vec![], 12),
-                    (vec![], 13),
-                    (vec![], 14),
-                    (vec![], 15),
-                    (vec![], 16),
-                    (vec![], 17),
-                    (vec![], 18),
-                    (vec![], 19),
-                    (vec![], 20),
-                    (vec![], 21),
-                    (vec![], 22),
-                    (vec![], 23),
-                    (vec![], 24),
-                    (vec![], 25),
-                    (vec![], 26),
-                    (vec![], 27),
-                    (vec![], 28),
-                    (vec![], 29),
-                    (vec![], 30),
-                    (vec![], 31),
-                ];
-                make_node4_path(s, &path_segments, [31u8; 40].to_vec())
-            },
-            |i, mut p| {
-                p[i as usize] = 32;
-                p
-            },
-        );
-    }
-
-    #[test]
-    #[ignore]
-    fn marf_walk_cow_node4_20_reversed() {
-        marf_walk_cow_test(
-            |s| {
-                // make a deep path
-                let path_segments = vec![
-                    (vec![], 0),
-                    (vec![], 1),
-                    (vec![], 2),
-                    (vec![], 3),
-                    (vec![], 4),
-                    (vec![], 5),
-                    (vec![], 6),
-                    (vec![], 7),
-                    (vec![], 8),
-                    (vec![], 9),
-                    (vec![], 10),
-                    (vec![], 11),
-                    (vec![], 12),
-                    (vec![], 13),
-                    (vec![], 14),
-                    (vec![], 15),
-                    (vec![], 16),
-                    (vec![], 17),
-                    (vec![], 18),
-                    (vec![], 19),
-                    (vec![], 20),
-                    (vec![], 21),
-                    (vec![], 22),
-                    (vec![], 23),
-                    (vec![], 24),
-                    (vec![], 25),
-                    (vec![], 26),
-                    (vec![], 27),
-                    (vec![], 28),
-                    (vec![], 29),
-                    (vec![], 30),
-                    (vec![], 31),
-                ];
-                make_node4_path(s, &path_segments, [31u8; 40].to_vec())
-            },
-            |i, mut p| {
-                p[31 - i as usize] = 32;
-                p
-            },
-        );
-    }
-
-    fn marf_walk_cow_4_test<F>(filename: &str, path_gen: F)
-    where
-        F: Fn(u32, [u8; 32]) -> [u8; 32],
-    {
-        for node_id in [
-            TrieNodeID::Node4,
-            TrieNodeID::Node16,
-            TrieNodeID::Node48,
-            TrieNodeID::Node256,
-        ]
-        .iter()
-        {
-            let path_segments = vec![
-                (vec![], 4),
-                (vec![0, 1, 2, 3, 5, 6, 7, 8], 9),
-                (vec![10, 11, 12, 13], 14),
-                (vec![15, 16, 17, 18], 19),
-                (vec![20, 21, 22, 23], 24),
-                (vec![25, 26, 27, 28], 29),
-                (vec![30], 31),
-            ];
-
-            marf_walk_cow_test(
-                |s| make_node_path(s, node_id.to_u8(), &path_segments, [31u8; 40].to_vec()),
-                |x, y| path_gen(x, y),
-            );
-        }
-    }
-
-    fn marf_walk_cow_test<F, G>(path_init: G, path_gen: F)
-    where
-        F: Fn(u32, [u8; 32]) -> [u8; 32],
-        G: FnOnce(
-            &mut TrieStorageConnection<BlockHeaderHash>,
-        ) -> (Vec<TrieNodeType>, Vec<TriePtr>, Vec<TrieHash>),
-    {
-        let mut f_store = TrieFileStorage::new_memory().unwrap();
-        let path = [
-            0, 1, 2, 3, 4, 5, 6, 7, 8, 9, 10, 11, 12, 13, 14, 15, 16, 17, 18, 19, 20, 21, 22, 23,
-            24, 25, 26, 27, 28, 29, 30, 31,
-        ];
-        let mut last_block_header = BlockHeaderHash::from_bytes(&[0u8; 32]).unwrap();
-
-        let (nodes, node_ptrs, hashes) = {
-            let mut f = f_store.transaction().unwrap();
-            MARF::format(&mut f, &last_block_header).unwrap();
-            f.test_genesis_block.replace(last_block_header.clone());
-
-            let r = path_init(&mut f);
-            f.commit_tx();
-            r
-        };
-
-        let mut marf = MARF::from_storage(f_store);
-
-        for i in 1..31 {
-            debug!("----------------");
-            debug!("i = {}", i);
-            debug!("----------------");
-
-            // switch to the next block
-            let next_block_header = BlockHeaderHash::from_bytes(&[i as u8; 32]).unwrap();
-            marf.commit().unwrap();
-            marf.begin(&last_block_header, &next_block_header).unwrap();
-            last_block_header = next_block_header;
-            // add a leaf at the end of the path
-
-            let next_path = path_gen(i, path.clone());
-
-            let triepath = TriePath::from_bytes(&next_path[..]).unwrap();
-            let value = TrieLeaf::new(&vec![], &[i as u8; 40].to_vec());
-
-            debug!("----------------");
-            debug!("insert");
-            debug!("----------------");
-            marf.insert_raw(triepath.clone(), value.clone()).unwrap();
-
-            // verify that this leaf exists in _this_ Trie
-            debug!("----------------");
-            debug!("get");
-            debug!("----------------");
-            let read_value = MARF::get_path(
-                &mut marf.borrow_storage_backend(),
-                &next_block_header,
-                &TriePath::from_bytes(&next_path[..]).unwrap(),
-            )
-            .unwrap()
-            .unwrap();
-            assert_eq!(read_value.data.to_vec(), [i as u8; 40].to_vec());
-            // assertion is no longer necessarily true, because of block height data!
-            //
-            //   assert_eq!(read_value.path, next_path[i..].to_vec());
-            assert_eq!(
-                marf.borrow_storage_backend().get_cur_block(),
-                next_block_header
-            );
-
-            // can get all previous leaves from _this_ Trie
-            for j in 1..(i + 1) {
-                debug!("----------------");
-                debug!("get-prev {} of {}", j, i);
-                debug!("----------------");
-
-                let prev_path = path_gen(j, path.clone());
-
-                let prev_block_header = BlockHeaderHash::from_bytes(&[j as u8; 32]).unwrap();
-
-                let read_value = MARF::get_path(
-                    &mut marf.borrow_storage_backend(),
-                    &next_block_header,
-                    &TriePath::from_bytes(&prev_path[..]).unwrap(),
-                )
-                .unwrap()
-                .unwrap();
-                assert_eq!(read_value.data.to_vec(), [j as u8; 40].to_vec());
-
-                // assertion no longer true, because inserting the block height information
-                //   can cause a COW.
-                // assert_eq!(f.get_cur_block(), prev_block_header);
-
-                debug!("---------------------------------------");
-                debug!(
-                    "MARF verify {:?} {:?} from current block header {:?}",
-                    &prev_path,
-                    &[j as u8; 40].to_vec(),
-                    &next_block_header
-                );
-                debug!("----------------------------------------");
-                merkle_test_marf(
-                    &mut marf.borrow_storage_backend(),
-                    &next_block_header,
-                    &prev_path.to_vec(),
-                    &[j as u8; 40].to_vec(),
-                    None,
-                );
-            }
-
-            marf.borrow_storage_backend()
-                .open_block(&next_block_header)
-                .unwrap();
-
-            merkle_test_marf(
-                &mut marf.borrow_storage_backend(),
-                &next_block_header,
-                &next_path.to_vec(),
-                &[i as u8; 40].to_vec(),
-                None,
-            );
-        }
-
-        // all leaves are reachable from the last block
-        for i in 1..31 {
-            // add a leaf at the end of the path
-            let next_path = path_gen(i, path.clone());
-
-            let triepath = TriePath::from_bytes(&next_path[..]).unwrap();
-            let value = MARFValue([i as u8; 40]);
-
-            assert_eq!(
-                MARF::get_path(
-                    &mut marf.borrow_storage_backend(),
-                    &last_block_header,
-                    &triepath
-                )
-                .unwrap()
-                .unwrap()
-                .data,
-                value
-            );
-
-            debug!("---------------------------------------");
-            debug!(
-                "MARF verify {:?} {:?} from last block header {:?}",
-                &next_path,
-                &[i as u8; 40].to_vec(),
-                &last_block_header
-            );
-            debug!("----------------------------------------");
-            merkle_test_marf(
-                &mut marf.borrow_storage_backend(),
-                &last_block_header,
-                &next_path.to_vec(),
-                &[i as u8; 40].to_vec(),
-                None,
-            );
-        }
-    }
-
-    #[test]
-    #[ignore]
-    fn marf_walk_cow_4() {
-        marf_walk_cow_4_test("/tmp/rust_marf_walk_cow_node4_20", |i, mut p| {
-            p[i as usize] = 32;
-            p
-        })
-    }
-
-    #[test]
-    #[ignore]
-    fn marf_walk_cow_4_reversed() {
-        marf_walk_cow_4_test("/tmp/rust_marf_walk_cow_node4_20_reversed", |i, mut p| {
-            p[31 - i as usize] = 32;
-            p
-        })
-    }
-
-    #[test]
-    fn marf_invalid_ancestor() {
-        let f1 = TrieFileStorage::new_memory().unwrap();
-        let f2 = TrieFileStorage::new_memory().unwrap();
-        let mut m1 = MARF::from_storage(f1);
-        let mut m2 = MARF::from_storage(f2);
-
-        let mock_miner_hash = BlockHeaderHash([1; 32]);
-
-        m1.begin(&BlockHeaderHash::sentinel(), &mock_miner_hash)
-            .unwrap();
-        m1.commit_to(&BlockHeaderHash([2; 32])).unwrap();
-        m1.begin(&BlockHeaderHash([2; 32]), &mock_miner_hash)
-            .unwrap();
-        m1.commit_to(&BlockHeaderHash([3; 32])).unwrap();
-        m1.begin(&BlockHeaderHash([3; 32]), &mock_miner_hash)
-            .unwrap();
-        m1.drop_current();
-
-        // m1 should be dirty...
-
-        m2.begin(&BlockHeaderHash::sentinel(), &mock_miner_hash)
-            .unwrap();
-        m2.commit_to(&BlockHeaderHash([2; 32])).unwrap();
-        m2.begin(&BlockHeaderHash([2; 32]), &mock_miner_hash)
-            .unwrap();
-        m2.commit_to(&BlockHeaderHash([3; 32])).unwrap();
-        m2.begin(&BlockHeaderHash([3; 32]), &mock_miner_hash)
-            .unwrap();
-        m2.commit_to(&BlockHeaderHash([4; 32])).unwrap();
-
-        // m2 is clean...
-
-        // now let's make a block whose parent is _2_ (not _3_)
-
-        m1.begin(&BlockHeaderHash([2; 32]), &mock_miner_hash)
-            .unwrap();
-        m2.begin(&BlockHeaderHash([2; 32]), &mock_miner_hash)
-            .unwrap();
-
-        let hash_1 = m1.get_root_hash().unwrap();
-        let hash_2 = m2.get_root_hash().unwrap();
-
-        eprintln!("{} == {}", hash_1, hash_2);
-
-        assert_eq!(hash_1, hash_2);
-    }
-
-    #[test]
-    fn marf_merkle_verify_backptrs() {
-        for node_id in [
-            TrieNodeID::Node4,
-            TrieNodeID::Node16,
-            TrieNodeID::Node48,
-            TrieNodeID::Node256,
-        ]
-        .iter()
-        {
-            let mut f_store = TrieFileStorage::new_memory().unwrap();
-
-            let path_segments = vec![
-                (vec![], 12),
-                (
-                    vec![
-                        0, 1, 2, 3, 4, 5, 6, 7, 8, 9, 10, 11, 13, 14, 15, 16, 17, 18, 19, 20, 21,
-                        24,
-                    ],
-                    25,
-                ),
-                (vec![26, 27, 28, 29, 30], 31),
-            ];
-
-            let path = vec![
-                0, 1, 2, 3, 4, 5, 6, 7, 8, 9, 10, 11, 12, 13, 14, 15, 16, 17, 18, 19, 20, 21, 22,
-                23, 24, 25, 26, 27, 28, 29, 30, 31,
-            ];
-
-            let block_header_1 = BlockHeaderHash::from_bytes(&[0u8; 32]).unwrap();
-
-            let (nodes, node_ptrs, hashes) = {
-                let mut f = f_store.transaction().unwrap();
-                MARF::format(&mut f, &block_header_1).unwrap();
-                f.test_genesis_block.replace(block_header_1.clone());
-
-                let r =
-                    make_node_path(&mut f, node_id.to_u8(), &path_segments, [31u8; 40].to_vec());
-                f.commit_tx();
-
-                r
-            };
-
-            let mut marf = MARF::from_storage(f_store);
-
-            let block_header_2 = BlockHeaderHash::from_bytes(&[1u8; 32]).unwrap();
-            let path_2 = vec![
-                0, 1, 2, 3, 4, 5, 6, 7, 8, 9, 10, 11, 12, 13, 14, 15, 16, 17, 18, 19, 20, 21, 22,
-                23, 24, 25, 26, 27, 28, 29, 30, 32,
-            ];
-
-            debug!("----------------");
-            debug!("Extend to {:?}", block_header_2);
-            debug!("----------------");
-
-            marf.commit().unwrap();
-            marf.begin(&block_header_1, &block_header_2).unwrap();
-            marf.insert_raw(
-                TriePath::from_bytes(&path_2[..]).unwrap(),
-                TrieLeaf::new(&vec![], &[20 as u8; 40].to_vec()),
-            )
-            .unwrap();
-
-            let block_header_3 = BlockHeaderHash::from_bytes(&[2u8; 32]).unwrap();
-            let path_3 = vec![
-                0, 1, 2, 3, 4, 5, 6, 7, 8, 9, 10, 11, 12, 13, 14, 15, 16, 17, 18, 19, 20, 21, 22,
-                23, 24, 25, 26, 27, 28, 29, 30, 33,
-            ];
-
-            debug!("----------------");
-            debug!("Extend to {:?}", block_header_3);
-            debug!("----------------");
-
-            marf.commit().unwrap();
-            marf.begin(&block_header_2, &block_header_3).unwrap();
-            marf.insert_raw(
-                TriePath::from_bytes(&path_3[..]).unwrap(),
-                TrieLeaf::new(&vec![], &[21 as u8; 40].to_vec()),
-            )
-            .unwrap();
-
-            debug!("----------------");
-            debug!(
-                "Merkle verify {:?} from {:?}",
-                &to_hex(&[21 as u8; 40]),
-                block_header_3
-            );
-            debug!("----------------");
-
-            merkle_test_marf(
-                &mut marf.borrow_storage_backend(),
-                &block_header_3,
-                &path_3,
-                &[21 as u8; 40].to_vec(),
-                None,
-            );
-        }
-    }
-
-    fn marf_insert<F>(
-        filename: &str,
-        mut path_gen: F,
-        count: u32,
-        check_merkle_proof: bool,
-    ) -> MARF<BlockHeaderHash>
-    where
-        F: FnMut(u32) -> ([u8; 32], Option<BlockHeaderHash>),
-    {
-        let f = TrieFileStorage::new_memory().unwrap();
-        let mut block_header = BlockHeaderHash::from_bytes(&[0u8; 32]).unwrap();
-        let mut marf = MARF::from_storage(f);
-        marf.begin(&BlockHeaderHash::sentinel(), &block_header)
-            .unwrap();
-
-        let mut root_table_cache = None;
-
-        let mut blocks = vec![block_header.clone()];
-
-        for i in 0..count {
-            let i0 = i / 256;
-            let i1 = i % 256;
-
-            let (path, next_block_header) = path_gen(i);
-
-            let triepath = TriePath::from_bytes(&path[..]).unwrap();
-            let value = TrieLeaf::new(
-                &vec![],
-                &[
-                    0, 0, 0, 0, 0, 0, 0, 0, 0, 0, 0, 0, 0, 0, 0, 0, 0, 0, 0, 0, 0, 0, 0, 0, 0, 0,
-                    0, 0, 0, 0, 0, 0, 0, 0, 0, 0, 0, 0, i0 as u8, i1 as u8,
-                ]
-                .to_vec(),
-            );
-
-            if let Some(next_block_header) = next_block_header {
-                marf.commit().unwrap();
-                marf.begin(&block_header, &next_block_header).unwrap();
-                block_header = next_block_header;
-                blocks.push(block_header.clone())
-            }
-
-            marf.insert_raw(triepath, value.clone()).unwrap();
-
-            let read_value = MARF::get_path(
-                &mut marf.borrow_storage_backend(),
-                &block_header,
-                &TriePath::from_bytes(&path[..]).unwrap(),
-            )
-            .unwrap()
-            .unwrap();
-            assert_eq!(read_value.data.to_vec(), value.data.to_vec());
-            assert_eq!(marf.borrow_storage_backend().get_cur_block(), block_header);
-
-            if check_merkle_proof {
-                root_table_cache = Some(merkle_test_marf(
-                    &mut marf.borrow_storage_backend(),
-                    &block_header,
-                    &path.to_vec(),
-                    &value.data.to_vec(),
-                    root_table_cache,
-                ));
-            }
-        }
-
-        for (i, block) in blocks.iter().enumerate() {
-            assert_eq!(
-                MARF::get_block_height(&mut marf.borrow_storage_backend(), block, &block_header)
-                    .unwrap(),
-                Some(i as u32)
-            );
-            assert_eq!(
-                MARF::get_block_at_height(
-                    &mut marf.borrow_storage_backend(),
-                    i as u32,
-                    &block_header
-                )
-                .unwrap(),
-                Some(block.clone())
-            );
-        }
-
-        root_table_cache = None;
-
-        for i in 0..count {
-            let i0 = i / 256;
-            let i1 = i % 256;
-            let (path, _next_block_header) = path_gen(i);
-
-            let triepath = TriePath::from_bytes(&path[..]).unwrap();
-            let value = TrieLeaf::new(
-                &vec![],
-                &[
-                    0, 0, 0, 0, 0, 0, 0, 0, 0, 0, 0, 0, 0, 0, 0, 0, 0, 0, 0, 0, 0, 0, 0, 0, 0, 0,
-                    0, 0, 0, 0, 0, 0, 0, 0, 0, 0, 0, 0, i0 as u8, i1 as u8,
-                ]
-                .to_vec(),
-            );
-
-            let read_value = MARF::get_path(
-                &mut marf.borrow_storage_backend(),
-                &block_header,
-                &TriePath::from_bytes(&path[..]).unwrap(),
-            )
-            .unwrap()
-            .unwrap();
-            assert_eq!(read_value.data.to_vec(), value.data.to_vec());
-
-            // can make a merkle proof to each one
-            if check_merkle_proof {
-                root_table_cache = Some(merkle_test_marf(
-                    &mut marf.borrow_storage_backend(),
-                    &block_header,
-                    &path.to_vec(),
-                    &value.data.to_vec(),
-                    root_table_cache,
-                ));
-            }
-        }
-
-        marf
-    }
-
-    // insert a range of 4096 consecutive keys (forcing node promotions) by varying the low-order bits.
-    // every 128 keys, make a new trie
-    #[test]
-    #[ignore]
-    fn marf_insert_4096_128_seq_low() {
-        marf_insert(
-            "/tmp/rust_marf_insert_4096_128_seq_low",
-            |i| {
-                let path = [
-                    0,
-                    1,
-                    2,
-                    3,
-                    4,
-                    5,
-                    6,
-                    7,
-                    8,
-                    9,
-                    10,
-                    11,
-                    12,
-                    13,
-                    14,
-                    15,
-                    16,
-                    17,
-                    18,
-                    19,
-                    20,
-                    21,
-                    22,
-                    23,
-                    24,
-                    25,
-                    26,
-                    27,
-                    28,
-                    29,
-                    (i / 256) as u8,
-                    (i % 256) as u8,
-                ];
-                let block_header = if (i + 1) % 128 == 0 {
-                    // next block
-                    Some(BlockHeaderHash::from_bytes(&[((i + 1) / 128) as u8; 32]).unwrap())
-                } else {
-                    None
-                };
-                (path, block_header)
-            },
-            4096,
-            true,
-        );
-    }
-
-    // insert a range of 4096 consecutive keys (forcing node promotions) by varying the high-order bits.
-    // every 128 keys, make a new trie
-    #[test]
-    #[ignore]
-    fn marf_insert_4096_128_seq_high() {
-        marf_insert(
-            "/tmp/rust_marf_insert_4096_128_seq_high",
-            |i| {
-                let i0 = i / 256;
-                let i1 = i % 256;
-                let path = [
-                    i0 as u8, i1 as u8, 2, 3, 4, 5, 6, 7, 8, 9, 10, 11, 12, 13, 14, 15, 16, 17, 18,
-                    19, 20, 21, 22, 23, 24, 25, 26, 27, 28, 29, 30, 31,
-                ];
-                let block_header = if (i + 1) % 128 == 0 {
-                    // next block
-                    Some(BlockHeaderHash::from_bytes(&[((i + 1) / 128) as u8; 32]).unwrap())
-                } else {
-                    None
-                };
-                (path, block_header)
-            },
-            4096,
-            true,
-        );
-    }
-
-    // insert a leaf, open a new block, and attempt to split the leaf
-    // TODO: try also when the leaf to split dangles from an intermediate node, not off of the root
-    // (since we have a different backptr copy routine there)
-    #[test]
-    fn marf_split_leaf_path() {
-        let path = "/tmp/rust_marf_split_leaf_path";
-        let f = TrieFileStorage::new_memory().unwrap();
-
-        let mut marf = MARF::from_storage(f);
-        let block_header = BlockHeaderHash::from_bytes(&[0u8; 32]).unwrap();
-
-        marf.begin(&BlockHeaderHash::sentinel(), &block_header)
-            .unwrap();
-
-        let path = [0u8; 32];
-        let triepath = TriePath::from_bytes(&path[..]).unwrap();
-        let value = TrieLeaf::new(&vec![], &[0u8; 40].to_vec());
-
-        debug!("----------------");
-        debug!(
-            "insert ({:?}, {:?}) in {:?}",
-            &triepath, &value, &block_header
-        );
-        debug!("----------------");
-
-        marf.insert_raw(triepath.clone(), value.clone()).unwrap();
-
-        // insert a leaf along the same path but in a different block
-        let block_header_2 = BlockHeaderHash::from_bytes(&[
-            0, 0, 0, 0, 0, 0, 0, 0, 0, 0, 0, 0, 0, 0, 0, 0, 0, 0, 0, 0, 0, 0, 0, 0, 0, 0, 0, 0, 0,
-            0, 0, 1,
-        ])
-        .unwrap();
-        let path_2 = [
-            0, 0, 0, 0, 0, 0, 0, 0, 0, 0, 0, 0, 0, 0, 1, 1, 1, 1, 1, 1, 1, 1, 1, 1, 1, 1, 1, 1, 1,
-            1, 1, 1,
-        ];
-        let triepath_2 = TriePath::from_bytes(&path_2[..]).unwrap();
-        let value_2 = TrieLeaf::new(&vec![], &[1u8; 40].to_vec());
-
-        debug!("----------------");
-        debug!(
-            "insert ({:?}, {:?}) in {:?}",
-            &triepath_2, &value_2, &block_header_2
-        );
-        debug!("----------------");
-
-        marf.commit().unwrap();
-        marf.begin(&block_header, &block_header_2).unwrap();
-        marf.insert_raw(triepath_2.clone(), value_2.clone())
-            .unwrap();
-
-        debug!("----------------");
-        debug!(
-            "get ({:?}, {:?}) in {:?}",
-            &triepath, &value, &block_header_2
-        );
-        debug!("----------------");
-
-        let read_value = MARF::get_path(
-            &mut marf.borrow_storage_backend(),
-            &block_header_2,
-            &triepath,
-        )
-        .unwrap()
-        .unwrap();
-        assert_eq!(read_value.data.to_vec(), value.data.to_vec());
-
-        debug!("----------------");
-        debug!(
-            "get ({:?}, {:?}) in {:?}",
-            &triepath_2, &value_2, &block_header_2
-        );
-        debug!("----------------");
-
-        let read_value_2 = MARF::get_path(
-            &mut marf.borrow_storage_backend(),
-            &block_header_2,
-            &triepath_2,
-        )
-        .unwrap()
-        .unwrap();
-        assert_eq!(read_value_2.data.to_vec(), value_2.data.to_vec());
-    }
-
-    // insert a random sequence of 65536 keys.  Every 2048 inserts, start a new block.
-    //   *these aren't forks* `insert_leaf` on a non-existent bhh creates a block extension in
-    //   walk_cow via `MARF::extend_trie`.
-
-    #[test]
-    #[ignore]
-    fn marf_insert_random_65536_2048() {
-        let filename = "/tmp/rust_marf_insert_random_65536_2048";
-        let mut seed = TrieHash::from_data(&[]).as_bytes().to_vec();
-        marf_insert(
-            filename,
-            |i| {
-                let mut path = [0; 32];
-                path.copy_from_slice(
-                    &TrieHash::from_data(if i == 0 { &[] } else { seed.as_slice() }).as_bytes()
-                        [0..32],
-                );
-                seed = path.to_vec();
-
-                let block_header = if (i + 1) % 2048 == 0 {
-                    // next block
-                    Some(
-                        BlockHeaderHash::from_bytes(&[
-                            0,
-                            0,
-                            0,
-                            0,
-                            0,
-                            0,
-                            0,
-                            0,
-                            0,
-                            0,
-                            0,
-                            0,
-                            0,
-                            0,
-                            0,
-                            0,
-                            0,
-                            0,
-                            0,
-                            0,
-                            0,
-                            0,
-                            0,
-                            0,
-                            0,
-                            0,
-                            0,
-                            0,
-                            0,
-                            0,
-                            ((i + 1) / 2048) as u8,
-                            ((i + 1) % 2048) as u8,
-                        ])
-                        .unwrap(),
-                    )
-                } else {
-                    None
-                };
-                (path, block_header)
-            },
-            65536,
-            false,
-        );
-    }
-
-    // insert a random sequence of 1024 * 1024 * 10 keys.  Every 4096 inserts, fork.
-    // Use file storage, and use batching.
-    // Used mainly for performance analysis.
-    #[test]
-    fn marf_insert_random_10485760_4096_file_storage() {
-        // this takes too long to run, so disable it by default
-        if std::env::var("BLOCKSTACK_BIG_TEST") != Ok("1".to_string()) {
-            debug!("Skipping this test because it will take too long.  Run with BLOCKSTACK_BIG_TEST=1 to activate.");
-            return;
-        }
-
-        let path = "/tmp/rust_marf_insert_random_10485760_4096_file_storage".to_string();
-        match fs::metadata(&path) {
-            Ok(_) => {
-                fs::remove_dir_all(&path).unwrap();
-            }
-            Err(_) => {}
-        };
-        let f = TrieFileStorage::open(&path).unwrap();
-        let mut m = MARF::from_storage(f);
-
-        let mut block_header = BlockHeaderHash::sentinel();
-
-        let mut seed = TrieHash::from_data(&[]).as_bytes().to_vec();
-        let mut start_time = get_epoch_time_ms();
-        let mut end_time = 0;
-        let mut block_start_time = start_time;
-        let mut prev_block_header = block_header.clone();
-
-        let mut i: u64 = 1;
-        let num_iterations = 1024 * 1024 * 10;
-        let block_size = 4096;
-
-        while i <= num_iterations {
-            let mut keys = vec![];
-            let mut values = vec![];
-
-            let i0 = (i & 0xff000000) >> 24;
-            let i1 = (i & 0x00ff0000) >> 16;
-            let i2 = (i & 0x0000ff00) >> 8;
-            let i3 = i & 0x000000ff;
-
-            prev_block_header = block_header.clone();
-            block_header = BlockHeaderHash::from_bytes(&[
-                0, 0, 0, 0, 0, 0, 0, 0, 0, 0, 0, 0, 0, 0, 0, 0, 0, 0, 0, 0, 0, 0, 0, 0, 0, 0, 0, 0,
-                i0 as u8, i1 as u8, i2 as u8, i3 as u8,
-            ])
-            .unwrap();
-
-            for _ in 0..block_size {
-                let i0 = (i & 0xff000000) >> 24;
-                let i1 = (i & 0x00ff0000) >> 16;
-                let i2 = (i & 0x0000ff00) >> 8;
-                let i3 = i & 0x000000ff;
-
-                let path = TrieHash::from_data(&seed[..]).as_bytes()[0..32].to_vec();
-                seed = path.clone();
-
-                let key = to_hex(&path);
-                let value = to_hex(
-                    &[
-                        0, 0, 0, 0, 0, 0, 0, 0, 0, 0, 0, 0, 0, 0, 0, 0, 0, 0, 0, 0, 0, 0, 0, 0, 0,
-                        0, 0, 0, 0, 0, 0, 0, 0, 0, 0, 0, i0 as u8, i1 as u8, i2 as u8, i3 as u8,
-                    ]
-                    .to_vec(),
-                );
-
-                keys.push(key);
-                values.push(value);
-                i += 1;
-            }
-
-            block_start_time = get_epoch_time_ms();
-            m.begin(&prev_block_header, &block_header).unwrap();
-
-            start_time = get_epoch_time_ms();
-
-            let values = values
-                .drain(..)
-                .map(|x| MARFValue::from_value(&x))
-                .collect();
-
-            m.insert_batch(&keys, values).unwrap();
-            end_time = get_epoch_time_ms();
-
-            let flush_start_time = get_epoch_time_ms();
-            m.commit().unwrap();
-            let flush_end_time = get_epoch_time_ms();
-
-            eprintln!(
-                "Inserted {} in {} (1 insert = {} ms).  Processed {} keys in {} ms (flush = {} ms)",
-                i,
-                end_time - start_time,
-                ((end_time - start_time) as f64) / (block_size as f64),
-                block_size,
-                flush_end_time - block_start_time,
-                flush_end_time - flush_start_time
-            );
-        }
-
-        i = 1;
-        seed = TrieHash::from_data(&[]).as_bytes().to_vec();
-
-        while i <= num_iterations {
-            let mut keys = vec![];
-            let mut values = vec![];
-
-            for _ in 0..block_size {
-                let i0 = (i & 0xff000000) >> 24;
-                let i1 = (i & 0x00ff0000) >> 16;
-                let i2 = (i & 0x0000ff00) >> 8;
-                let i3 = i & 0x000000ff;
-
-                let path = TrieHash::from_data(&seed[..]).as_bytes()[0..32].to_vec();
-                seed = path.clone();
-
-                let key = to_hex(&path);
-                let value = to_hex(
-                    &[
-                        0, 0, 0, 0, 0, 0, 0, 0, 0, 0, 0, 0, 0, 0, 0, 0, 0, 0, 0, 0, 0, 0, 0, 0, 0,
-                        0, 0, 0, 0, 0, 0, 0, 0, 0, 0, 0, i0 as u8, i1 as u8, i2 as u8, i3 as u8,
-                    ]
-                    .to_vec(),
-                );
-
-                keys.push(key);
-                values.push(value);
-                i += 1;
-            }
-
-            start_time = get_epoch_time_ms();
-
-            for j in 0..block_size {
-                let read_value = m.get(&block_header, &keys[j]).unwrap().unwrap();
-                assert_eq!(read_value, MARFValue::from_value(&values[j]));
-            }
-
-            end_time = get_epoch_time_ms();
-
-            eprintln!(
-                "Got {} in {} (1 get = {} ms)",
-                i,
-                end_time - start_time,
-                ((end_time - start_time) as f64) / (block_size as f64)
-            );
-        }
-    }
-
-    // insert a random sequence of 4096 keys.  Every 128 inserts, fork.
-    // Use file storage, and use batching.
-    // Do merkle tests each key/value inserted -- both immediately after the batch containing them
-    // is inserted, and once all inserts complete.
-    #[test]
-    #[ignore]
-    fn marf_insert_random_4096_128_file_storage_merkle_proof() {
-        let path = "/tmp/rust_marf_insert_4096_128_file_storage_merkle_proof";
-        let f = TrieFileStorage::new_memory().unwrap();
-
-        let mut m = MARF::from_storage(f);
-
-        let mut block_header = BlockHeaderHash::sentinel();
-
-        let mut seed = TrieHash::from_data(&[]).as_bytes().to_vec();
-        let mut prev_block_header = block_header.clone();
-
-        let mut i = 1;
-        while i <= 4096 {
-            let mut keys = vec![];
-            let mut values = vec![];
-
-            let i0 = (i & 0xff0000) >> 12;
-            let i1 = (i & 0x00ff00) >> 8;
-            let i2 = i & 0x0000ff;
-
-            prev_block_header = block_header.clone();
-            block_header = BlockHeaderHash::from_bytes(&[
-                0, 0, 0, 0, 0, 0, 0, 0, 0, 0, 0, 0, 0, 0, 0, 0, 0, 0, 0, 0, 0, 0, 0, 0, 0, 0, 0, 0,
-                0, i0 as u8, i1 as u8, i2 as u8,
-            ])
-            .unwrap();
-
-            for _ in 0..128 {
-                let i0 = (i & 0xff0000) >> 12;
-                let i1 = (i & 0x00ff00) >> 8;
-                let i2 = i & 0x0000ff;
-
-                let path = TrieHash::from_data(&seed[..]).as_bytes()[0..32].to_vec();
-                seed = path.clone();
-
-                let key = to_hex(&path);
-                let raw_value = [
-                    0, 0, 0, 0, 0, 0, 0, 0, 0, 0, 0, 0, 0, 0, 0, 0, 0, 0, 0, 0, 0, 0, 0, 0, 0, 0,
-                    0, 0, 0, 0, 0, 0, 0, 0, 0, 0, 0, i0 as u8, i1 as u8, i2 as u8,
-                ]
-                .to_vec();
-                let value = to_hex(&raw_value);
-
-                debug!("Insert ({:?}, {:?})", &key, &value);
-
-                keys.push(key);
-                values.push(value);
-                i += 1;
-            }
-
-            m.begin(&prev_block_header, &block_header).unwrap();
-
-            let marf_values = values.iter().map(|x| MARFValue::from_value(&x)).collect();
-
-            m.insert_batch(&keys, marf_values).unwrap();
-            m.commit().unwrap();
-
-            let mut block_table_cache = None;
-            for j in 0..128 {
-                debug!("Prove {:?} == {:?}", &keys[j], &values[j]);
-                block_table_cache = Some(merkle_test_marf_key_value(
-                    &mut m.borrow_storage_backend(),
-                    &block_header,
-                    &keys[j],
-                    &values[j],
-                    block_table_cache,
-                ));
-            }
-        }
-
-        i = 1;
-        seed = TrieHash::from_data(&[]).as_bytes().to_vec();
-
-        let mut block_table_cache = None;
-        while i <= 4096 {
-            let mut keys = vec![];
-            let mut values = vec![];
-
-            for _ in 0..128 {
-                let i0 = (i & 0xff0000) >> 12;
-                let i1 = (i & 0x00ff00) >> 8;
-                let i2 = i & 0x0000ff;
-
-                let path = TrieHash::from_data(&seed[..]).as_bytes()[0..32].to_vec();
-                seed = path.clone();
-
-                let key = to_hex(&path);
-                let raw_value = [
-                    0, 0, 0, 0, 0, 0, 0, 0, 0, 0, 0, 0, 0, 0, 0, 0, 0, 0, 0, 0, 0, 0, 0, 0, 0, 0,
-                    0, 0, 0, 0, 0, 0, 0, 0, 0, 0, 0, i0 as u8, i1 as u8, i2 as u8,
-                ]
-                .to_vec();
-                let value = to_hex(&raw_value);
-
-                keys.push(key);
-                values.push(value);
-
-                i += 1;
-            }
-
-            for j in 0..128 {
-                debug!("Get {:?}, should be {:?}", &keys[j], &values[j]);
-
-                let read_value = m.get(&block_header, &keys[j]).unwrap().unwrap();
-                assert_eq!(read_value, MARFValue::from_value(&values[j]));
-
-                debug!("Get {:?}, should be {:?}", &keys[j], &values[j]);
-                block_table_cache = Some(merkle_test_marf_key_value(
-                    &mut m.borrow_storage_backend(),
-                    &block_header,
-                    &keys[j],
-                    &values[j],
-                    block_table_cache,
-                ));
-            }
-        }
-    }
-
-    // Test reads specifically on existing test data.
-    // Not usually meant to be run, so #[test] is commented out below.
-    #[test]
-    fn marf_read_random_1048576_4096_file_storage() {
-        // this takes too long to run, so disable it by default
-        if std::env::var("BLOCKSTACK_BIG_TEST") != Ok("1".to_string()) {
-            debug!("Skipping this test because it will take too long.  Run with BLOCKSTACK_BIG_TEST=1 to activate.");
-            return;
-        }
-
-        let path = "/tmp/rust_marf_insert_random_1048576_4096_file_storage".to_string();
-        match fs::metadata(&path) {
-            Err(_) => {
-                eprintln!("Run the marf_insert_random_1048576_4096_file_storage test first");
-                return;
-            }
-            Ok(_) => {}
-        };
-        let mut f_store = TrieFileStorage::new_memory().unwrap();
-        let mut f = f_store.connection();
-
-        let block_header = BlockHeaderHash::from_bytes(&[
-            0, 0, 0, 0, 0, 0, 0, 0, 0, 0, 0, 0, 0, 0, 0, 0, 0, 0, 0, 0, 0, 0, 0, 0, 0, 0, 0, 0, 0,
-            0xf0, 0xff, 0xff,
-        ])
-        .unwrap();
-        f.open_block(&block_header).unwrap();
-
-        let mut seed = TrieHash::from_data(&[]).as_bytes().to_vec();
-        let mut start_time = 0;
-
-        start_time = get_epoch_time_ms();
-        for i in 0..1048576 {
-            // can read them all back
-            let i0 = (i & 0xff0000) >> 12;
-            let i1 = (i & 0x00ff00) >> 8;
-            let i2 = i & 0x0000ff;
-
-            let path = TrieHash::from_data(&seed[..]).as_bytes()[0..32].to_vec();
-            seed = path.clone();
-
-            let triepath = TriePath::from_bytes(&path[..]).unwrap();
-            let value = TrieLeaf::new(
-                &vec![],
-                &[
-                    0, 0, 0, 0, 0, 0, 0, 0, 0, 0, 0, 0, 0, 0, 0, 0, 0, 0, 0, 0, 0, 0, 0, 0, 0, 0,
-                    0, 0, 0, 0, 0, 0, 0, 0, 0, 0, 0, i0 as u8, i1 as u8, i2 as u8,
-                ]
-                .to_vec(),
-            );
-
-            let read_value = MARF::get_path(
-                &mut f,
-                &block_header,
-                &TriePath::from_bytes(&path[..]).unwrap(),
-            )
-            .unwrap()
-            .unwrap();
-            assert_eq!(read_value.data.to_vec(), value.data.to_vec());
-
-            // can make a merkle proof to each one
-            // merkle_test_marf(&mut f, &block_header, &path.to_vec(), &value.data.to_vec(), None);
-            if i % 128 == 0 {
-                let end_time = get_epoch_time_ms();
-                let (read_count, write_count) = f.stats();
-                let (node_reads, backptr_reads, node_writes) = f.node_stats();
-                let (leaf_reads, leaf_writes) = f.leaf_stats();
-                debug!("Got {} in {} (1 get = {} ms).  Read = {}, Write = {}, Node Reads = {}, Node Writes = {}, Backptr Reads = {}, Leaf Reads = {}, Leaf Writes = {}",
-                         i, end_time - start_time, ((end_time - start_time) as f64) / 128.0, read_count, write_count, node_reads, node_writes, backptr_reads, leaf_reads, leaf_writes);
-
-                start_time = get_epoch_time_ms();
-            }
-        }
-    }
-
-    // insert a range of 4096 consecutive keys (forcing node promotions) by varying the low-order bits.
-    // every 128 keys, make a new trie.
-    // Use the TrieFileStorage backend
-    #[test]
-    fn marf_insert_128_32_file_storage() {
-        let mut marf = marf_insert(
-            "/tmp/rust_marf_insert_128_32_file_storage",
-            |i| {
-                let i0 = i / 256;
-                let i1 = i % 256;
-                let path = [
-                    0, 1, 2, 3, 4, 5, 6, 7, 8, 9, 10, 11, 12, 13, 14, 15, 16, 17, 18, 19, 20, 21,
-                    22, 23, 24, 25, 26, 27, 28, 29, i0 as u8, i1 as u8,
-                ];
-                let block_header = if (i + 1) % 32 == 0 {
-                    // next block
-                    Some(BlockHeaderHash::from_bytes(&[((i + 1) / 32) as u8; 32]).unwrap())
-                } else {
-                    None
-                };
-                (path, block_header)
-            },
-            128,
-            true,
-        );
-
-        marf.commit().unwrap();
-
-        for i in 0..(128 / 32) {
-            let block_header = BlockHeaderHash::from_bytes(&[i as u8; 32]).unwrap();
-            marf.borrow_storage_backend()
-                .open_block(&block_header)
-                .unwrap();
-            dump_trie(&mut marf.borrow_storage_backend());
-        }
-    }
-
-    // insert a range of 4096 consecutive keys (forcing node promotions) by varying the low-order bits.
-    // every 128 keys, make a new trie.
-    // Use the TrieFileStorage backend
-    #[test]
-    #[ignore]
-    fn marf_insert_4096_128_file_storage() {
-        let mut marf = marf_insert(
-            "/tmp/rust_marf_insert_4096_128_file_storage",
-            |i| {
-                let i0 = i / 256;
-                let i1 = i % 256;
-                let path = [
-                    0, 1, 2, 3, 4, 5, 6, 7, 8, 9, 10, 11, 12, 13, 14, 15, 16, 17, 18, 19, 20, 21,
-                    22, 23, 24, 25, 26, 27, 28, 29, i0 as u8, i1 as u8,
-                ];
-                let block_header = if (i + 1) % 128 == 0 {
-                    // next block
-                    Some(BlockHeaderHash::from_bytes(&[((i + 1) / 128) as u8; 32]).unwrap())
-                } else {
-                    None
-                };
-                (path, block_header)
-            },
-            4096,
-            true,
-        );
-
-        marf.commit().unwrap();
-
-        for i in 0..(4096 / 128) {
-            let block_header = BlockHeaderHash::from_bytes(&[i as u8; 32]).unwrap();
-            marf.borrow_storage_backend()
-                .open_block(&block_header)
-                .unwrap();
-            dump_trie(&mut marf.borrow_storage_backend());
-        }
-    }
-
-    // insert a range of 256 consecutive keys (forcing node promotions) by varying the low-order bits.
-    // every 16 keys, make a new trie.
-    // Use the TrieFileStorage backend
-    #[test]
-    fn marf_insert_256_16_file_storage() {
-        let mut marf = marf_insert(
-            "/tmp/rust_marf_insert_256_16_file_storage",
-            |i| {
-                let i0 = i / 256;
-                let i1 = i % 256;
-                let path = [
-                    0, 1, 2, 3, 4, 5, 6, 7, 8, 9, 10, 11, 12, 13, 14, 15, 16, 17, 18, 19, 20, 21,
-                    22, 23, 24, 25, 26, 27, 28, 29, i0 as u8, i1 as u8,
-                ];
-                let block_header = if (i + 1) % 16 == 0 {
-                    // next block
-                    Some(BlockHeaderHash::from_bytes(&[((i + 1) / 16) as u8; 32]).unwrap())
-                } else {
-                    None
-                };
-                (path, block_header)
-            },
-            256,
-            true,
-        );
-
-        marf.commit().unwrap();
-
-        for i in 0..(256 / 16) {
-            let block_header = BlockHeaderHash::from_bytes(&[i as u8; 32]).unwrap();
-            marf.borrow_storage_backend()
-                .open_block(&block_header)
-                .unwrap();
-            dump_trie(&mut marf.borrow_storage_backend());
-        }
-    }
-
-    #[test]
-    #[ignore]
-    fn marf_insert_get_128_fork_256() {
-        // create 256 forks organized as a binary tree, and insert 128 values into each one.
-        // make sure we can read them all from each chain tip, and make sure we can generate merkle
-        // proofs of each one's value.
-        let path = ":memory:".to_string();
-
-        let mut m = MARF::from_path(&path).unwrap();
-        let mut fork_headers = vec![];
-
-        let mut pattern = 0u8;
-        for c in 0..8 {
-            let mut next_fork_row = vec![];
-            for i in 0..(1 << c) {
-                next_fork_row.push(BlockHeaderHash([pattern; 32]));
-                pattern += 1;
-            }
-            fork_headers.push(next_fork_row);
-        }
-
-        m.begin(&BlockHeaderHash::sentinel(), &BlockHeaderHash([0u8; 32]))
-            .unwrap();
-        m.commit().unwrap();
-
-        for i in 1..8 {
-            let parent_row = &fork_headers[i - 1];
-            for j in 0..parent_row.len() {
-                let parent_hash = &parent_row[j];
-                for k in (2 * j)..(2 * j + 2) {
-                    let child_hash = &fork_headers[i][k];
-
-                    debug!("Branch from {:?} to {:?}", parent_hash, child_hash);
-                    m.begin(parent_hash, child_hash).unwrap();
-
-                    let mut keys = vec![];
-                    let mut values = vec![];
-
-                    for l in 0..128 {
-                        let raw_value = [
-                            i as u8, j as u8, k as u8, l as u8, 0, 0, 0, 0, 0, 0, 0, 0, 0, 0, 0, 0,
-                            0, 0, 0, 0, 0, 0, 0, 0, 0, 0, 0, 0, 0, 0, 0, 0, 0,
-                        ]
-                        .to_vec();
-                        let value = to_hex(&raw_value);
-                        let key = format!("{}-{}-{}-{}", i, j, k, l);
-
-                        keys.push(key);
-                        values.push(value);
-                    }
-
-                    let values = values
-                        .drain(..)
-                        .map(|x| MARFValue::from_value(&x))
-                        .collect();
-
-                    m.insert_batch(&keys, values).unwrap();
-                    m.commit().unwrap();
-                }
-            }
-        }
-
-        for (height, fork_row) in fork_headers.iter().enumerate() {
-            for block in fork_row.iter() {
-                assert_eq!(
-                    MARF::get_block_height(&mut m.borrow_storage_backend(), block, block).unwrap(),
-                    Some(height as u32)
-                );
-                assert_eq!(
-                    MARF::get_block_at_height(
-                        &mut m.borrow_storage_backend(),
-                        height as u32,
-                        block
-                    )
-                    .unwrap(),
-                    Some(block.clone())
-                );
-            }
-        }
-
-        let mut expected_chain_tips = fork_headers[fork_headers.len() - 1].clone();
-        expected_chain_tips.sort();
-
-        let mut block_table = None;
-
-        for k in 0..expected_chain_tips.len() {
-            for l in 0..128 {
-                let raw_value = [
-                    7u8,
-                    (k / 2) as u8,
-                    k as u8,
-                    l as u8,
-                    0,
-                    0,
-                    0,
-                    0,
-                    0,
-                    0,
-                    0,
-                    0,
-                    0,
-                    0,
-                    0,
-                    0,
-                    0,
-                    0,
-                    0,
-                    0,
-                    0,
-                    0,
-                    0,
-                    0,
-                    0,
-                    0,
-                    0,
-                    0,
-                    0,
-                    0,
-                    0,
-                    0,
-                    0,
-                ]
-                .to_vec();
-                let expected_value = to_hex(&raw_value);
-                let key = format!("{}-{}-{}-{}", 7, (k / 2), k, l);
-
-                let marf_value = m.get(&expected_chain_tips[k], &key).unwrap().unwrap();
-                assert_eq!(marf_value, MARFValue::from_value(&expected_value));
-
-                block_table = Some(merkle_test_marf_key_value(
-                    &mut m.borrow_storage_backend(),
-                    &expected_chain_tips[k],
-                    &key,
-                    &expected_value,
-                    block_table,
-                ));
-            }
-        }
-    }
-
-    #[test]
-    #[ignore]
-    fn marf_insert_flush_to_different_block() {
-        let path = "/tmp/marf_insert_flush_to_different_block".to_string();
-        let f = TrieFileStorage::new_memory().unwrap();
-
-        let target_block = BlockHeaderHash([1u8; 32]);
-
-        let mut block_header = BlockHeaderHash::from_bytes(&[0u8; 32]).unwrap();
-        let mut marf = MARF::from_storage(f);
-        marf.begin(&BlockHeaderHash::sentinel(), &target_block)
-            .unwrap();
-
-        let mut root_table_cache = None;
-
-        let mut blocks = vec![];
-        let num_blocks_created = 8;
-        let count = 256 * num_blocks_created;
-
-        for i in 0..count {
-            let i0 = i / 256;
-            let i1 = i % 256;
-            let path = [
-                0, 1, 2, 3, 4, 5, 6, 7, 8, 9, 10, 11, 12, 13, 14, 15, 16, 17, 18, 19, 20, 21, 22,
-                23, 24, 25, 26, 27, 28, 29, i0 as u8, i1 as u8,
-            ];
-            let next_block_header = if (i + 1) % 256 == 0 {
-                // next block
-                Some(BlockHeaderHash::from_bytes(&[
-                    2, 2, 2, 2, 2, 2, 2, 2, 2, 2, 2, 2, 2, 2, 2, 2, 2, 2, 2, 2, 2, 2, 2, 2, 2, 2,
-                    2, 2, 2, 2, i0 as u8, i1 as u8,
-                ]))
-                .unwrap()
-            } else {
-                None
-            };
-
-            let triepath = TriePath::from_bytes(&path[..]).unwrap();
-            let value = TrieLeaf::new(
-                &vec![],
-                &[
-                    0, 0, 0, 0, 0, 0, 0, 0, 0, 0, 0, 0, 0, 0, 0, 0, 0, 0, 0, 0, 0, 0, 0, 0, 0, 0,
-                    0, 0, 0, 0, 0, 0, 0, 0, 0, 0, 0, 0, i0 as u8, i1 as u8,
-                ]
-                .to_vec(),
-            );
-
-            if let Some(next_block_header) = next_block_header {
-                marf.commit_to(&block_header).unwrap();
-                marf.begin(&block_header, &target_block).unwrap();
-                blocks.push(block_header.clone());
-                block_header = next_block_header;
-            }
-
-            marf.insert_raw(triepath, value.clone()).unwrap();
-
-            // all I/O happens off the target block
-            let read_value = MARF::get_path(
-                &mut marf.borrow_storage_backend(),
-                &target_block,
-                &TriePath::from_bytes(&path[..]).unwrap(),
-            )
-            .unwrap()
-            .unwrap();
-
-            assert_eq!(read_value.data.to_vec(), value.data.to_vec());
-            assert_eq!(marf.borrow_storage_backend().get_cur_block(), target_block);
-
-            // can prove off of the target block
-            root_table_cache = Some(merkle_test_marf(
-                &mut marf.borrow_storage_backend(),
-                &target_block,
-                &path.to_vec(),
-                &value.data.to_vec(),
-                root_table_cache,
-            ));
-        }
-
-        // would have been the next block
-        let final_block_header = BlockHeaderHash::from_bytes(&[
-            2,
-            2,
-            2,
-            2,
-            2,
-            2,
-            2,
-            2,
-            2,
-            2,
-            2,
-            2,
-            2,
-            2,
-            2,
-            2,
-            2,
-            2,
-            2,
-            2,
-            2,
-            2,
-            2,
-            2,
-            2,
-            2,
-            2,
-            2,
-            2,
-            2,
-            (num_blocks_created - 1) as u8,
-            0xff,
-        ])
-        .unwrap();
-        marf.commit_to(&final_block_header).unwrap();
-
-        let num_blocks = blocks.len();
-
-        block_header = final_block_header.clone();
-        blocks.push(block_header.clone());
-
-        for (i, block) in blocks.iter().enumerate() {
-            debug!(
-                "Verify block height and hash at {} {} from {}",
-                i, block, block_header
-            );
-            assert_eq!(
-                MARF::get_block_height_miner_tip(
-                    &mut marf.borrow_storage_backend(),
-                    block,
-                    &block_header
-                )
-                .unwrap(),
-                Some(i as u32)
-            );
-
-            // get_block_at_height should now always return the correct block_header
-            assert_eq!(
-                MARF::get_block_at_height(
-                    &mut marf.borrow_storage_backend(),
-                    i as u32,
-                    &block_header
-                )
-                .unwrap(),
-                Some(block.clone())
-            );
-        }
-
-        root_table_cache = None;
-
-        for i in (0..count).rev() {
-            let i0 = i / 256;
-            let i1 = i % 256;
-            let path = [
-                0, 1, 2, 3, 4, 5, 6, 7, 8, 9, 10, 11, 12, 13, 14, 15, 16, 17, 18, 19, 20, 21, 22,
-                23, 24, 25, 26, 27, 28, 29, i0 as u8, i1 as u8,
-            ];
-
-            let triepath = TriePath::from_bytes(&path[..]).unwrap();
-            let value = TrieLeaf::new(
-                &vec![],
-                &[
-                    0, 0, 0, 0, 0, 0, 0, 0, 0, 0, 0, 0, 0, 0, 0, 0, 0, 0, 0, 0, 0, 0, 0, 0, 0, 0,
-                    0, 0, 0, 0, 0, 0, 0, 0, 0, 0, 0, 0, i0 as u8, i1 as u8,
-                ]
-                .to_vec(),
-            );
-
-            // all but the final value are dangling off of block_header.
-            // the last value is dangling off of target_block.
-
-            let read_from_block = final_block_header.clone();
-
-            // all I/O happens off the final block header
-            debug!("{}: Get {} off of {}", i, &triepath, &read_from_block);
-            let read_value = MARF::get_path(
-                &mut marf.borrow_storage_backend(),
-                &read_from_block,
-                &TriePath::from_bytes(&path[..]).unwrap(),
-            )
-            .unwrap()
-            .unwrap();
-
-            assert_eq!(read_value.data.to_vec(), value.data.to_vec());
-
-            if i == 2046 {
-                //    std::env::set_var("BLOCKSTACK_TRACE", "1");
-            }
-            // can make a merkle proof to each one using the final committed block header
-            debug!(
-                "{}: Check proof for {} off of {}",
-                i, &triepath, &read_from_block
-            );
-            root_table_cache = Some(merkle_test_marf(
-                &mut marf.borrow_storage_backend(),
-                &read_from_block,
-                &path.to_vec(),
-                &value.data.to_vec(),
-                root_table_cache,
-            ));
-        }
-    }
-
-    #[test]
-    fn test_marf_read_only() {
-        let f = TrieFileStorage::new_memory().unwrap();
-        let block_header = BlockHeaderHash::from_bytes(&[0u8; 32]).unwrap();
-        let marf = MARF::from_storage(f);
-        let mut ro_marf = marf.reopen_readonly().unwrap();
-
-        let path = [
-            0, 1, 2, 3, 4, 5, 6, 7, 8, 9, 10, 11, 12, 13, 14, 15, 16, 17, 18, 19, 20, 21, 22, 23,
-            24, 25, 26, 27, 28, 29, 30, 31,
-        ];
-        let triepath = TriePath::from_bytes(&path[..]).unwrap();
-        let leaf = TrieLeaf::new(
-            &vec![],
-            &[
-                0, 0, 0, 0, 0, 0, 0, 0, 0, 0, 0, 0, 0, 0, 0, 0, 0, 0, 0, 0, 0, 0, 0, 0, 0, 0, 0, 0,
-                0, 0, 0, 0, 0, 0, 0, 0, 0, 0, 0, 0,
-            ]
-            .to_vec(),
-        );
-        let value = MARFValue::from(0x1234);
-
-        // functions that require a transaction _cannot_ be called on a readonly marf, because
-        //   both the storage function for initiating a tx _and_ sqlite will have errored before
-        //   you could call the function.
-        if let Err(Error::ReadOnlyError) = ro_marf.begin_tx() {
-        } else {
-            assert!(false);
-        }
-        if let Err(Error::ReadOnlyError) = ro_marf.insert("foo", value.clone()) {
-        } else {
-            assert!(false);
-        }
-        if let Err(Error::ReadOnlyError) = ro_marf.insert_raw(triepath.clone(), leaf.clone()) {
-        } else {
-            assert!(false);
-        }
-        if let Err(Error::ReadOnlyError) =
-            ro_marf.insert_batch(&vec!["foo".to_string()], vec![value.clone()])
-        {
-        } else {
-            assert!(false);
-        }
-        if let Err(Error::ReadOnlyError) = ro_marf.commit() {
-        } else {
-            assert!(false);
-        }
-        if let Err(Error::ReadOnlyError) = ro_marf.commit_mined(&BlockHeaderHash([0x22; 32])) {
-        } else {
-            assert!(false);
-        }
-        if let Err(Error::ReadOnlyError) = ro_marf.commit_to(&BlockHeaderHash([0x33; 32])) {
-        } else {
-            assert!(false);
-        }
-        if let Err(Error::ReadOnlyError) =
-            ro_marf.begin(&BlockHeaderHash([0x22; 32]), &BlockHeaderHash([0x33; 32]))
-        {
-        } else {
-            assert!(false);
-        }
-    }
-
-    #[test]
-    fn test_marf_begin_from_sentinel_twice() {
-        let f = TrieFileStorage::new_memory().unwrap();
-        let block_header_1 = BlockHeaderHash::from_bytes(&[1u8; 32]).unwrap();
-        let block_header_2 = BlockHeaderHash::from_bytes(&[2u8; 32]).unwrap();
-        let mut marf = MARF::from_storage(f);
-
-        let path_1 = [
-            0, 1, 2, 3, 4, 5, 6, 7, 8, 9, 10, 11, 12, 13, 14, 15, 16, 17, 18, 19, 20, 21, 22, 23,
-            24, 25, 26, 27, 28, 29, 30, 31,
-        ];
-        let triepath_1 = TriePath::from_bytes(&path_1[..]).unwrap();
-
-        let path_2 = [
-            1, 1, 2, 3, 4, 5, 6, 7, 8, 9, 10, 11, 12, 13, 14, 15, 16, 17, 18, 19, 20, 21, 22, 23,
-            24, 25, 26, 27, 28, 29, 30, 31,
-        ];
-        let triepath_2 = TriePath::from_bytes(&path_2[..]).unwrap();
-
-        let value_1 = TrieLeaf::new(&vec![], &vec![1u8; 40]);
-        let value_2 = TrieLeaf::new(&vec![], &vec![2u8; 40]);
-
-        marf.begin(&BlockHeaderHash::sentinel(), &block_header_1)
-            .unwrap();
-        marf.insert_raw(triepath_1, value_1.clone()).unwrap();
-        marf.commit_to(&block_header_1).unwrap();
-
-        marf.begin(&BlockHeaderHash::sentinel(), &block_header_2)
-            .unwrap();
-        marf.insert_raw(triepath_2, value_2.clone()).unwrap();
-        marf.commit_to(&block_header_2).unwrap();
-
-        let read_value_1 = MARF::get_path(
-            &mut marf.borrow_storage_backend(),
-            &block_header_1,
-            &triepath_1,
-        )
-        .unwrap()
-        .unwrap();
-        eprintln!(
-            "read_value_1 from {:?} is {:?}",
-            &block_header_1, &read_value_1
-        );
-
-        let read_value_2 = MARF::get_path(
-            &mut marf.borrow_storage_backend(),
-            &block_header_2,
-            &triepath_2,
-        )
-        .unwrap()
-        .unwrap();
-        eprintln!(
-            "read_value_2 from {:?} is {:?}",
-            &block_header_2, &read_value_2
-        );
-
-        // should fail
-        let read_value_1 = MARF::get_path(
-            &mut marf.borrow_storage_backend(),
-            &block_header_2,
-            &triepath_1,
-        )
-        .unwrap_err();
-        if let Error::NotFoundError = read_value_1 {
-        } else {
-            assert!(false);
-        }
-    }
-
-    #[test]
-    fn test_marf_unconfirmed() {
-        let marf_path = "/tmp/test_marf_unconfirmed";
-        if let Ok(_) = std::fs::metadata(marf_path) {
-            std::fs::remove_file(marf_path).unwrap();
-        }
-        let f = TrieFileStorage::<StacksBlockId>::open_unconfirmed(marf_path).unwrap();
-        let mut marf = MARF::<StacksBlockId>::from_storage(f);
-
-        let path_1 = [
-            0, 1, 2, 3, 4, 5, 6, 7, 8, 9, 10, 11, 12, 13, 14, 15, 16, 17, 18, 19, 20, 21, 22, 23,
-            24, 25, 26, 27, 28, 29, 30, 31,
-        ];
-        let triepath_1 = TriePath::from_bytes(&path_1[..]).unwrap();
-        let value_1 = TrieLeaf::new(&vec![], &vec![1u8; 40]);
-
-        let path_2 = [
-            1, 1, 2, 3, 4, 5, 6, 7, 8, 9, 10, 11, 12, 13, 14, 15, 16, 17, 18, 19, 20, 21, 22, 23,
-            24, 25, 26, 27, 28, 29, 30, 31,
-        ];
-        let triepath_2 = TriePath::from_bytes(&path_2[..]).unwrap();
-        let value_2 = TrieLeaf::new(&vec![], &vec![2u8; 40]);
-
-        let block_header = StacksBlockId([0x33u8; 32]);
-
-        // set up a confirmed MARF
-        {
-            let cf = TrieFileStorage::<StacksBlockId>::open(marf_path).unwrap();
-            let mut confirmed_marf = MARF::<StacksBlockId>::from_storage(cf);
-            confirmed_marf
-                .begin(&StacksBlockId::sentinel(), &StacksBlockId([0x11; 32]))
-                .unwrap();
-            confirmed_marf.commit_to(&block_header).unwrap();
-        }
-
-        let unconfirmed_tip = marf.begin_unconfirmed(&block_header).unwrap();
-        marf.insert_raw(triepath_1, value_1.clone()).unwrap();
-        marf.commit().unwrap();
-
-        // read succeeds
-        let read_value_1 = MARF::get_path(
-            &mut marf.borrow_storage_backend(),
-            &unconfirmed_tip,
-            &triepath_1,
-        )
-        .unwrap()
-        .unwrap();
-        eprintln!(
-            "read_value_1 from {:?} is {:?}",
-            &unconfirmed_tip, &read_value_1
-        );
-
-        marf.begin_unconfirmed(&block_header).unwrap();
-        marf.insert_raw(triepath_2, value_2.clone()).unwrap();
-        marf.drop_current();
-
-        // read still succeeds -- only current trie is dropped
-        let read_value_1 = MARF::get_path(
-            &mut marf.borrow_storage_backend(),
-            &unconfirmed_tip,
-            &triepath_1,
-        )
-        .unwrap()
-        .unwrap();
-        eprintln!(
-            "read_value_1 from {:?} is {:?}",
-            &unconfirmed_tip, &read_value_1
-        );
-
-        // value 2 is dropped
-        let e = MARF::get_path(
-            &mut marf.borrow_storage_backend(),
-            &unconfirmed_tip,
-            &triepath_2,
-        )
-        .unwrap_err();
-        if let Error::NotFoundError = e {
-        } else {
-            assert!(false);
-        }
-
-        marf.begin_unconfirmed(&block_header).unwrap();
-        marf.drop_unconfirmed();
-
-        // value 1 is dropped
-        let e = MARF::get_path(
-            &mut marf.borrow_storage_backend(),
-            &unconfirmed_tip,
-            &triepath_1,
-        )
-        .unwrap_err();
-        if let Error::NotFoundError = e {
-        } else {
-            assert!(false);
-        }
-
-        // value 2 is dropped
-        let e = MARF::get_path(
-            &mut marf.borrow_storage_backend(),
-            &unconfirmed_tip,
-            &triepath_2,
-        )
-        .unwrap_err();
-        if let Error::NotFoundError = e {
-        } else {
-            assert!(false);
-        }
-    }
->>>>>>> 4ccaf546
 }