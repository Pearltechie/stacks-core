--- conflicted
+++ resolved
@@ -2262,23 +2262,9 @@
             )
             .unwrap();
 
-<<<<<<< HEAD
             let atlasdb_path = format!("{}/atlas.db", &test_path);
             let atlasdb = AtlasDB::connect(&atlasdb_path, true).unwrap();
 
-            let init_code = config.setup_code.clone();
-            let (chainstate, _) = StacksChainState::open_and_exec(false, config.network_id, &chainstate_path, Some(config.initial_balances.clone()),
-                |ref mut clarity_tx| {
-                    if init_code.len() > 0 {
-                        clarity_tx.connection().as_transaction(|clarity| {
-                            let boot_code_address = StacksAddress::from_string(&STACKS_BOOT_CODE_CONTRACT_ADDRESS.to_string()).unwrap();
-                            let boot_code_account = StacksAccount {
-                                principal: PrincipalData::Standard(StandardPrincipalData::from(boot_code_address.clone())),
-                                nonce: 0,
-                                stx_balance: STXBalance::zero(),
-                            };
-                            let boot_code_auth = TransactionAuth::Standard(TransactionSpendingCondition::Singlesig(SinglesigSpendingCondition {
-=======
             let conf = config.clone();
             let post_flight_callback = move |clarity_tx: &mut ClarityTx| {
                 if conf.setup_code.len() > 0 {
@@ -2296,7 +2282,6 @@
                         };
                         let boot_code_auth = TransactionAuth::Standard(
                             TransactionSpendingCondition::Singlesig(SinglesigSpendingCondition {
->>>>>>> 29748802
                                 signer: boot_code_address.bytes.clone(),
                                 hash_mode: SinglesigHashMode::P2PKH,
                                 key_encoding: TransactionPublicKeyEncoding::Uncompressed,
