--- conflicted
+++ resolved
@@ -108,11 +108,7 @@
 use rand::prelude::*;
 use rand::thread_rng;
 
-<<<<<<< HEAD
-use std::time::{Duration, Instant};
-=======
 use super::{RPCPoxCurrentCycleInfo, RPCPoxNextCycleInfo};
->>>>>>> 6a7f00e0
 
 pub const STREAM_CHUNK_SIZE: u64 = 4096;
 
