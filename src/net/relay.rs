--- conflicted
+++ resolved
@@ -504,24 +504,6 @@
     pub fn get_parent_stacks_block_snapshot(
         sort_handle: &SortitionHandleConn,
         consensus_hash: &ConsensusHash,
-<<<<<<< HEAD
-        block: &StacksBlock,
-        download_time: u64,
-    ) -> Result<bool, chainstate_error> {
-        if let Some(parent_block_snapshot) =
-            sort_ic.find_parent_snapshot_for_stacks_block(consensus_hash, &block.block_hash())?
-        {
-            chainstate.preprocess_anchored_block(
-                sort_ic,
-                consensus_hash,
-                block,
-                &parent_block_snapshot.consensus_hash,
-                download_time,
-            )
-        } else {
-            Ok(false)
-        }
-=======
         block_hash: &BlockHeaderHash,
     ) -> Result<BlockSnapshot, chainstate_error> {
         let parent_block_snapshot = match sort_handle
@@ -572,12 +554,15 @@
         );
 
         // find the snapshot of the parent of this block
-        let db_handle = SortitionHandleConn::open_reader_consensus(sort_ic, consensus_hash)?;
-        let parent_block_snapshot = Relayer::get_parent_stacks_block_snapshot(
-            &db_handle,
-            consensus_hash,
-            &block.block_hash(),
-        )?;
+        let parent_block_snapshot = match sort_ic
+            .find_parent_snapshot_for_stacks_block(consensus_hash, &block.block_hash())?
+        {
+            Some(sn) => sn,
+            None => {
+                // doesn't correspond to a PoX-valid sortition
+                return Ok(false);
+            }
+        };
 
         // don't relay this block if it's using the wrong AST rules (this would render at least one of its
         // txs problematic).
@@ -627,7 +612,6 @@
             );
         }
         Ok(res)
->>>>>>> 729c60ee
     }
 
     /// Coalesce a set of microblocks into relayer hints and MicroblocksData messages, as calculated by
