/*
 copyright: (c) 2013-2020 by Blockstack PBC, a public benefit corporation.

 This file is part of Blockstack.

 Blockstack is free software. You may redistribute or modify
 it under the terms of the GNU General Public License as published by
 the Free Software Foundation, either version 3 of the License or
 (at your option) any later version.

 Blockstack is distributed in the hope that it will be useful,
 but WITHOUT ANY WARRANTY, including without the implied warranty of
 MERCHANTABILITY or FITNESS FOR A PARTICULAR PURPOSE. See the
 GNU General Public License for more details.

 You should have received a copy of the GNU General Public License
 along with Blockstack. If not, see <http://www.gnu.org/licenses/>.
*/

use std::cmp;
use std::collections::BTreeMap;
use std::collections::HashMap;
use std::collections::HashSet;
use std::collections::VecDeque;

use core::mempool::MemPoolDB;

use net::chat::*;
use net::connection::*;
use net::db::*;
use net::http::*;
use net::p2p::*;
use net::poll::*;
use net::rpc::*;
use net::Error as net_error;
use net::*;

use chainstate::burn::ConsensusHash;
use chainstate::coordinator::comm::CoordinatorChannels;
use chainstate::stacks::db::{StacksChainState, StacksEpochReceipt, StacksHeaderInfo};
use chainstate::stacks::events::StacksTransactionReceipt;
use chainstate::stacks::StacksBlockHeader;
use chainstate::stacks::StacksBlockId;

use core::mempool::*;

use chainstate::burn::db::sortdb::{
    PoxId, SortitionDB, SortitionDBConn, SortitionHandleConn, SortitionId,
};

use burnchains::Burnchain;
use burnchains::BurnchainView;

use util::get_epoch_time_secs;
use util::hash::Sha512Trunc256Sum;

use rand::prelude::*;
use rand::thread_rng;
use rand::Rng;

use vm::costs::ExecutionCost;

pub type BlocksAvailableMap = HashMap<BurnchainHeaderHash, (u64, ConsensusHash)>;

pub const MAX_RELAYER_STATS: usize = 4096;
pub const MAX_RECENT_MESSAGES: usize = 256;
pub const MAX_RECENT_MESSAGE_AGE: usize = 600; // seconds; equal to the expected epoch length
pub const RELAY_DUPLICATE_INFERENCE_WARMUP: usize = 128;

pub struct Relayer {
    /// Connection to the p2p thread
    p2p: NetworkHandle,
}

#[derive(Debug)]
pub struct RelayerStats {
    /// Relayer statistics for the p2p network's ongoing conversations.
    /// Note that we key on (addr, port), not the full NeighborAddress.
    /// (TODO: Nothing is done with this yet, but one day we'll use it to probe for network
    /// choke-points).
    relay_stats: HashMap<NeighborAddress, RelayStats>,
    relay_updates: BTreeMap<u64, NeighborAddress>,

    /// Messages sent from each neighbor recently (includes duplicates)
    recent_messages: HashMap<NeighborKey, VecDeque<(u64, Sha512Trunc256Sum)>>,
    recent_updates: BTreeMap<u64, NeighborKey>,

    next_priority: u64,
}

pub struct ProcessedNetReceipts {
    pub mempool_txs_added: Vec<StacksTransaction>,
}

/// Private trait for keeping track of messages that can be relayed, so we can identify the peers
/// who frequently send us duplicates.
pub trait RelayPayload {
    /// Get a representative digest of this message.
    /// m1.get_digest() == m2.get_digest() --> m1 == m2
    fn get_digest(&self) -> Sha512Trunc256Sum;
    fn get_id(&self) -> String;
}

impl RelayPayload for BlocksAvailableData {
    fn get_digest(&self) -> Sha512Trunc256Sum {
        let mut bytes = vec![];
        self.consensus_serialize(&mut bytes)
            .expect("BUG: failed to serialize");
        let h = Sha512Trunc256Sum::from_data(&bytes);
        h
    }
    fn get_id(&self) -> String {
        format!("{:?}", &self)
    }
}

impl RelayPayload for StacksBlock {
    fn get_digest(&self) -> Sha512Trunc256Sum {
        let h = self.block_hash();
        Sha512Trunc256Sum(h.0)
    }
    fn get_id(&self) -> String {
        format!("StacksBlock({})", self.block_hash())
    }
}

impl RelayPayload for StacksMicroblock {
    fn get_digest(&self) -> Sha512Trunc256Sum {
        let h = self.block_hash();
        Sha512Trunc256Sum(h.0)
    }
    fn get_id(&self) -> String {
        format!("StacksMicroblock({})", self.block_hash())
    }
}

impl RelayPayload for StacksTransaction {
    fn get_digest(&self) -> Sha512Trunc256Sum {
        let h = self.txid();
        Sha512Trunc256Sum(h.0)
    }
    fn get_id(&self) -> String {
        format!("Transaction({})", self.txid())
    }
}

impl RelayerStats {
    pub fn new() -> RelayerStats {
        RelayerStats {
            relay_stats: HashMap::new(),
            relay_updates: BTreeMap::new(),
            recent_messages: HashMap::new(),
            recent_updates: BTreeMap::new(),
            next_priority: 0,
        }
    }

    /// Add in new stats gleaned from the PeerNetwork's network result
    pub fn merge_relay_stats(&mut self, mut stats: HashMap<NeighborAddress, RelayStats>) -> () {
        for (mut addr, new_stats) in stats.drain() {
            addr.clear_public_key();
            let inserted = if let Some(stats) = self.relay_stats.get_mut(&addr) {
                stats.merge(new_stats);
                false
            } else {
                // remove oldest relay memories if we have too many
                if self.relay_stats.len() > MAX_RELAYER_STATS - 1 {
                    let mut to_remove = vec![];
                    for (ts, old_addr) in self.relay_updates.iter() {
                        self.relay_stats.remove(old_addr);
                        if self.relay_stats.len() <= MAX_RELAYER_STATS - 1 {
                            break;
                        }
                        to_remove.push(*ts);
                    }
                    for ts in to_remove.drain(..) {
                        self.relay_updates.remove(&ts);
                    }
                }
                self.relay_stats.insert(addr.clone(), new_stats);
                true
            };

            if inserted {
                self.relay_updates.insert(self.next_priority, addr);
                self.next_priority += 1;
            }
        }
    }

    /// Record that we've seen a relayed message from one of our neighbors.
    pub fn add_relayed_message<R: RelayPayload>(&mut self, nk: NeighborKey, msg: &R) -> () {
        let h = msg.get_digest();
        let now = get_epoch_time_secs();
        let inserted = if let Some(relayed) = self.recent_messages.get_mut(&nk) {
            relayed.push_back((now, h));

            // prune if too many
            while relayed.len() > MAX_RECENT_MESSAGES {
                relayed.pop_front();
            }

            // prune stale
            while relayed.len() > 0 {
                let head_ts = match relayed.front() {
                    Some((ts, _)) => *ts,
                    None => {
                        break;
                    }
                };
                if head_ts + (MAX_RECENT_MESSAGE_AGE as u64) < now {
                    relayed.pop_front();
                } else {
                    break;
                }
            }
            false
        } else {
            let mut relayed = VecDeque::new();
            relayed.push_back((now, h));

            // remove oldest neighbor memories if we have too many
            if self.recent_messages.len() > MAX_RELAYER_STATS {
                let mut to_remove = vec![];
                for (ts, old_nk) in self.recent_updates.iter() {
                    self.recent_messages.remove(old_nk);
                    if self.recent_messages.len() <= (MAX_RELAYER_STATS as usize) - 1 {
                        break;
                    }
                    to_remove.push(*ts);
                }
                for ts in to_remove {
                    self.recent_updates.remove(&ts);
                }
            }

            self.recent_messages.insert(nk.clone(), relayed);
            true
        };

        if inserted {
            self.recent_updates.insert(self.next_priority, nk);
            self.next_priority += 1;
        }
    }

    /// Process a neighbor ban -- remove any state for this neighbor
    pub fn process_neighbor_ban(&mut self, nk: &NeighborKey) -> () {
        let addr = NeighborAddress::from_neighbor_key((*nk).clone(), Hash160([0u8; 20]));
        self.recent_messages.remove(nk);
        self.relay_stats.remove(&addr);

        // old state in self.recent_updates and self.relay_updates will eventually be removed by
        // add_relayed_message() and merge_relay_stats()
    }

    /// See if anyone has sent this message to us already, and if so, return the set of neighbors
    /// that did so already (and how many times)
    pub fn count_relay_dups<R: RelayPayload>(&self, msg: &R) -> HashMap<NeighborKey, usize> {
        let h = msg.get_digest();
        let now = get_epoch_time_secs();
        let mut ret = HashMap::new();

        for (nk, relayed) in self.recent_messages.iter() {
            for (ts, msg_hash) in relayed.iter() {
                if ts + (MAX_RECENT_MESSAGE_AGE as u64) < now {
                    // skip old
                    continue;
                }
                if *msg_hash == h {
                    if let Some(count) = ret.get_mut(nk) {
                        *count += 1;
                    } else {
                        ret.insert((*nk).clone(), 1);
                    }
                }
            }
        }

        ret
    }

    /// Map neighbors to the frequency of their AS numbers in the given neighbors list
    fn count_ASNs(
        conn: &DBConn,
        neighbors: &Vec<NeighborKey>,
    ) -> Result<HashMap<NeighborKey, usize>, net_error> {
        // look up ASNs
        let mut asns = HashMap::new();
        for nk in neighbors.iter() {
            if asns.get(nk).is_none() {
                match PeerDB::asn_lookup(conn, &nk.addrbytes)? {
                    Some(asn) => asns.insert((*nk).clone(), asn),
                    None => asns.insert((*nk).clone(), 0),
                };
            }
        }

        let mut asn_dist = HashMap::new();

        // calculate ASN distribution
        for nk in neighbors.iter() {
            let asn = asns.get(nk).unwrap_or(&0);
            if let Some(asn_count) = asn_dist.get_mut(asn) {
                *asn_count += 1;
            } else {
                asn_dist.insert(*asn, 1);
            }
        }

        let mut ret = HashMap::new();

        // map neighbors to ASN counts
        for nk in neighbors.iter() {
            let asn = asns.get(nk).unwrap_or(&0);
            let count = *(asn_dist.get(asn).unwrap_or(&0));
            ret.insert((*nk).clone(), count);
        }

        Ok(ret)
    }

    /// Get the (non-normalized) probability distribution to use to sample inbound neighbors to
    /// relay messages to.  The probability of being selected is proportional to how rarely the
    /// neighbor sends us messages we've already seen before.  The intuition is that if an inbound
    /// neighbor (e.g. a client) sends us data that we've already seen, then it must be connected
    /// to some other peer that's already forwarding it data.  Thus, we don't need to do so.
    pub fn get_inbound_relay_rankings<R: RelayPayload>(
        &self,
        neighbors: &Vec<NeighborKey>,
        msg: &R,
        warmup_threshold: usize,
    ) -> HashMap<NeighborKey, usize> {
        let mut dup_counts = self.count_relay_dups(msg);
        let mut dup_total = dup_counts.values().fold(0, |t, s| t + s);

        if dup_total < warmup_threshold {
            // don't make inferences on small samples for total duplicates.
            // just assume uniform distribution.
            dup_total = warmup_threshold;
            dup_counts.clear();
        }

        let mut ret = HashMap::new();

        for nk in neighbors.iter() {
            let dup_count = *(dup_counts.get(nk).unwrap_or(&0));

            assert!(dup_total >= dup_count);

            // every peer should have a non-zero chance, hence the + 1
            ret.insert((*nk).clone(), dup_total - dup_count + 1);
        }

        ret
    }

    /// Get the (non-normalized) probability distribution to use to sample outbound neighbors to
    /// relay messages to.  The probability of being selected is proportional to how rare the
    /// neighbor's AS number is in our neighbor set.  The intution is that we should try to
    /// disseminate our data to as many different _networks_ as quickly as possible, so nodes in
    /// those networks can take care of forwarding them to their inbound peers.
    pub fn get_outbound_relay_rankings(
        &self,
        peerdb: &PeerDB,
        neighbors: &Vec<NeighborKey>,
    ) -> Result<HashMap<NeighborKey, usize>, net_error> {
        let asn_counts = RelayerStats::count_ASNs(peerdb.conn(), neighbors)?;
        let asn_total = asn_counts.values().fold(0, |t, s| t + s);

        let mut ret = HashMap::new();

        for nk in neighbors.iter() {
            let asn_count = *(asn_counts.get(nk).unwrap_or(&0));

            assert!(asn_total >= asn_count);

            // every peer should have a non-zero chance, hence the + 1
            ret.insert((*nk).clone(), asn_total - asn_count + 1);
        }

        Ok(ret)
    }

    /// Sample a set of neighbors according to our relay data.
    /// Sampling is done *without* replacement, so the resulting neighbors list will have length
    /// min(count, rankings.len())
    pub fn sample_neighbors(
        rankings: HashMap<NeighborKey, usize>,
        count: usize,
    ) -> Vec<NeighborKey> {
        let mut ret = vec![];
        let mut rng = thread_rng();

        let mut norm = rankings.values().fold(0, |t, s| t + s);
        let mut rankings_vec: Vec<(NeighborKey, usize)> = rankings.into_iter().collect();

        if norm <= 1 {
            // there is one or zero options
            if rankings_vec.len() > 0 {
                ret.push(rankings_vec[0].0.clone());
                return ret;
            } else {
                return vec![];
            }
        }

        for l in 0..count {
            if norm <= 1 {
                // just one option
                break;
            }

            let target: usize = rng.gen::<usize>() % norm; // slightly biased, but it doesn't really matter
            let mut w = 0;

            for i in 0..rankings_vec.len() {
                if rankings_vec[i].1 == 0 {
                    continue;
                }

                w += rankings_vec[i].1;
                if w >= target {
                    ret.push(rankings_vec[i].0.clone());

                    // sample without replacement
                    rankings_vec[i].1 -= 1;
                    norm -= 1;
                    break;
                }
            }

            assert_eq!(l + 1, ret.len());
        }

        ret
    }
}

impl Relayer {
    pub fn new(handle: NetworkHandle) -> Relayer {
        Relayer { p2p: handle }
    }

    pub fn from_p2p(network: &mut PeerNetwork) -> Relayer {
        let handle = network.new_handle(1024);
        Relayer::new(handle)
    }

    /// Given blocks pushed to us, verify that they correspond to expected block data.
    pub fn validate_blocks_push(
        conn: &SortitionDBConn,
        blocks_data: &BlocksData,
    ) -> Result<(), net_error> {
        for (consensus_hash, block) in blocks_data.blocks.iter() {
            let block_hash = block.block_hash();

            // is this the right Stacks block for this sortition?
            let sn = match SortitionDB::get_block_snapshot_consensus(conn.conn(), consensus_hash)? {
                Some(sn) => {
                    if !sn.pox_valid {
                        info!(
                            "Pushed block from consensus hash {} corresponds to invalid PoX state",
                            consensus_hash
                        );
                        continue;
                    }
                    sn
                }
                None => {
                    // don't know about this yet
                    continue;
                }
            };

            if !sn.sortition || sn.winning_stacks_block_hash != block_hash {
                info!(
                    "No such sortition in block with consensus hash {}",
                    consensus_hash
                );

                // TODO: once PoX is implemented, this can be permitted if we're missing the reward
                // window's anchor block for the reward window in which this block lives.  Until
                // then, it's never okay -- this peer shall be considered broken.
                return Err(net_error::InvalidMessage);
            }
        }
        Ok(())
    }

    /// Insert a staging block
    pub fn process_new_anchored_block(
        sort_ic: &SortitionDBConn,
        chainstate: &mut StacksChainState,
        consensus_hash: &ConsensusHash,
        block: &StacksBlock,
<<<<<<< HEAD
        download_time: u64,
=======
>>>>>>> 75e61de3
    ) -> Result<bool, chainstate_error> {
        // find the snapshot of the parent of this block
        let db_handle = SortitionHandleConn::open_reader_consensus(sort_ic, consensus_hash)?;
        let parent_block_snapshot = match db_handle
            .get_block_snapshot_of_parent_stacks_block(consensus_hash, &block.block_hash())
        {
            Ok(Some((_, sn))) => sn,
            Ok(None) => {
                debug!(
                    "Received block with unknown parent snapshot: {}/{}",
                    consensus_hash,
                    &block.block_hash()
                );
                return Ok(false);
            }
            Err(db_error::InvalidPoxSortition) => {
                warn!(
                    "Received block {}/{} on a non-canonical PoX sortition",
                    consensus_hash,
                    &block.block_hash()
                );
                return Ok(false);
            }
            Err(e) => {
                return Err(e.into());
            }
        };

        chainstate.preprocess_anchored_block(
            sort_ic,
            consensus_hash,
            block,
            &parent_block_snapshot.consensus_hash,
<<<<<<< HEAD
            download_time,
=======
>>>>>>> 75e61de3
        )
    }

    /// Coalesce a set of microblocks into relayer hints and MicroblocksData messages, as calculated by
    /// process_new_blocks().  Make sure the messages don't get too big.
    fn make_microblocksdata_messages(
        new_microblocks: HashMap<
            StacksBlockId,
            (Vec<RelayData>, HashMap<BlockHeaderHash, StacksMicroblock>),
        >,
    ) -> Vec<(Vec<RelayData>, MicroblocksData)> {
        let mut mblocks_data: HashMap<StacksBlockId, Vec<(Vec<RelayData>, MicroblocksData)>> =
            HashMap::new();
        let mut mblocks_sizes: HashMap<StacksBlockId, usize> = HashMap::new();

        for (anchored_block_hash, (relayers, mblocks_map)) in new_microblocks.into_iter() {
            for (_, mblock) in mblocks_map.into_iter() {
                if mblocks_data.get(&anchored_block_hash).is_none() {
                    mblocks_data.insert(anchored_block_hash.clone(), vec![]);
                }

                if let Some(mblocks_msgs) = mblocks_data.get_mut(&anchored_block_hash) {
                    // should always succeed, due to the above insert
                    let mblock_len = {
                        let mut mblocks_buf = vec![];
                        mblock
                            .consensus_serialize(&mut mblocks_buf)
                            .expect("BUG: failed to serialize microblock we received");
                        mblocks_buf.len()
                    };

                    assert!(mblock_len <= MAX_PAYLOAD_LEN as usize); // this should always be true, since otherwise we wouldn't have been able to parse it.

                    let sz = *(mblocks_sizes.get(&anchored_block_hash).unwrap_or(&0));
                    if sz + mblock_len < (MAX_PAYLOAD_LEN as usize) {
                        // enough space to include this block in this messaege
                        if let Some((_, mblock_msg)) = mblocks_msgs.last_mut() {
                            // append to last mblocks message
                            mblock_msg.microblocks.push(mblock);
                        } else {
                            // allocate the first microblocks message, and add this mblock to it
                            let mblocks_msg = MicroblocksData {
                                index_anchor_block: anchored_block_hash.clone(),
                                microblocks: vec![mblock],
                            };
                            mblocks_msgs.push((relayers.clone(), mblocks_msg));
                        }

                        // update size counter with this mblock's length
                        if let Some(sz) = mblocks_sizes.get_mut(&anchored_block_hash) {
                            *sz += mblock_len
                        } else {
                            mblocks_sizes.insert(anchored_block_hash.clone(), mblock_len);
                        }
                    } else {
                        // start a new microblocks message
                        let mblocks_msg = MicroblocksData {
                            index_anchor_block: anchored_block_hash.clone(),
                            microblocks: vec![mblock],
                        };
                        mblocks_msgs.push((relayers.clone(), mblocks_msg));

                        // reset size counter
                        mblocks_sizes.insert(anchored_block_hash.clone(), mblock_len);
                    }
                } else {
                    // shouldn't happen because we inserted into mblocks_data earlier
                    unreachable!();
                }
            }
        }

        let mut ret = vec![];
        for (_, mut v) in mblocks_data.drain() {
            ret.append(&mut v);
        }
        ret
    }

    /// Preprocess all our downloaded blocks.
    /// Return burn block hashes for the blocks that we got.
    /// Does not fail on invalid blocks; just logs a warning.
    /// Returns the set of consensus hashes for the sortitions that selected these blocks
    fn preprocess_downloaded_blocks(
        sort_ic: &SortitionDBConn,
        network_result: &mut NetworkResult,
        chainstate: &mut StacksChainState,
    ) -> HashSet<ConsensusHash> {
        let mut new_blocks = HashSet::new();

        for (consensus_hash, block, download_time) in network_result.blocks.iter() {
            match Relayer::process_new_anchored_block(
                sort_ic,
                chainstate,
                consensus_hash,
                block,
                *download_time,
            ) {
                Ok(accepted) => {
                    if accepted {
                        new_blocks.insert((*consensus_hash).clone());
                    }
                }
                Err(chainstate_error::InvalidStacksBlock(msg)) => {
                    warn!("Downloaded invalid Stacks block: {}", msg);
                    // NOTE: we can't punish the neighbor for this, since we could have been
                    // MITM'ed in our download.
                    continue;
                }
                Err(e) => {
                    warn!(
                        "Could not process downloaded Stacks block {}/{}: {:?}",
                        consensus_hash,
                        block.block_hash(),
                        &e
                    );
                }
            };
        }

        new_blocks
    }

    /// Preprocess all pushed blocks
    /// Return consensus hashes for the sortitions that elected the blocks we got, as well as the
    /// list of peers that served us invalid data.
    /// Does not fail; just logs warnings.
    fn preprocess_pushed_blocks(
        sort_ic: &SortitionDBConn,
        network_result: &mut NetworkResult,
        chainstate: &mut StacksChainState,
    ) -> Result<(HashSet<ConsensusHash>, Vec<NeighborKey>), net_error> {
        let mut new_blocks = HashSet::new();
        let mut bad_neighbors = vec![];

        // process blocks pushed to us.
        // If a neighbor sends us an invalid block, ban them.
        for (neighbor_key, blocks_datas) in network_result.pushed_blocks.iter() {
            for blocks_data in blocks_datas.iter() {
                match Relayer::validate_blocks_push(sort_ic, blocks_data) {
                    Ok(_) => {}
                    Err(_) => {
                        // punish this peer
                        bad_neighbors.push((*neighbor_key).clone());
                        break;
                    }
                }

                for (consensus_hash, block) in blocks_data.blocks.iter() {
                    match SortitionDB::get_block_snapshot_consensus(
                        sort_ic.conn(),
                        &consensus_hash,
                    )? {
                        Some(sn) => {
                            if !sn.pox_valid {
                                warn!(
                                    "Consensus hash {} is not on the valid PoX fork",
                                    &consensus_hash
                                );
                                continue;
                            }
                        }
                        None => {
                            warn!("Consensus hash {} not known to this node", &consensus_hash);
                            continue;
                        }
                    };

                    debug!(
                        "Received pushed block {}/{} from {}",
                        &consensus_hash,
                        block.block_hash(),
                        neighbor_key
                    );
                    match Relayer::process_new_anchored_block(
                        sort_ic,
                        chainstate,
                        &consensus_hash,
                        block,
<<<<<<< HEAD
                        0,
=======
>>>>>>> 75e61de3
                    ) {
                        Ok(accepted) => {
                            if accepted {
                                new_blocks.insert(consensus_hash.clone());
                            }
                        }
                        Err(chainstate_error::InvalidStacksBlock(msg)) => {
                            warn!(
                                "Invalid pushed Stacks block {}/{}: {}",
                                &consensus_hash,
                                block.block_hash(),
                                msg
                            );
                            bad_neighbors.push((*neighbor_key).clone());
                        }
                        Err(e) => {
                            warn!(
                                "Could not process pushed Stacks block {}/{}: {:?}",
                                &consensus_hash,
                                block.block_hash(),
                                &e
                            );
                        }
                    }
                }
            }
        }

        Ok((new_blocks, bad_neighbors))
    }

    /// Prerocess all downloaded, confirmed microblock streams.
    /// Does not fail on invalid blocks; just logs a warning.
    /// Returns the consensus hashes for the sortitions that elected the stacks anchored blocks that produced these streams.
    fn preprocess_downloaded_microblocks(
        network_result: &mut NetworkResult,
        chainstate: &mut StacksChainState,
    ) -> HashSet<ConsensusHash> {
        let mut ret = HashSet::new();
        for (consensus_hash, microblock_stream, _download_time) in
            network_result.confirmed_microblocks.iter()
        {
            if microblock_stream.len() == 0 {
                continue;
            }
            let anchored_block_hash = microblock_stream[0].header.prev_block.clone();

            for mblock in microblock_stream.iter() {
                match chainstate.preprocess_streamed_microblock(
                    consensus_hash,
                    &anchored_block_hash,
                    mblock,
                ) {
                    Ok(_) => {}
                    Err(e) => {
                        warn!(
                            "Invalid downloaded microblock {}/{}-{}: {:?}",
                            consensus_hash,
                            &anchored_block_hash,
                            mblock.block_hash(),
                            &e
                        );
                    }
                }
            }

            ret.insert((*consensus_hash).clone());
        }
        ret
    }

    /// Preprocess all unconfirmed microblocks pushed to us.
    /// Return the list of MicroblockData messages we need to broadcast to our neighbors, as well
    /// as the list of neighbors we need to ban because they sent us invalid microblocks.
    fn preprocess_pushed_microblocks(
        network_result: &mut NetworkResult,
        chainstate: &mut StacksChainState,
    ) -> Result<(Vec<(Vec<RelayData>, MicroblocksData)>, Vec<NeighborKey>), net_error> {
        let mut new_microblocks: HashMap<
            StacksBlockId,
            (Vec<RelayData>, HashMap<BlockHeaderHash, StacksMicroblock>),
        > = HashMap::new();
        let mut bad_neighbors = vec![];

        // process unconfirmed microblocks pushed to us.
        // If a neighbor sends us bad microblocks, ban them.
        // Remember which ones we _don't_ have, and remember the prior relay hints.
        for (neighbor_key, mblock_datas) in network_result.pushed_microblocks.iter() {
            for (mblock_relayers, mblock_data) in mblock_datas.iter() {
                let (consensus_hash, anchored_block_hash) =
                    match chainstate.get_block_header_hashes(&mblock_data.index_anchor_block)? {
                        Some((bhh, bh)) => (bhh, bh),
                        None => {
                            warn!(
                                "Missing anchored block whose index hash is {}",
                                &mblock_data.index_anchor_block
                            );
                            continue;
                        }
                    };
                for mblock in mblock_data.microblocks.iter() {
                    let need_relay = !StacksChainState::has_staging_microblock(
                        &chainstate.blocks_db,
                        &consensus_hash,
                        &anchored_block_hash,
                        &mblock.block_hash(),
                    )? && !StacksChainState::has_confirmed_microblock(
                        &chainstate.blocks_db,
                        &consensus_hash,
                        &anchored_block_hash,
                        &mblock.block_hash(),
                    )?;

                    match chainstate.preprocess_streamed_microblock(
                        &consensus_hash,
                        &anchored_block_hash,
                        mblock,
                    ) {
                        Ok(_) => {
                            if need_relay {
                                // we didn't have this block before, so relay it.
                                // Group by index block hash, so we can convert them into
                                // MicroblocksData messages later.  Group microblocks by block
                                // hash, so we don't send dups.
                                let index_hash = StacksBlockHeader::make_index_block_hash(
                                    &consensus_hash,
                                    &anchored_block_hash,
                                );
                                if let Some((_, mblocks_map)) = new_microblocks.get_mut(&index_hash)
                                {
                                    mblocks_map.insert(mblock.block_hash(), (*mblock).clone());
                                } else {
                                    let mut mblocks_map = HashMap::new();
                                    mblocks_map.insert(mblock.block_hash(), (*mblock).clone());
                                    new_microblocks.insert(
                                        index_hash,
                                        ((*mblock_relayers).clone(), mblocks_map),
                                    );
                                }
                            }
                        }
                        Err(chainstate_error::InvalidStacksMicroblock(msg, hash)) => {
                            warn!(
                                "Invalid pushed microblock {}/{}-{}: {:?}",
                                &consensus_hash, &anchored_block_hash, hash, msg
                            );
                            bad_neighbors.push((*neighbor_key).clone());
                            continue;
                        }
                        Err(e) => {
                            warn!(
                                "Could not process pushed microblock {}/{}-{}: {:?}",
                                &consensus_hash,
                                &anchored_block_hash,
                                &mblock.block_hash(),
                                &e
                            );
                            continue;
                        }
                    }
                }
            }
        }

        // process uploaded microblocks.  We will have already stored them, so just reconstruct the
        // data we need to forward them to neighbors.
        for uploaded_mblock in network_result.uploaded_microblocks.iter() {
            for mblock in uploaded_mblock.microblocks.iter() {
                if let Some((_, mblocks_map)) =
                    new_microblocks.get_mut(&uploaded_mblock.index_anchor_block)
                {
                    mblocks_map.insert(mblock.block_hash(), (*mblock).clone());
                } else {
                    let mut mblocks_map = HashMap::new();
                    mblocks_map.insert(mblock.block_hash(), (*mblock).clone());
                    new_microblocks.insert(
                        uploaded_mblock.index_anchor_block.clone(),
                        (vec![], mblocks_map),
                    );
                }
            }
        }

        let mblock_datas = Relayer::make_microblocksdata_messages(new_microblocks);
        Ok((mblock_datas, bad_neighbors))
    }

    /// Set up the unconfirmed chain state off of the canonical chain tip
    pub fn setup_unconfirmed_state(
        chainstate: &mut StacksChainState,
        sortdb: &SortitionDB,
    ) -> Result<(), Error> {
        let (canonical_consensus_hash, canonical_block_hash) =
            SortitionDB::get_canonical_stacks_chain_tip_hash(sortdb.conn())?;
        let canonical_tip = StacksBlockHeader::make_index_block_hash(
            &canonical_consensus_hash,
            &canonical_block_hash,
        );
        // setup unconfirmed state off of this tip
        debug!("Reload unconfirmed state");
        chainstate.reload_unconfirmed_state(&sortdb.index_conn(), canonical_tip)?;
        Ok(())
    }

    /// Process blocks and microblocks that we recieved, both downloaded (confirmed) and streamed
    /// (unconfirmed). Returns:
    /// * list of consensus hashes that elected the newly-discovered blocks, so we can turn them into BlocksAvailable messages
    /// * list of confirmed microblock consensus hashes for newly-discovered microblock streams, so we can turn them into MicroblocksAvailable messages
    /// * list of unconfirmed microblocks that got pushed to us, as well as their relayers (so we can forward them)
    /// * list of neighbors that served us invalid data (so we can ban them)
    pub fn process_new_blocks(
        network_result: &mut NetworkResult,
        sortdb: &mut SortitionDB,
        chainstate: &mut StacksChainState,
        coord_comms: Option<&CoordinatorChannels>,
    ) -> Result<
        (
            Vec<ConsensusHash>,
            Vec<ConsensusHash>,
            Vec<(Vec<RelayData>, MicroblocksData)>,
            Vec<NeighborKey>,
        ),
        net_error,
    > {
        let mut new_blocks = HashSet::new();
        let mut new_confirmed_microblocks = HashSet::new();
        let mut bad_neighbors = vec![];

        let tip_sort_id = SortitionDB::get_canonical_sortition_tip(sortdb.conn())?;
        let mut store_downloaded_blocks = true;

        {
            let sort_ic = sortdb.index_conn();
            let cur_pox_id = {
                let sortdb_reader = SortitionHandleConn::open_reader(&sort_ic, &tip_sort_id)?;
                sortdb_reader.get_pox_id()?
            };

            if let Some(ref old_pox_id) = network_result.download_pox_id {
                // optimistic concurrency control -- don't store downloaded blocks and microblocks if they correspond to a
                // now-invalidated reward cycle.
                let num_reward_cycles = cmp::min(old_pox_id.len(), cur_pox_id.len());
                for i in 0..num_reward_cycles {
                    if old_pox_id.has_ith_anchor_block(i) != cur_pox_id.has_ith_anchor_block(i) {
                        // TODO: we can be more fine-grained here, but for now, just discard the
                        // blocks pessimistically.  The downloader will eventually re-download them
                        // if they could have been stored in the first place.
                        debug!("PoX bit for reward cycle {} has changed since blocks were downloaded; discarding...", i);
                        store_downloaded_blocks = false;
                    }
                }
            }

            if store_downloaded_blocks {
                // process blocks we downloaded
                let mut new_dled_blocks =
                    Relayer::preprocess_downloaded_blocks(&sort_ic, network_result, chainstate);
                for new_dled_block in new_dled_blocks.drain() {
                    new_blocks.insert(new_dled_block);
                }
            }

            // process blocks pushed to us
            let (mut new_pushed_blocks, mut new_bad_neighbors) =
                Relayer::preprocess_pushed_blocks(&sort_ic, network_result, chainstate)?;
            for new_pushed_block in new_pushed_blocks.drain() {
                new_blocks.insert(new_pushed_block);
            }
            bad_neighbors.append(&mut new_bad_neighbors);
        }

        if store_downloaded_blocks {
            let mut new_dled_mblocks =
                Relayer::preprocess_downloaded_microblocks(network_result, chainstate);
            for new_dled_mblock in new_dled_mblocks.drain() {
                new_confirmed_microblocks.insert(new_dled_mblock);
            }
        }

        let (new_microblocks, mut new_bad_neighbors) =
            Relayer::preprocess_pushed_microblocks(network_result, chainstate)?;
        bad_neighbors.append(&mut new_bad_neighbors);

        if new_blocks.len() > 0 {
            info!("Processing newly received blocks: {}", new_blocks.len());
            if let Some(coord_comms) = coord_comms {
                if !coord_comms.announce_new_stacks_block() {
                    return Err(net_error::CoordinatorClosed);
                }
            }
        }

        if network_result.uploaded_microblocks.len() > 0 {
            Relayer::setup_unconfirmed_state(chainstate, sortdb)?;
        }

        Ok((
            new_blocks.into_iter().collect(),
            new_confirmed_microblocks.into_iter().collect(),
            new_microblocks,
            bad_neighbors,
        ))
    }

    /// Produce blocks-available messages from blocks we just got.
    pub fn load_blocks_available_data(
        sortdb: &SortitionDB,
        consensus_hashes: Vec<ConsensusHash>,
    ) -> Result<BlocksAvailableMap, net_error> {
        let mut ret = BlocksAvailableMap::new();
        for ch in consensus_hashes.into_iter() {
            let sn = match SortitionDB::get_block_snapshot_consensus(sortdb.conn(), &ch)? {
                Some(sn) => sn,
                None => {
                    continue;
                }
            };

            ret.insert(sn.burn_header_hash, (sn.block_height, sn.consensus_hash));
        }
        Ok(ret)
    }

    /// Store a single transaction
    /// Return true if stored; false if it was a dup
    fn store_transaction(
        mempool: &mut MemPoolDB,
        consensus_hash: &ConsensusHash,
        block_hash: &BlockHeaderHash,
        tx: StacksTransaction,
    ) -> bool {
        let txid = tx.txid();
        if mempool.has_tx(&txid) {
            return true;
        }

        if let Err(e) = mempool.submit(consensus_hash, block_hash, tx) {
            info!("Reject transaction {}: {:?}", txid, &e);
            return false;
        }

        debug!("Stored tx {}", txid);
        return true;
    }

    /// Store all new transactions we received, and return the list of transactions that we need to
    /// forward (as well as their relay hints).  Also, garbage-collect the mempool.
    fn process_transactions(
        network_result: &mut NetworkResult,
        sortdb: &SortitionDB,
        chainstate: &StacksChainState,
        mempool: &mut MemPoolDB,
    ) -> Result<Vec<(Vec<RelayData>, StacksTransaction)>, net_error> {
        let (consensus_hash, block_hash, chain_height) =
            match chainstate.get_stacks_chain_tip(sortdb)? {
                Some(tip) => (tip.consensus_hash, tip.anchored_block_hash, tip.height),
                None => {
                    debug!(
                        "No Stacks chain tip; dropping {} transaction(s)",
                        network_result.pushed_transactions.len()
                    );
                    return Ok(vec![]);
                }
            };

        let mut ret = vec![];

        // messages pushed via the p2p network
        for (_nk, tx_data) in network_result.pushed_transactions.iter() {
            for (relayers, tx) in tx_data.iter() {
                if Relayer::store_transaction(mempool, &consensus_hash, &block_hash, tx.clone()) {
                    ret.push((relayers.clone(), tx.clone()));
                }
            }
        }

        // uploaded via HTTP, but already stored to the mempool.  If we get them here, it means we
        // have to forward them.
        for tx in network_result.uploaded_transactions.iter() {
            ret.push((vec![], tx.clone()));
        }

        // garbage-collect
        if chain_height > MEMPOOL_MAX_TRANSACTION_AGE {
            let min_height = chain_height - MEMPOOL_MAX_TRANSACTION_AGE;
            let mut mempool_tx = mempool.tx_begin()?;

            debug!(
                "Remove all transactions beneath block height {}",
                min_height
            );
            MemPoolDB::garbage_collect(&mut mempool_tx, min_height)?;
            mempool_tx.commit()?;
        }

        Ok(ret)
    }

    pub fn advertize_blocks(&mut self, available: BlocksAvailableMap) -> Result<(), net_error> {
        self.p2p.advertize_blocks(available)
    }

    pub fn broadcast_block(
        &mut self,
        consensus_hash: ConsensusHash,
        block: StacksBlock,
    ) -> Result<(), net_error> {
        let blocks_data = BlocksData {
            blocks: vec![(consensus_hash, block)],
        };
        self.p2p
            .broadcast_message(vec![], StacksMessageType::Blocks(blocks_data))
    }

    pub fn broadcast_microblock(
        &mut self,
        block_consensus_hash: &ConsensusHash,
        block_header_hash: &BlockHeaderHash,
        microblock: StacksMicroblock,
    ) -> Result<(), net_error> {
        self.p2p.broadcast_message(
            vec![],
            StacksMessageType::Microblocks(MicroblocksData {
                index_anchor_block: StacksBlockHeader::make_index_block_hash(
                    block_consensus_hash,
                    block_header_hash,
                ),
                microblocks: vec![microblock],
            }),
        )
    }

    /// Given a network result, consume and store all data.
    /// * Add all blocks and microblocks to staging.
    /// * Forward BlocksAvailable messages to neighbors for newly-discovered anchored blocks
    /// * Forward MicroblocksAvailable messages to neighbors for newly-discovered confirmed microblock streams
    /// * Forward along unconfirmed microblocks that we didn't already have
    /// * Add all transactions to the mempool.
    /// * Forward transactions we didn't already have.
    /// Mask errors from invalid data -- all errors due to invalid blocks and invalid data should be captured, and
    /// turned into peer bans.
    pub fn process_network_result(
        &mut self,
        _local_peer: &LocalPeer,
        network_result: &mut NetworkResult,
        sortdb: &mut SortitionDB,
        chainstate: &mut StacksChainState,
        mempool: &mut MemPoolDB,
        coord_comms: Option<&CoordinatorChannels>,
    ) -> Result<ProcessedNetReceipts, net_error> {
        match Relayer::process_new_blocks(network_result, sortdb, chainstate, coord_comms) {
            Ok((new_blocks, new_confirmed_microblocks, new_microblocks, bad_block_neighbors)) => {
                // attempt to relay messages (note that this is all best-effort).
                // punish bad peers
                if bad_block_neighbors.len() > 0 {
                    debug!(
                        "{:?}: Ban {} peers",
                        &_local_peer,
                        bad_block_neighbors.len()
                    );
                    if let Err(e) = self.p2p.ban_peers(bad_block_neighbors) {
                        warn!("Failed to ban bad-block peers: {:?}", &e);
                    }
                }

                // have the p2p thread tell our neighbors about newly-discovered blocks
                let available = Relayer::load_blocks_available_data(sortdb, new_blocks)?;
                if available.len() > 0 {
                    debug!("{:?}: Blocks available: {}", &_local_peer, available.len());
                    if let Err(e) = self.p2p.advertize_blocks(available) {
                        warn!("Failed to advertize new blocks: {:?}", &e);
                    }
                }

                // have the p2p thread tell our neighbors about newly-discovered confirmed microblock streams
                let mblocks_available =
                    Relayer::load_blocks_available_data(sortdb, new_confirmed_microblocks)?;
                if mblocks_available.len() > 0 {
                    debug!(
                        "{:?}: Confirmed microblock streams available: {}",
                        &_local_peer,
                        mblocks_available.len()
                    );
                    if let Err(e) = self.p2p.advertize_microblocks(mblocks_available) {
                        warn!("Failed to advertize new confirmed microblocks: {:?}", &e);
                    }
                }

                // have the p2p thread forward all new unconfirmed microblocks
                if new_microblocks.len() > 0 {
                    debug!(
                        "{:?}: Unconfirmed microblocks: {}",
                        &_local_peer,
                        new_microblocks.len()
                    );
                    for (relayers, mblocks_msg) in new_microblocks.into_iter() {
                        debug!(
                            "{:?}: Send {} microblocks for {}",
                            &_local_peer,
                            mblocks_msg.microblocks.len(),
                            &mblocks_msg.index_anchor_block
                        );
                        let msg = StacksMessageType::Microblocks(mblocks_msg);
                        if let Err(e) = self.p2p.broadcast_message(relayers, msg) {
                            warn!("Failed to broadcast microblock: {:?}", &e);
                        }
                    }
                }
            }
            Err(e) => {
                warn!("Failed to process new blocks: {:?}", &e);
            }
        };

        // store all transactions, and forward the novel ones to neighbors
        test_debug!(
            "{:?}: Process {} transaction(s)",
            &_local_peer,
            network_result.pushed_transactions.len()
        );
        let new_txs = Relayer::process_transactions(network_result, sortdb, chainstate, mempool)?;

        if new_txs.len() > 0 {
            debug!(
                "{:?}: Send {} transactions to neighbors",
                &_local_peer,
                new_txs.len()
            );
        }

        let mut mempool_txs_added = vec![];
        for (relayers, tx) in new_txs.into_iter() {
            debug!("{:?}: Broadcast tx {}", &_local_peer, &tx.txid());
            mempool_txs_added.push(tx.clone());
            let msg = StacksMessageType::Transaction(tx);
            if let Err(e) = self.p2p.broadcast_message(relayers, msg) {
                warn!("Failed to broadcast transaction: {:?}", &e);
            }
        }

        let receipts = ProcessedNetReceipts { mempool_txs_added };

        Ok(receipts)
    }
}

impl PeerNetwork {
    /// Find out which neighbors need at least one (micro)block from the availability set.
    /// For outbound neighbors (i.e. ones we have inv data for), only send (Micro)BlocksAvailable messages
    /// for (micro)blocks we have that they don't have.  For inbound neighbors (i.e. ones we don't have
    /// inv data for), pick a random set and send them the full (Micro)BlocksAvailable message.
    fn find_block_recipients(
        &mut self,
        available: &BlocksAvailableMap,
    ) -> Result<(Vec<NeighborKey>, Vec<NeighborKey>), net_error> {
        let outbound_recipients_set =
            PeerNetwork::with_inv_state(self, |ref mut _network, ref mut inv_state| {
                let mut recipients = HashSet::new();
                for (neighbor, stats) in inv_state.block_stats.iter() {
                    for (_, (block_height, _)) in available.iter() {
                        if !stats.inv.has_ith_block(*block_height) {
                            recipients.insert((*neighbor).clone());
                        }
                    }
                }
                Ok(recipients)
            })?;

        // make a normalized random sample of inbound recipients, but don't send to an inbound peer
        // if it's already represented in the outbound set, or its reciprocal conversation is
        // represented in the outbound set.
        let mut inbound_recipients_set = HashSet::new();
        for (event_id, convo) in self.peers.iter() {
            if !convo.is_authenticated() {
                continue;
            }
            if convo.is_outbound() {
                continue;
            }
            let nk = convo.to_neighbor_key();
            if outbound_recipients_set.contains(&nk) {
                continue;
            }

            if let Some(out_nk) = self.find_outbound_neighbor(*event_id) {
                if outbound_recipients_set.contains(&out_nk) {
                    continue;
                }
            }

            inbound_recipients_set.insert(nk);
        }

        let outbound_recipients: Vec<NeighborKey> = outbound_recipients_set.into_iter().collect();
        let mut inbound_recipients_unshuffled: Vec<NeighborKey> =
            inbound_recipients_set.into_iter().collect();

        let inbound_recipients =
            if inbound_recipients_unshuffled.len() > MAX_BROADCAST_INBOUND_RECEIVERS {
                &mut inbound_recipients_unshuffled[..].shuffle(&mut thread_rng());
                inbound_recipients_unshuffled[0..MAX_BROADCAST_INBOUND_RECEIVERS].to_vec()
            } else {
                inbound_recipients_unshuffled
            };

        Ok((outbound_recipients, inbound_recipients))
    }

    /// Announce the availability of a set of blocks or microblocks to a peer.
    /// Break the availability into (Micro)BlocksAvailable messages and queue them for transmission.
    fn advertize_to_peer<S>(
        &mut self,
        recipient: &NeighborKey,
        wanted: &Vec<(ConsensusHash, BurnchainHeaderHash)>,
        mut msg_builder: S,
    ) -> ()
    where
        S: FnMut(BlocksAvailableData) -> StacksMessageType,
    {
        for i in (0..wanted.len()).step_by(BLOCKS_AVAILABLE_MAX_LEN as usize) {
            let to_send = if i + (BLOCKS_AVAILABLE_MAX_LEN as usize) < wanted.len() {
                wanted[i..(i + (BLOCKS_AVAILABLE_MAX_LEN as usize))].to_vec()
            } else {
                wanted[i..].to_vec()
            };

            let num_blocks = to_send.len();
            let payload = BlocksAvailableData { available: to_send };
            let message = match self.sign_for_peer(recipient, msg_builder(payload)) {
                Ok(m) => m,
                Err(e) => {
                    warn!(
                        "{:?}: Failed to sign for {:?}: {:?}",
                        &self.local_peer, recipient, &e
                    );
                    continue;
                }
            };

            // absorb errors
            let _ = self.relay_signed_message(recipient, message).map_err(|e| {
                warn!(
                    "{:?}: Failed to announce {} entries to {:?}: {:?}",
                    &self.local_peer, num_blocks, recipient, &e
                );
                e
            });
        }
    }

    /// Announce blocks that we have to an outbound peer that doesn't have them.
    /// Only advertize blocks and microblocks we have that the outbound peer doesn't.
    fn advertize_to_outbound_peer(
        &mut self,
        recipient: &NeighborKey,
        available: &BlocksAvailableMap,
        microblocks: bool,
    ) -> Result<(), net_error> {
        let wanted = PeerNetwork::with_inv_state(self, |ref mut _network, ref mut inv_state| {
            let mut wanted: Vec<(ConsensusHash, BurnchainHeaderHash)> = vec![];
            if let Some(stats) = inv_state.block_stats.get(recipient) {
                for (bhh, (block_height, ch)) in available.iter() {
                    let has_data = if microblocks {
                        stats.inv.has_ith_microblock_stream(*block_height)
                    } else {
                        stats.inv.has_ith_block(*block_height)
                    };

                    if !has_data {
                        test_debug!(
                            "{:?}: Outbound neighbor {:?} wants {} data for {}",
                            &_network.local_peer,
                            recipient,
                            if microblocks { "microblock" } else { "block" },
                            bhh
                        );

                        wanted.push(((*ch).clone(), (*bhh).clone()));
                    }
                }
            }
            Ok(wanted)
        })?;

        if microblocks {
            self.advertize_to_peer(recipient, &wanted, |payload| {
                StacksMessageType::MicroblocksAvailable(payload)
            });
        } else {
            self.advertize_to_peer(recipient, &wanted, |payload| {
                StacksMessageType::BlocksAvailable(payload)
            });
        }

        Ok(())
    }

    /// Announce blocks that we have to an inbound peer that might not have them.
    /// Send all available blocks and microblocks, since we don't know what the inbound peer has
    /// already.
    fn advertize_to_inbound_peer<S>(
        &mut self,
        recipient: &NeighborKey,
        available: &BlocksAvailableMap,
        msg_builder: S,
    ) -> Result<(), net_error>
    where
        S: FnMut(BlocksAvailableData) -> StacksMessageType,
    {
        let mut wanted: Vec<(ConsensusHash, BurnchainHeaderHash)> = vec![];
        for (burn_header_hash, (_, consensus_hash)) in available.iter() {
            wanted.push(((*consensus_hash).clone(), (*burn_header_hash).clone()));
        }

        self.advertize_to_peer(recipient, &wanted, msg_builder);
        Ok(())
    }

    /// Announce blocks that we have to a subset of inbound and outbound peers.
    /// * Outbound peers recieve announcements for blocks that we know they don't have, based on
    /// the inv state we synchronized from them.
    /// * Inbound peers are chosen uniformly at random to receive a full announcement, since we
    /// don't track their inventory state.
    pub fn advertize_blocks(
        &mut self,
        availability_data: BlocksAvailableMap,
    ) -> Result<(), net_error> {
        let (mut outbound_recipients, mut inbound_recipients) =
            self.find_block_recipients(&availability_data)?;
        for recipient in outbound_recipients.drain(..) {
            debug!(
                "{:?}: Advertize {} blocks to outbound peer {}",
                &self.local_peer,
                availability_data.len(),
                &recipient
            );
            self.advertize_to_outbound_peer(&recipient, &availability_data, false)?;
        }
        for recipient in inbound_recipients.drain(..) {
            debug!(
                "{:?}: Advertize {} blocks to inbound peer {}",
                &self.local_peer,
                availability_data.len(),
                &recipient
            );
            self.advertize_to_inbound_peer(&recipient, &availability_data, |payload| {
                StacksMessageType::BlocksAvailable(payload)
            })?;
        }
        Ok(())
    }

    /// Announce confirmed microblocks that we have to a subset of inbound and outbound peers.
    /// * Outbound peers recieve announcements for confirmed microblocks that we know they don't have, based on
    /// the inv state we synchronized from them.
    /// * Inbound peers are chosen uniformly at random to receive a full announcement, since we
    /// don't track their inventory state.
    pub fn advertize_microblocks(
        &mut self,
        availability_data: BlocksAvailableMap,
    ) -> Result<(), net_error> {
        let (mut outbound_recipients, mut inbound_recipients) =
            self.find_block_recipients(&availability_data)?;
        for recipient in outbound_recipients.drain(..) {
            debug!(
                "{:?}: Advertize {} confirmed microblock streams to outbound peer {}",
                &self.local_peer,
                availability_data.len(),
                &recipient
            );
            self.advertize_to_outbound_peer(&recipient, &availability_data, true)?;
        }
        for recipient in inbound_recipients.drain(..) {
            debug!(
                "{:?}: Advertize {} confirmed microblock streams to inbound peer {}",
                &self.local_peer,
                availability_data.len(),
                &recipient
            );
            self.advertize_to_inbound_peer(&recipient, &availability_data, |payload| {
                StacksMessageType::MicroblocksAvailable(payload)
            })?;
        }
        Ok(())
    }

    /// Update accounting information for relayed messages from a network result.
    /// This influences selecting next-hop neighbors to get data from us.
    pub fn update_relayer_stats(&mut self, network_result: &NetworkResult) -> () {
        // synchronize
        for (_, convo) in self.peers.iter_mut() {
            let stats = convo.get_stats_mut().take_relayers();
            self.relayer_stats.merge_relay_stats(stats);
        }

        for (nk, blocks_data) in network_result.pushed_blocks.iter() {
            for block_msg in blocks_data.iter() {
                for (_, block) in block_msg.blocks.iter() {
                    self.relayer_stats.add_relayed_message((*nk).clone(), block);
                }
            }
        }

        for (nk, microblocks_data) in network_result.pushed_microblocks.iter() {
            for (_, microblock_msg) in microblocks_data.iter() {
                for mblock in microblock_msg.microblocks.iter() {
                    self.relayer_stats
                        .add_relayed_message((*nk).clone(), mblock);
                }
            }
        }

        for (nk, txs) in network_result.pushed_transactions.iter() {
            for (_, tx) in txs.iter() {
                self.relayer_stats.add_relayed_message((*nk).clone(), tx);
            }
        }
    }
}

#[cfg(test)]
mod test {
    use super::*;
    use chainstate::stacks::db::blocks::MINIMUM_TX_FEE;
    use chainstate::stacks::db::blocks::MINIMUM_TX_FEE_RATE_PER_BYTE;
    use chainstate::stacks::*;
    use net::asn::*;
    use net::chat::*;
    use net::codec::*;
    use net::download::test::run_get_blocks_and_microblocks;
    use net::download::*;
    use net::http::*;
    use net::inv::*;
    use net::test::*;
    use net::*;

    use std::cell::RefCell;
    use std::collections::HashMap;

    use chainstate::stacks::test::*;
    use chainstate::stacks::*;

    use vm::clarity::ClarityConnection;
    use vm::costs::LimitedCostTracker;
    use vm::database::ClarityDatabase;

    use util::sleep_ms;
    use util::test::*;

    #[test]
    fn test_relayer_stats_add_relyed_messages() {
        let mut relay_stats = RelayerStats::new();

        let all_transactions = codec_all_transactions(
            &TransactionVersion::Testnet,
            0x80000000,
            &TransactionAnchorMode::Any,
            &TransactionPostConditionMode::Allow,
        );
        assert!(all_transactions.len() > MAX_RECENT_MESSAGES);

        eprintln!("Test with {} transactions", all_transactions.len());

        let nk = NeighborKey {
            peer_version: 12345,
            network_id: 0x80000000,
            addrbytes: PeerAddress([0, 0, 0, 0, 0, 0, 0, 0, 0, 0, 0xff, 0xff, 127, 0, 0, 1]),
            port: 54321,
        };

        // never overflow recent messages for a neighbor
        for (i, tx) in all_transactions.iter().enumerate() {
            relay_stats.add_relayed_message(nk.clone(), tx);

            assert_eq!(relay_stats.recent_messages.len(), 1);
            assert!(relay_stats.recent_messages.get(&nk).unwrap().len() <= MAX_RECENT_MESSAGES);

            assert_eq!(relay_stats.recent_updates.len(), 1);
        }

        assert_eq!(
            relay_stats.recent_messages.get(&nk).unwrap().len(),
            MAX_RECENT_MESSAGES
        );

        for i in (all_transactions.len() - MAX_RECENT_MESSAGES)..MAX_RECENT_MESSAGES {
            let digest = all_transactions[i].get_digest();
            let mut found = false;
            for (_, hash) in relay_stats.recent_messages.get(&nk).unwrap().iter() {
                found = found || (*hash == digest);
            }
            if !found {
                assert!(false);
            }
        }

        // never overflow number of neighbors tracked
        for i in 0..(MAX_RELAYER_STATS + 1) {
            let mut new_nk = nk.clone();
            new_nk.peer_version += i as u32;

            relay_stats.add_relayed_message(new_nk, &all_transactions[0]);

            assert!(relay_stats.recent_updates.len() <= i + 1);
            assert!(relay_stats.recent_updates.len() <= MAX_RELAYER_STATS);
        }
    }

    #[test]
    fn test_relayer_merge_stats() {
        let mut relayer_stats = RelayerStats::new();

        let na = NeighborAddress {
            addrbytes: PeerAddress([0, 0, 0, 0, 0, 0, 0, 0, 0, 0, 0xff, 0xff, 127, 0, 0, 1]),
            port: 54321,
            public_key_hash: Hash160([0u8; 20]),
        };

        let relay_stats = RelayStats {
            num_messages: 1,
            num_bytes: 1,
            last_seen: 1,
        };

        let mut rs = HashMap::new();
        rs.insert(na.clone(), relay_stats.clone());

        relayer_stats.merge_relay_stats(rs);
        assert_eq!(relayer_stats.relay_stats.len(), 1);
        assert_eq!(relayer_stats.relay_stats.get(&na).unwrap().num_messages, 1);
        assert_eq!(relayer_stats.relay_stats.get(&na).unwrap().num_bytes, 1);
        assert_eq!(relayer_stats.relay_stats.get(&na).unwrap().last_seen, 1);
        assert_eq!(relayer_stats.relay_updates.len(), 1);

        let now = get_epoch_time_secs() + 60;

        let relay_stats_2 = RelayStats {
            num_messages: 2,
            num_bytes: 2,
            last_seen: now,
        };

        let mut rs = HashMap::new();
        rs.insert(na.clone(), relay_stats_2.clone());

        relayer_stats.merge_relay_stats(rs);
        assert_eq!(relayer_stats.relay_stats.len(), 1);
        assert_eq!(relayer_stats.relay_stats.get(&na).unwrap().num_messages, 3);
        assert_eq!(relayer_stats.relay_stats.get(&na).unwrap().num_bytes, 3);
        assert!(
            relayer_stats.relay_stats.get(&na).unwrap().last_seen < now
                && relayer_stats.relay_stats.get(&na).unwrap().last_seen >= get_epoch_time_secs()
        );
        assert_eq!(relayer_stats.relay_updates.len(), 1);

        let relay_stats_3 = RelayStats {
            num_messages: 3,
            num_bytes: 3,
            last_seen: 0,
        };

        let mut rs = HashMap::new();
        rs.insert(na.clone(), relay_stats_3.clone());

        relayer_stats.merge_relay_stats(rs);
        assert_eq!(relayer_stats.relay_stats.len(), 1);
        assert_eq!(relayer_stats.relay_stats.get(&na).unwrap().num_messages, 3);
        assert_eq!(relayer_stats.relay_stats.get(&na).unwrap().num_bytes, 3);
        assert!(
            relayer_stats.relay_stats.get(&na).unwrap().last_seen < now
                && relayer_stats.relay_stats.get(&na).unwrap().last_seen >= get_epoch_time_secs()
        );
        assert_eq!(relayer_stats.relay_updates.len(), 1);

        for i in 0..(MAX_RELAYER_STATS + 1) {
            let na = NeighborAddress {
                addrbytes: PeerAddress([0, 0, 0, 0, 0, 0, 0, 0, 0, 0, 0xff, 0xff, 127, 0, 0, 1]),
                port: 14321 + (i as u16),
                public_key_hash: Hash160([0u8; 20]),
            };

            let now = get_epoch_time_secs() + (i as u64) + 1;

            let relay_stats = RelayStats {
                num_messages: 1,
                num_bytes: 1,
                last_seen: now,
            };

            let mut rs = HashMap::new();
            rs.insert(na.clone(), relay_stats.clone());

            relayer_stats.merge_relay_stats(rs);
            assert!(relayer_stats.relay_stats.len() <= MAX_RELAYER_STATS);
            assert_eq!(relayer_stats.relay_stats.get(&na).unwrap().num_messages, 1);
            assert_eq!(relayer_stats.relay_stats.get(&na).unwrap().num_bytes, 1);
            assert_eq!(relayer_stats.relay_stats.get(&na).unwrap().last_seen, now);
        }
    }

    #[test]
    fn test_relay_inbound_peer_rankings() {
        let mut relay_stats = RelayerStats::new();

        let all_transactions = codec_all_transactions(
            &TransactionVersion::Testnet,
            0x80000000,
            &TransactionAnchorMode::Any,
            &TransactionPostConditionMode::Allow,
        );
        assert!(all_transactions.len() > MAX_RECENT_MESSAGES);

        let nk_1 = NeighborKey {
            peer_version: 12345,
            network_id: 0x80000000,
            addrbytes: PeerAddress([0, 0, 0, 0, 0, 0, 0, 0, 0, 0, 0xff, 0xff, 127, 0, 0, 1]),
            port: 54321,
        };

        let nk_2 = NeighborKey {
            peer_version: 12345,
            network_id: 0x80000000,
            addrbytes: PeerAddress([0, 0, 0, 0, 0, 0, 0, 0, 0, 0, 0xff, 0xff, 127, 0, 0, 1]),
            port: 54322,
        };

        let nk_3 = NeighborKey {
            peer_version: 12345,
            network_id: 0x80000000,
            addrbytes: PeerAddress([0, 0, 0, 0, 0, 0, 0, 0, 0, 0, 0xff, 0xff, 127, 0, 0, 1]),
            port: 54323,
        };

        let dups = relay_stats.count_relay_dups(&all_transactions[0]);
        assert_eq!(dups.len(), 0);

        relay_stats.add_relayed_message(nk_1.clone(), &all_transactions[0]);
        relay_stats.add_relayed_message(nk_1.clone(), &all_transactions[0]);
        relay_stats.add_relayed_message(nk_1.clone(), &all_transactions[0]);

        let dups = relay_stats.count_relay_dups(&all_transactions[0]);
        assert_eq!(dups.len(), 1);
        assert_eq!(*dups.get(&nk_1).unwrap(), 3);

        relay_stats.add_relayed_message(nk_2.clone(), &all_transactions[0]);
        relay_stats.add_relayed_message(nk_2.clone(), &all_transactions[0]);
        relay_stats.add_relayed_message(nk_2.clone(), &all_transactions[0]);
        relay_stats.add_relayed_message(nk_2.clone(), &all_transactions[0]);

        let dups = relay_stats.count_relay_dups(&all_transactions[0]);
        assert_eq!(dups.len(), 2);
        assert_eq!(*dups.get(&nk_1).unwrap(), 3);
        assert_eq!(*dups.get(&nk_2).unwrap(), 4);

        // total dups == 7
        let dist = relay_stats.get_inbound_relay_rankings(
            &vec![nk_1.clone(), nk_2.clone(), nk_3.clone()],
            &all_transactions[0],
            0,
        );
        assert_eq!(*dist.get(&nk_1).unwrap(), 7 - 3 + 1);
        assert_eq!(*dist.get(&nk_2).unwrap(), 7 - 4 + 1);
        assert_eq!(*dist.get(&nk_3).unwrap(), 7 + 1);

        // high warmup period
        let dist = relay_stats.get_inbound_relay_rankings(
            &vec![nk_1.clone(), nk_2.clone(), nk_3.clone()],
            &all_transactions[0],
            100,
        );
        assert_eq!(*dist.get(&nk_1).unwrap(), 100 + 1);
        assert_eq!(*dist.get(&nk_2).unwrap(), 100 + 1);
        assert_eq!(*dist.get(&nk_3).unwrap(), 100 + 1);
    }

    #[test]
    fn test_relay_outbound_peer_rankings() {
        let relay_stats = RelayerStats::new();

        let asn1 = ASEntry4 {
            prefix: 0x10000000,
            mask: 8,
            asn: 1,
            org: 1,
        };

        let asn2 = ASEntry4 {
            prefix: 0x20000000,
            mask: 8,
            asn: 2,
            org: 2,
        };

        let nk_1 = NeighborKey {
            peer_version: 12345,
            network_id: 0x80000000,
            addrbytes: PeerAddress([
                0, 0, 0, 0, 0, 0, 0, 0, 0, 0, 0xff, 0xff, 0x10, 0x11, 0x12, 0x13,
            ]),
            port: 54321,
        };

        let nk_2 = NeighborKey {
            peer_version: 12345,
            network_id: 0x80000000,
            addrbytes: PeerAddress([
                0, 0, 0, 0, 0, 0, 0, 0, 0, 0, 0xff, 0xff, 0x20, 0x21, 0x22, 0x23,
            ]),
            port: 54322,
        };

        let nk_3 = NeighborKey {
            peer_version: 12345,
            network_id: 0x80000000,
            addrbytes: PeerAddress([
                0, 0, 0, 0, 0, 0, 0, 0, 0, 0, 0xff, 0xff, 0x20, 0x21, 0x22, 0x24,
            ]),
            port: 54323,
        };

        let n1 = Neighbor {
            addr: nk_1.clone(),
            public_key: Secp256k1PublicKey::from_hex(
                "0260569384baa726f877d47045931e5310383f18d0b243a9b6c095cee6ef19abd6",
            )
            .unwrap(),
            expire_block: 4302,
            last_contact_time: 0,
            allowed: 0,
            denied: 0,
            asn: 1,
            org: 1,
            in_degree: 0,
            out_degree: 0,
        };

        let n2 = Neighbor {
            addr: nk_2.clone(),
            public_key: Secp256k1PublicKey::from_hex(
                "02465f9ff58dfa8e844fec86fa5fc3fd59c75ea807e20d469b0a9f885d2891fbd4",
            )
            .unwrap(),
            expire_block: 4302,
            last_contact_time: 0,
            allowed: 0,
            denied: 0,
            asn: 2,
            org: 2,
            in_degree: 0,
            out_degree: 0,
        };

        let n3 = Neighbor {
            addr: nk_3.clone(),
            public_key: Secp256k1PublicKey::from_hex(
                "032d8a1ea2282c1514fdc1a6f21019561569d02a225cf7c14b4f803b0393cef031",
            )
            .unwrap(),
            expire_block: 4302,
            last_contact_time: 0,
            allowed: 0,
            denied: 0,
            asn: 2,
            org: 2,
            in_degree: 0,
            out_degree: 0,
        };

        let peerdb = PeerDB::connect_memory(
            0x80000000,
            0,
            4032,
            UrlString::try_from("http://foo.com").unwrap(),
            &vec![asn1, asn2],
            &vec![n1.clone(), n2.clone(), n3.clone()],
        )
        .unwrap();

        let asn_count = RelayerStats::count_ASNs(
            peerdb.conn(),
            &vec![nk_1.clone(), nk_2.clone(), nk_3.clone()],
        )
        .unwrap();
        assert_eq!(asn_count.len(), 3);
        assert_eq!(*asn_count.get(&nk_1).unwrap(), 1);
        assert_eq!(*asn_count.get(&nk_2).unwrap(), 2);
        assert_eq!(*asn_count.get(&nk_3).unwrap(), 2);

        let ranking = relay_stats
            .get_outbound_relay_rankings(&peerdb, &vec![nk_1.clone(), nk_2.clone(), nk_3.clone()])
            .unwrap();
        assert_eq!(ranking.len(), 3);
        assert_eq!(*ranking.get(&nk_1).unwrap(), 5 - 1 + 1);
        assert_eq!(*ranking.get(&nk_2).unwrap(), 5 - 2 + 1);
        assert_eq!(*ranking.get(&nk_3).unwrap(), 5 - 2 + 1);

        let ranking = relay_stats
            .get_outbound_relay_rankings(&peerdb, &vec![nk_2.clone(), nk_3.clone()])
            .unwrap();
        assert_eq!(ranking.len(), 2);
        assert_eq!(*ranking.get(&nk_2).unwrap(), 4 - 2 + 1);
        assert_eq!(*ranking.get(&nk_3).unwrap(), 4 - 2 + 1);
    }

    #[test]
    #[ignore]
    fn test_get_blocks_and_microblocks_3_peers_push_available() {
        with_timeout(600, || {
            run_get_blocks_and_microblocks(
                "test_get_blocks_and_microblocks_3_peers_push_available",
                4200,
                3,
                |ref mut peer_configs| {
                    // build initial network topology.
                    assert_eq!(peer_configs.len(), 3);

                    // peer 0 produces the blocks
                    peer_configs[0].connection_opts.disable_chat_neighbors = true;

                    // peer 1 downloads the blocks from peer 0, and sends
                    // BlocksAvailable and MicroblocksAvailable messages to
                    // peer 2.
                    peer_configs[1].connection_opts.disable_chat_neighbors = true;

                    // peer 2 learns about the blocks and microblocks from peer 1's
                    // BlocksAvaiable and MicroblocksAvailable messages, but
                    // not from inv syncs.
                    peer_configs[2].connection_opts.disable_chat_neighbors = true;
                    peer_configs[2].connection_opts.disable_inv_sync = true;

                    // disable nat punches -- disconnect/reconnect
                    // clears inv state
                    peer_configs[0].connection_opts.disable_natpunch = true;
                    peer_configs[1].connection_opts.disable_natpunch = true;
                    peer_configs[2].connection_opts.disable_natpunch = true;

                    // generous timeouts
                    peer_configs[0].connection_opts.timeout = 180;
                    peer_configs[1].connection_opts.timeout = 180;
                    peer_configs[2].connection_opts.timeout = 180;

                    // impatient
                    peer_configs[0].connection_opts.download_interval = 5;
                    peer_configs[1].connection_opts.download_interval = 5;
                    peer_configs[2].connection_opts.download_interval = 5;

                    let peer_0 = peer_configs[0].to_neighbor();
                    let peer_1 = peer_configs[1].to_neighbor();
                    let peer_2 = peer_configs[2].to_neighbor();

                    peer_configs[0].add_neighbor(&peer_1);
                    peer_configs[1].add_neighbor(&peer_0);

                    // peer_configs[1].add_neighbor(&peer_2);
                    peer_configs[2].add_neighbor(&peer_1);
                },
                |num_blocks, ref mut peers| {
                    let tip = SortitionDB::get_canonical_burn_chain_tip(
                        &peers[0].sortdb.as_ref().unwrap().conn(),
                    )
                    .unwrap();
                    let this_reward_cycle = peers[0]
                        .config
                        .burnchain
                        .block_height_to_reward_cycle(tip.block_height)
                        .unwrap();

                    // build up block data to replicate
                    let mut block_data = vec![];
                    for _ in 0..num_blocks {
                        // only produce blocks for a single reward
                        // cycle, since pushing block/microblock
                        // announcements in reward cycles the remote
                        // peer doesn't know about won't work.
                        let tip = SortitionDB::get_canonical_burn_chain_tip(
                            &peers[0].sortdb.as_ref().unwrap().conn(),
                        )
                        .unwrap();
                        if peers[0]
                            .config
                            .burnchain
                            .block_height_to_reward_cycle(tip.block_height)
                            .unwrap()
                            != this_reward_cycle
                        {
                            continue;
                        }

                        let (mut burn_ops, stacks_block, microblocks) =
                            peers[0].make_default_tenure();

                        let (_, burn_header_hash, consensus_hash) =
                            peers[0].next_burnchain_block(burn_ops.clone());
                        peers[0].process_stacks_epoch_at_tip(&stacks_block, &microblocks);

                        TestPeer::set_ops_burn_header_hash(&mut burn_ops, &burn_header_hash);

                        for i in 1..peers.len() {
                            peers[i].next_burnchain_block_raw(burn_ops.clone());
                        }

                        let sn = SortitionDB::get_canonical_burn_chain_tip(
                            &peers[0].sortdb.as_ref().unwrap().conn(),
                        )
                        .unwrap();
                        block_data.push((
                            sn.consensus_hash.clone(),
                            Some(stacks_block),
                            Some(microblocks),
                        ));
                    }

                    assert_eq!(block_data.len(), 5);

                    block_data
                },
                |ref mut peers| {
                    // make sure peer 2's inv has an entry for peer 1, even
                    // though it's not doing an inv sync

                    let tip = SortitionDB::get_canonical_burn_chain_tip(
                        &peers[0].sortdb.as_ref().unwrap().conn(),
                    )
                    .unwrap();
                    let this_reward_cycle = peers[0]
                        .config
                        .burnchain
                        .block_height_to_reward_cycle(tip.block_height)
                        .unwrap();

                    let peer_1_nk = peers[1].to_neighbor().addr;
                    match peers[2].network.inv_state {
                        Some(ref mut inv_state) => {
                            if inv_state.get_stats(&peer_1_nk).is_none() {
                                test_debug!("initialize inv statistics for peer 1 in peer 2");
                                inv_state.add_peer(peer_1_nk.clone());

                                inv_state
                                    .get_stats_mut(&peer_1_nk)
                                    .unwrap()
                                    .inv
                                    .num_reward_cycles = this_reward_cycle;
                                inv_state.get_stats_mut(&peer_1_nk).unwrap().inv.pox_inv =
                                    vec![0x3f];
                            } else {
                                test_debug!("peer 2 has inv state for peer 1");
                            }
                        }
                        None => {
                            test_debug!("No inv state for peer 2");
                        }
                    }

                    // peer 2 should never see a BlocksInv
                    // message.  That would imply it asked for an inv
                    for (_, convo) in peers[2].network.peers.iter() {
                        assert_eq!(
                            convo
                                .stats
                                .get_message_recv_count(StacksMessageID::BlocksInv),
                            0
                        );
                    }
                },
                |ref peer| {
                    // check peer health
                    // TODO
                    true
                },
                |_| true,
            );
        })
    }

    fn is_peer_connected(peer: &TestPeer, dest: &NeighborKey) -> bool {
        let event_id = match peer.network.events.get(dest) {
            Some(evid) => *evid,
            None => {
                return false;
            }
        };

        match peer.network.peers.get(&event_id) {
            Some(convo) => {
                return convo.is_authenticated();
            }
            None => {
                return false;
            }
        }
    }

    fn push_message(
        peer: &mut TestPeer,
        dest: &NeighborKey,
        relay_hints: Vec<RelayData>,
        msg: StacksMessageType,
    ) -> bool {
        let event_id = match peer.network.events.get(dest) {
            Some(evid) => *evid,
            None => {
                panic!("Unreachable peer: {:?}", dest);
            }
        };

        let relay_msg = match peer.network.peers.get_mut(&event_id) {
            Some(convo) => convo
                .sign_relay_message(
                    &peer.network.local_peer,
                    &peer.network.chain_view,
                    relay_hints,
                    msg,
                )
                .unwrap(),
            None => {
                panic!("No such event ID {} from neighbor {}", event_id, dest);
            }
        };

        match peer.network.relay_signed_message(dest, relay_msg.clone()) {
            Ok(_) => {
                return true;
            }
            Err(net_error::OutboxOverflow) => {
                test_debug!(
                    "{:?} outbox overflow; try again later",
                    &peer.to_neighbor().addr
                );
                return false;
            }
            Err(net_error::SendError(msg)) => {
                warn!(
                    "Failed to send to {:?}: SendError({})",
                    &peer.to_neighbor().addr,
                    msg
                );
                return false;
            }
            Err(e) => {
                test_debug!(
                    "{:?} encountered fatal error when forwarding: {:?}",
                    &peer.to_neighbor().addr,
                    &e
                );
                assert!(false);
                unreachable!();
            }
        }
    }

    fn push_block(
        peer: &mut TestPeer,
        dest: &NeighborKey,
        relay_hints: Vec<RelayData>,
        consensus_hash: ConsensusHash,
        block: StacksBlock,
    ) -> bool {
        test_debug!(
            "{:?}: Push block {}/{} to {:?}",
            peer.to_neighbor().addr,
            &consensus_hash,
            block.block_hash(),
            dest
        );

        let sn = SortitionDB::get_block_snapshot_consensus(
            peer.sortdb.as_ref().unwrap().conn(),
            &consensus_hash,
        )
        .unwrap()
        .unwrap();
        let consensus_hash = sn.consensus_hash;

        let msg = StacksMessageType::Blocks(BlocksData {
            blocks: vec![(consensus_hash, block)],
        });
        push_message(peer, dest, relay_hints, msg)
    }

    fn push_microblocks(
        peer: &mut TestPeer,
        dest: &NeighborKey,
        relay_hints: Vec<RelayData>,
        consensus_hash: ConsensusHash,
        block_hash: BlockHeaderHash,
        microblocks: Vec<StacksMicroblock>,
    ) -> bool {
        test_debug!(
            "{:?}: Push {} microblocksblock {}/{} to {:?}",
            peer.to_neighbor().addr,
            microblocks.len(),
            &consensus_hash,
            &block_hash,
            dest
        );
        let msg = StacksMessageType::Microblocks(MicroblocksData {
            index_anchor_block: StacksBlockHeader::make_index_block_hash(
                &consensus_hash,
                &block_hash,
            ),
            microblocks: microblocks,
        });
        push_message(peer, dest, relay_hints, msg)
    }

    fn push_transaction(
        peer: &mut TestPeer,
        dest: &NeighborKey,
        relay_hints: Vec<RelayData>,
        tx: StacksTransaction,
    ) -> bool {
        test_debug!(
            "{:?}: Push tx {} to {:?}",
            peer.to_neighbor().addr,
            tx.txid(),
            dest
        );
        let msg = StacksMessageType::Transaction(tx);
        push_message(peer, dest, relay_hints, msg)
    }

    #[test]
    #[ignore]
    fn test_get_blocks_and_microblocks_2_peers_push_blocks_and_microblocks() {
        with_timeout(600, || {
            let original_blocks_and_microblocks = RefCell::new(vec![]);
            let blocks_and_microblocks = RefCell::new(vec![]);
            let idx = RefCell::new(0);
            let sent_blocks = RefCell::new(false);
            let sent_microblocks = RefCell::new(false);

            run_get_blocks_and_microblocks(
                "test_get_blocks_and_microblocks_2_peers_push_blocks_and_microblocks",
                4210,
                2,
                |ref mut peer_configs| {
                    // build initial network topology.
                    assert_eq!(peer_configs.len(), 2);

                    // peer 0 produces the blocks and pushes them to peer 1
                    // peer 1 receives the blocks and microblocks.  It
                    // doesn't download them, nor does it try to get invs
                    peer_configs[0].connection_opts.disable_block_advertisement = true;

                    peer_configs[1].connection_opts.disable_inv_sync = true;
                    peer_configs[1].connection_opts.disable_block_download = true;
                    peer_configs[1].connection_opts.disable_block_advertisement = true;

                    // disable nat punches -- disconnect/reconnect
                    // clears inv state
                    peer_configs[0].connection_opts.disable_natpunch = true;
                    peer_configs[1].connection_opts.disable_natpunch = true;

                    let peer_0 = peer_configs[0].to_neighbor();
                    let peer_1 = peer_configs[1].to_neighbor();

                    peer_configs[0].add_neighbor(&peer_1);
                    peer_configs[1].add_neighbor(&peer_0);
                },
                |num_blocks, ref mut peers| {
                    let tip = SortitionDB::get_canonical_burn_chain_tip(
                        &peers[0].sortdb.as_ref().unwrap().conn(),
                    )
                    .unwrap();
                    let this_reward_cycle = peers[0]
                        .config
                        .burnchain
                        .block_height_to_reward_cycle(tip.block_height)
                        .unwrap();

                    // build up block data to replicate
                    let mut block_data = vec![];
                    for _ in 0..num_blocks {
                        let tip = SortitionDB::get_canonical_burn_chain_tip(
                            &peers[0].sortdb.as_ref().unwrap().conn(),
                        )
                        .unwrap();
                        if peers[0]
                            .config
                            .burnchain
                            .block_height_to_reward_cycle(tip.block_height)
                            .unwrap()
                            != this_reward_cycle
                        {
                            continue;
                        }
                        let (mut burn_ops, stacks_block, microblocks) =
                            peers[0].make_default_tenure();

                        let (_, burn_header_hash, consensus_hash) =
                            peers[0].next_burnchain_block(burn_ops.clone());
                        peers[0].process_stacks_epoch_at_tip(&stacks_block, &microblocks);

                        TestPeer::set_ops_burn_header_hash(&mut burn_ops, &burn_header_hash);

                        for i in 1..peers.len() {
                            peers[i].next_burnchain_block_raw(burn_ops.clone());
                        }

                        let sn = SortitionDB::get_canonical_burn_chain_tip(
                            &peers[0].sortdb.as_ref().unwrap().conn(),
                        )
                        .unwrap();
                        block_data.push((
                            sn.consensus_hash.clone(),
                            Some(stacks_block),
                            Some(microblocks),
                        ));
                    }
                    let saved_copy: Vec<(ConsensusHash, StacksBlock, Vec<StacksMicroblock>)> =
                        block_data
                            .clone()
                            .drain(..)
                            .map(|(ch, blk_opt, mblocks_opt)| {
                                (ch, blk_opt.unwrap(), mblocks_opt.unwrap())
                            })
                            .collect();
                    *blocks_and_microblocks.borrow_mut() = saved_copy.clone();
                    *original_blocks_and_microblocks.borrow_mut() = saved_copy;
                    block_data
                },
                |ref mut peers| {
                    // make sure peer 2's inv has an entry for peer 1, even
                    // though it's not doing an inv sync
                    let peer_0_nk = peers[0].to_neighbor().addr;
                    let peer_1_nk = peers[1].to_neighbor().addr;
                    match peers[1].network.inv_state {
                        Some(ref mut inv_state) => {
                            if inv_state.get_stats(&peer_0_nk).is_none() {
                                test_debug!("initialize inv statistics for peer 0 in peer 1");
                                inv_state.add_peer(peer_0_nk);
                            } else {
                                test_debug!("peer 1 has inv state for peer 0");
                            }
                        }
                        None => {
                            test_debug!("No inv state for peer 1");
                        }
                    }

                    if is_peer_connected(&peers[0], &peer_1_nk) {
                        // randomly push a block and/or microblocks to peer 1.
                        let mut block_data = blocks_and_microblocks.borrow_mut();
                        let original_block_data = original_blocks_and_microblocks.borrow();
                        let mut next_idx = idx.borrow_mut();
                        let data_to_push = {
                            if block_data.len() > 0 {
                                let (consensus_hash, block, microblocks) =
                                    block_data[*next_idx].clone();
                                Some((consensus_hash, block, microblocks))
                            } else {
                                // start over (can happen if a message gets
                                // dropped due to a timeout)
                                test_debug!("Reset block transmission (possible timeout)");
                                *block_data = (*original_block_data).clone();
                                *next_idx = thread_rng().gen::<usize>() % block_data.len();
                                let (consensus_hash, block, microblocks) =
                                    block_data[*next_idx].clone();
                                Some((consensus_hash, block, microblocks))
                            }
                        };

                        if let Some((consensus_hash, block, microblocks)) = data_to_push {
                            test_debug!(
                                "Push block {}/{} and microblocks",
                                &consensus_hash,
                                block.block_hash()
                            );

                            let block_hash = block.block_hash();
                            let mut sent_blocks = sent_blocks.borrow_mut();
                            let mut sent_microblocks = sent_microblocks.borrow_mut();

                            let pushed_block = if !*sent_blocks {
                                push_block(
                                    &mut peers[0],
                                    &peer_1_nk,
                                    vec![],
                                    consensus_hash.clone(),
                                    block,
                                )
                            } else {
                                true
                            };

                            *sent_blocks = pushed_block;

                            if pushed_block {
                                let pushed_microblock = if !*sent_microblocks {
                                    push_microblocks(
                                        &mut peers[0],
                                        &peer_1_nk,
                                        vec![],
                                        consensus_hash,
                                        block_hash,
                                        microblocks,
                                    )
                                } else {
                                    true
                                };

                                *sent_microblocks = pushed_microblock;

                                if pushed_block && pushed_microblock {
                                    block_data.remove(*next_idx);
                                    if block_data.len() > 0 {
                                        *next_idx = thread_rng().gen::<usize>() % block_data.len();
                                    }
                                    *sent_blocks = false;
                                    *sent_microblocks = false;
                                }
                            }
                            test_debug!("{} blocks/microblocks remaining", block_data.len());
                        }
                    }

                    // peer 0 should never see a GetBlocksInv message.
                    // peer 1 should never see a BlocksInv message
                    for (_, convo) in peers[0].network.peers.iter() {
                        assert_eq!(
                            convo
                                .stats
                                .get_message_recv_count(StacksMessageID::GetBlocksInv),
                            0
                        );
                    }
                    for (_, convo) in peers[1].network.peers.iter() {
                        assert_eq!(
                            convo
                                .stats
                                .get_message_recv_count(StacksMessageID::BlocksInv),
                            0
                        );
                    }
                },
                |ref peer| {
                    // check peer health
                    // nothing should break
                    // TODO
                    true
                },
                |_| true,
            );
        })
    }

    fn make_test_smart_contract_transaction(
        peer: &mut TestPeer,
        name: &str,
        consensus_hash: &ConsensusHash,
        block_hash: &BlockHeaderHash,
    ) -> StacksTransaction {
        // make a smart contract
        let contract = "
        (define-data-var bar int 0)
        (define-public (get-bar) (ok (var-get bar)))
        (define-public (set-bar (x int) (y int))
          (begin (var-set bar (/ x y)) (ok (var-get bar))))";

        let cost_limits = peer.config.connection_opts.read_only_call_limit.clone();

        let tx_contract = peer
            .with_mining_state(
                |ref mut sortdb, ref mut miner, ref mut spending_account, ref mut stacks_node| {
                    let mut tx_contract = StacksTransaction::new(
                        TransactionVersion::Testnet,
                        spending_account.as_transaction_auth().unwrap().into(),
                        TransactionPayload::new_smart_contract(
                            &name.to_string(),
                            &contract.to_string(),
                        )
                        .unwrap(),
                    );

                    let chain_tip =
                        StacksBlockHeader::make_index_block_hash(consensus_hash, block_hash);
                    let cur_nonce = stacks_node.chainstate.with_read_only_clarity_tx(
                        &sortdb.index_conn(),
                        &chain_tip,
                        |clarity_tx| {
                            clarity_tx.with_clarity_db_readonly(|clarity_db| {
                                clarity_db.get_account_nonce(
                                    &spending_account.origin_address().unwrap().into(),
                                )
                            })
                        },
                    );

                    // spending_account.set_nonce(cur_nonce + 1);

                    tx_contract.chain_id = 0x80000000;
                    tx_contract.auth.set_origin_nonce(cur_nonce);
                    tx_contract.set_fee_rate(MINIMUM_TX_FEE_RATE_PER_BYTE * 500);

                    let mut tx_signer = StacksTransactionSigner::new(&tx_contract);
                    spending_account.sign_as_origin(&mut tx_signer);

                    let tx_contract_signed = tx_signer.get_tx().unwrap();

                    test_debug!(
                        "make transaction {:?} off of {:?}/{:?}: {:?}",
                        &tx_contract_signed.txid(),
                        consensus_hash,
                        block_hash,
                        &tx_contract_signed
                    );

                    Ok(tx_contract_signed)
                },
            )
            .unwrap();

        tx_contract
    }

    #[test]
    #[ignore]
    fn test_get_blocks_and_microblocks_2_peers_push_transactions() {
        with_timeout(600, || {
            let blocks_and_microblocks = RefCell::new(vec![]);
            let blocks_idx = RefCell::new(0);
            let sent_txs = RefCell::new(vec![]);
            let done = RefCell::new(false);

            let peers = run_get_blocks_and_microblocks(
                "test_get_blocks_and_microblocks_2_peers_push_transactions",
                4220,
                2,
                |ref mut peer_configs| {
                    // build initial network topology.
                    assert_eq!(peer_configs.len(), 2);

                    // peer 0 generates blocks and microblocks, and pushes
                    // them to peer 1.  Peer 0 also generates transactions
                    // and pushes them to peer 1.
                    peer_configs[0].connection_opts.disable_block_advertisement = true;

                    // let peer 0 drive this test, as before, by controlling
                    // when peer 1 sees blocks.
                    peer_configs[1].connection_opts.disable_inv_sync = true;
                    peer_configs[1].connection_opts.disable_block_download = true;
                    peer_configs[1].connection_opts.disable_block_advertisement = true;

                    peer_configs[0].connection_opts.outbox_maxlen = 100;
                    peer_configs[1].connection_opts.inbox_maxlen = 100;

                    // disable nat punches -- disconnect/reconnect
                    // clears inv state
                    peer_configs[0].connection_opts.disable_natpunch = true;
                    peer_configs[1].connection_opts.disable_natpunch = true;

                    let initial_balances = vec![
                        (
                            PrincipalData::from(
                                peer_configs[0].spending_account.origin_address().unwrap(),
                            ),
                            1000000,
                        ),
                        (
                            PrincipalData::from(
                                peer_configs[1].spending_account.origin_address().unwrap(),
                            ),
                            1000000,
                        ),
                    ];

                    peer_configs[0].initial_balances = initial_balances.clone();
                    peer_configs[1].initial_balances = initial_balances.clone();

                    let peer_0 = peer_configs[0].to_neighbor();
                    let peer_1 = peer_configs[1].to_neighbor();

                    peer_configs[0].add_neighbor(&peer_1);
                    peer_configs[1].add_neighbor(&peer_0);
                },
                |num_blocks, ref mut peers| {
                    let tip = SortitionDB::get_canonical_burn_chain_tip(
                        &peers[0].sortdb.as_ref().unwrap().conn(),
                    )
                    .unwrap();
                    let this_reward_cycle = peers[0]
                        .config
                        .burnchain
                        .block_height_to_reward_cycle(tip.block_height)
                        .unwrap();

                    // build up block data to replicate
                    let mut block_data = vec![];
                    for _ in 0..num_blocks {
                        let tip = SortitionDB::get_canonical_burn_chain_tip(
                            &peers[0].sortdb.as_ref().unwrap().conn(),
                        )
                        .unwrap();
                        if peers[0]
                            .config
                            .burnchain
                            .block_height_to_reward_cycle(tip.block_height)
                            .unwrap()
                            != this_reward_cycle
                        {
                            continue;
                        }
                        let (mut burn_ops, stacks_block, microblocks) =
                            peers[0].make_default_tenure();

                        let (_, burn_header_hash, consensus_hash) =
                            peers[0].next_burnchain_block(burn_ops.clone());
                        peers[0].process_stacks_epoch_at_tip(&stacks_block, &microblocks);

                        TestPeer::set_ops_burn_header_hash(&mut burn_ops, &burn_header_hash);

                        for i in 1..peers.len() {
                            peers[i].next_burnchain_block_raw(burn_ops.clone());
                        }

                        let sn = SortitionDB::get_canonical_burn_chain_tip(
                            &peers[0].sortdb.as_ref().unwrap().conn(),
                        )
                        .unwrap();
                        block_data.push((
                            sn.consensus_hash.clone(),
                            Some(stacks_block),
                            Some(microblocks),
                        ));
                    }
                    *blocks_and_microblocks.borrow_mut() = block_data
                        .clone()
                        .drain(..)
                        .map(|(ch, blk_opt, mblocks_opt)| {
                            (ch, blk_opt.unwrap(), mblocks_opt.unwrap())
                        })
                        .collect();
                    block_data
                },
                |ref mut peers| {
                    let peer_0_nk = peers[0].to_neighbor().addr;
                    let peer_1_nk = peers[1].to_neighbor().addr;

                    // peers must be connected to each other
                    let mut peer_0_to_1 = false;
                    let mut peer_1_to_0 = false;
                    for (nk, event_id) in peers[0].network.events.iter() {
                        match peers[0].network.peers.get(event_id) {
                            Some(convo) => {
                                if *nk == peer_1_nk {
                                    peer_0_to_1 = true;
                                }
                            }
                            None => {}
                        }
                    }
                    for (nk, event_id) in peers[1].network.events.iter() {
                        match peers[1].network.peers.get(event_id) {
                            Some(convo) => {
                                if *nk == peer_0_nk {
                                    peer_1_to_0 = true;
                                }
                            }
                            None => {}
                        }
                    }

                    if !peer_0_to_1 || !peer_1_to_0 {
                        test_debug!(
                            "Peers not bi-directionally connected: 0->1 = {}, 1->0 = {}",
                            peer_0_to_1,
                            peer_1_to_0
                        );
                        return;
                    }

                    // make sure peer 2's inv has an entry for peer 1, even
                    // though it's not doing an inv sync.
                    match peers[1].network.inv_state {
                        Some(ref mut inv_state) => {
                            if inv_state.get_stats(&peer_0_nk).is_none() {
                                test_debug!("initialize inv statistics for peer 0 in peer 1");
                                inv_state.add_peer(peer_0_nk);
                            } else {
                                test_debug!("peer 1 has inv state for peer 0");
                            }
                        }
                        None => {
                            test_debug!("No inv state for peer 1");
                        }
                    }

                    let done_flag = *done.borrow();
                    if is_peer_connected(&peers[0], &peer_1_nk) {
                        // only submit the next transaction if the previous
                        // one is accepted
                        let has_last_transaction = {
                            let expected_txs: std::cell::Ref<'_, Vec<StacksTransaction>> =
                                sent_txs.borrow();
                            if let Some(tx) = (*expected_txs).last() {
                                let txid = tx.txid();
                                if !peers[1].mempool.as_ref().unwrap().has_tx(&txid) {
                                    debug!("Peer 1 still waiting for transaction {}", &txid);
                                    push_transaction(
                                        &mut peers[0],
                                        &peer_1_nk,
                                        vec![],
                                        (*tx).clone(),
                                    );
                                    false
                                } else {
                                    true
                                }
                            } else {
                                true
                            }
                        };

                        if has_last_transaction {
                            // push blocks and microblocks in order, and push a
                            // transaction that can only be validated once the
                            // block and microblocks are processed.
                            let ((consensus_hash, block, microblocks), idx) = {
                                let block_data = blocks_and_microblocks.borrow();
                                let mut idx = blocks_idx.borrow_mut();

                                let ret = block_data[*idx].clone();
                                *idx += 1;
                                if *idx >= block_data.len() {
                                    *idx = 0;
                                }
                                (ret, *idx)
                            };

                            if !done_flag {
                                test_debug!(
                                    "Push block {}/{} and microblocks (idx = {})",
                                    &consensus_hash,
                                    block.block_hash(),
                                    idx
                                );

                                let block_hash = block.block_hash();
                                push_block(
                                    &mut peers[0],
                                    &peer_1_nk,
                                    vec![],
                                    consensus_hash.clone(),
                                    block,
                                );
                                push_microblocks(
                                    &mut peers[0],
                                    &peer_1_nk,
                                    vec![],
                                    consensus_hash,
                                    block_hash,
                                    microblocks,
                                );

                                // create a transaction against the resulting
                                // (anchored) chain tip
                                let tx = make_test_smart_contract_transaction(
                                    &mut peers[0],
                                    &format!("test-contract-{}", &block_hash.to_hex()[0..10]),
                                    &consensus_hash,
                                    &block_hash,
                                );

                                // push or post
                                push_transaction(&mut peers[0], &peer_1_nk, vec![], tx.clone());

                                let mut expected_txs = sent_txs.borrow_mut();
                                expected_txs.push(tx);
                            } else {
                                test_debug!("Done pushing data");
                            }
                        }
                    }

                    // peer 0 should never see a GetBlocksInv message.
                    // peer 1 should never see a BlocksInv message
                    for (_, convo) in peers[0].network.peers.iter() {
                        assert_eq!(
                            convo
                                .stats
                                .get_message_recv_count(StacksMessageID::GetBlocksInv),
                            0
                        );
                    }
                    for (_, convo) in peers[1].network.peers.iter() {
                        assert_eq!(
                            convo
                                .stats
                                .get_message_recv_count(StacksMessageID::BlocksInv),
                            0
                        );
                    }
                },
                |ref peer| {
                    // check peer health
                    // nothing should break
                    // TODO
                    true
                },
                |ref mut peers| {
                    // all blocks downloaded.  only stop if peer 1 has
                    // all the transactions
                    let mut done_flag = done.borrow_mut();
                    *done_flag = true;

                    let txs =
                        MemPoolDB::get_all_txs(peers[1].mempool.as_ref().unwrap().conn()).unwrap();
                    test_debug!("Peer 1 has {} txs", txs.len());
                    txs.len() == 5
                },
            );

            // peer 1 should have all the transactions
            let blocks_and_microblocks = blocks_and_microblocks.into_inner();

            let txs = MemPoolDB::get_all_txs(peers[1].mempool.as_ref().unwrap().conn()).unwrap();
            let expected_txs = sent_txs.into_inner();
            for tx in txs.iter() {
                let mut found = false;
                for expected_tx in expected_txs.iter() {
                    if tx.tx.txid() == expected_tx.txid() {
                        found = true;
                        break;
                    }
                }
                if !found {
                    panic!("Transaction not found: {:?}", &tx.tx);
                }
            }

            // peer 1 should have 1 tx per chain tip
            for ((consensus_hash, block, _), sent_tx) in
                blocks_and_microblocks.iter().zip(expected_txs.iter())
            {
                let block_hash = block.block_hash();
                let tx_infos = MemPoolDB::get_txs_after(
                    peers[1].mempool.as_ref().unwrap().conn(),
                    consensus_hash,
                    &block_hash,
                    0,
                    1000,
                )
                .unwrap();
                assert_eq!(tx_infos.len(), 1);
                assert_eq!(tx_infos[0].tx.txid(), sent_tx.txid());
            }
        })
    }

    // TODO: process bans
    // TODO: test sending invalid blocks-available and microblocks-available (should result in a ban)
    // TODO: test sending invalid transactions (should result in a ban)
    // TODO: test bandwidth limits (sending too much should result in a nack, and then a ban)
}<|MERGE_RESOLUTION|>--- conflicted
+++ resolved
@@ -494,10 +494,7 @@
         chainstate: &mut StacksChainState,
         consensus_hash: &ConsensusHash,
         block: &StacksBlock,
-<<<<<<< HEAD
         download_time: u64,
-=======
->>>>>>> 75e61de3
     ) -> Result<bool, chainstate_error> {
         // find the snapshot of the parent of this block
         let db_handle = SortitionHandleConn::open_reader_consensus(sort_ic, consensus_hash)?;
@@ -531,10 +528,7 @@
             consensus_hash,
             block,
             &parent_block_snapshot.consensus_hash,
-<<<<<<< HEAD
             download_time,
-=======
->>>>>>> 75e61de3
         )
     }
 
@@ -714,10 +708,7 @@
                         chainstate,
                         &consensus_hash,
                         block,
-<<<<<<< HEAD
-                        0,
-=======
->>>>>>> 75e61de3
+                        0
                     ) {
                         Ok(accepted) => {
                             if accepted {
