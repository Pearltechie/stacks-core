--- conflicted
+++ resolved
@@ -818,15 +818,9 @@
 
             let new_seed = VRFSeed::from_proof(&proof);
 
-<<<<<<< HEAD
-            let get_commit_res = SortitionDB::get_block_commit(ic.conn(),
-                                                               &last_snapshot_with_sortition.winning_block_txid,
-                                                               &last_snapshot_with_sortition.burn_header_hash)
-=======
             let get_commit_res = ic.as_handle(&last_snapshot_with_sortition.sortition_id)
                 .get_block_commit(&last_snapshot_with_sortition.winning_block_txid,
                                   &last_snapshot_with_sortition.sortition_id)
->>>>>>> f4e9a4b6
                 .expect("FATAL: failed to read block commit");
             let mut txop = match get_commit_res {
                 Some(parent) => {
