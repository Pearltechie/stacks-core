--- conflicted
+++ resolved
@@ -4,13 +4,8 @@
 use rusqlite::types::ToSql;
 
 use vm::contracts::Contract;
-<<<<<<< HEAD
-use vm::errors::{Error, ErrType, InterpreterResult as Result, IncomparableError};
-use vm::types::{Value, TypeSignature, TupleTypeSignature, AtomTypeIdentifier, NONE};
-=======
 use vm::errors::{Error, InterpreterError, RuntimeErrorType, UncheckedError, InterpreterResult as Result, IncomparableError};
-use vm::types::{Value, OptionalData, TypeSignature, TupleTypeSignature, AtomTypeIdentifier};
->>>>>>> 10fa336c
+use vm::types::{Value, OptionalData, TypeSignature, TupleTypeSignature, AtomTypeIdentifier, NONE};
 
 use chainstate::burn::{VRFSeed, BlockHeaderHash};
 use burnchains::BurnchainHeaderHash;
@@ -247,7 +242,7 @@
                 |row| {
                     (row.get(0), row.get(1))
                 })
-            .ok_or(Error::new(ErrType::UndefinedVariable(variable_name.to_string())))?;
+            .ok_or(UncheckedError::UndefinedVariable(variable_name.to_string()))?;
 
         Ok(SqliteDataVariable {
             variable_identifier: variable_identifier,
@@ -265,7 +260,7 @@
     pub fn set_variable(&mut self, contract_name: &str, variable_name: &str, value: Value) -> Result<Value> {
         let variable_descriptor = self.load_variable(contract_name, variable_name)?;
         if !variable_descriptor.value_type.admits(&value) {
-            return Err(Error::new(ErrType::TypeError(format!("{:?}", variable_descriptor.value_type), value)))
+            return Err(UncheckedError::TypeError(format!("{:?}", variable_descriptor.value_type), value).into())
         }
 
         let params: [&ToSql; 2] = [&variable_descriptor.variable_identifier,
