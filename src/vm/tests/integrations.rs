use vm::{
<<<<<<< HEAD
    database::HeadersDB,
    types::{QualifiedContractIdentifier, PrincipalData},
    clarity::ClarityConnection,
=======
    database::{ HeadersDB, ClaritySerializable },
    types::{QualifiedContractIdentifier, TupleData},
    analysis::{mem_type_check, contract_interface_builder::{build_contract_interface, ContractInterface}},
>>>>>>> 1b33bf1e
    Value, ClarityName, ContractName, errors::RuntimeErrorType, errors::Error as ClarityError };
use chainstate::stacks::{
    db::StacksChainState, C32_ADDRESS_VERSION_TESTNET_SINGLESIG,
    StacksMicroblockHeader, StacksPrivateKey, TransactionSpendingCondition, TransactionAuth, TransactionVersion,
    StacksPublicKey, TransactionPayload, StacksTransactionSigner,
    TokenTransferMemo, CoinbasePayload, TransactionPostConditionMode,
    StacksTransaction, TransactionSmartContract, TransactionContractCall, StacksAddress };
use chainstate::burn::VRFSeed;
use burnchains::Address;
use address::AddressHashMode;
use net::{Error as NetError, StacksMessageCodec, AccountEntryResponse, ContractSrcResponse, CallReadOnlyRequestBody};
use util::{log, strings::StacksString, hash::hex_bytes, hash::to_hex};
use std::collections::HashMap;
use util::db::{DBConn, FromRow};

use std::{thread, time};

use testnet;
use testnet::helium::{
    mem_pool::MemPool,
    config::InitialBalance
};

use reqwest;

pub fn serialize_sign_standard_single_sig_tx(payload: TransactionPayload,
                                         sender: &StacksPrivateKey, nonce: u64, fee_rate: u64) -> Vec<u8> {
    let mut spending_condition = TransactionSpendingCondition::new_singlesig_p2pkh(StacksPublicKey::from_private(sender))
        .expect("Failed to create p2pkh spending condition from public key.");
    spending_condition.set_nonce(nonce);
    spending_condition.set_fee_rate(fee_rate);
    let auth = TransactionAuth::Standard(spending_condition);
    let mut unsigned_tx = StacksTransaction::new(TransactionVersion::Testnet, auth, payload);
    unsigned_tx.post_condition_mode = TransactionPostConditionMode::Allow;

    let mut tx_signer = StacksTransactionSigner::new(&unsigned_tx);
    tx_signer.sign_origin(sender).unwrap();

    let mut buf = vec![];
    tx_signer.get_tx().unwrap().consensus_serialize(&mut buf).unwrap();
    buf
}

pub fn make_contract_publish(sender: &StacksPrivateKey, nonce: u64, fee_rate: u64,
                             contract_name: &str, contract_content: &str) -> Vec<u8> {
    let name = ContractName::from(contract_name);
    let code_body = StacksString::from_string(&contract_content.to_string()).unwrap();

    let payload = TransactionSmartContract { name, code_body };

    serialize_sign_standard_single_sig_tx(payload.into(), sender, nonce, fee_rate)
}

pub fn make_stacks_transfer(sender: &StacksPrivateKey, nonce: u64, fee_rate: u64,
                            recipient: &PrincipalData, amount: u64) -> Vec<u8> {
    let payload = TransactionPayload::TokenTransfer(recipient.clone(), amount, TokenTransferMemo([0; 34]));
    serialize_sign_standard_single_sig_tx(payload.into(), sender, nonce, fee_rate)
}

pub fn make_poison(sender: &StacksPrivateKey, nonce: u64, fee_rate: u64,
                   header_1: StacksMicroblockHeader, header_2: StacksMicroblockHeader) -> Vec<u8> {
    let payload = TransactionPayload::PoisonMicroblock(header_1, header_2);
    serialize_sign_standard_single_sig_tx(payload.into(), sender, nonce, fee_rate)
}

pub fn make_coinbase(sender: &StacksPrivateKey, nonce: u64, fee_rate: u64) -> Vec<u8> {
    let payload = TransactionPayload::Coinbase(CoinbasePayload([0; 32]));
    serialize_sign_standard_single_sig_tx(payload.into(), sender, nonce, fee_rate)
}

pub fn make_contract_call(
    sender: &StacksPrivateKey, nonce: u64, fee_rate: u64,
    contract_addr: &StacksAddress, contract_name: &str,
    function_name: &str, function_args: &[Value]) -> Vec<u8> {

    let contract_name = ContractName::from(contract_name);
    let function_name = ClarityName::from(function_name);

    let payload = TransactionContractCall {
        address: contract_addr.clone(),
        contract_name, function_name,
        function_args: function_args.iter().map(|x| x.clone()).collect()
    };

    serialize_sign_standard_single_sig_tx(payload.into(), sender, nonce, fee_rate)
}

pub fn to_addr(sk: &StacksPrivateKey) -> StacksAddress {
    StacksAddress::from_public_keys(
        C32_ADDRESS_VERSION_TESTNET_SINGLESIG, &AddressHashMode::SerializeP2PKH, 1, &vec![StacksPublicKey::from_private(sk)])
        .unwrap()
}

const GET_INFO_CONTRACT: &'static str = "
        (define-map block-data 
          ((height uint))
          ((stacks-hash (buff 32)) 
           (id-hash (buff 32))
           (btc-hash (buff 32))
           (vrf-seed (buff 32))
           (burn-block-time uint)
           (stacks-miner principal)))
        (define-private (test-1) (get-block-info? time u1))
        (define-private (test-2) (get-block-info? time block-height))
        (define-private (test-3) (get-block-info? time u100000))
        (define-private (test-4 (x uint)) (get-block-info? header-hash x))
        (define-private (test-5) (get-block-info? header-hash (- block-height u1)))
        (define-private (test-6) (get-block-info? burnchain-header-hash u1))
        (define-private (test-7) (get-block-info? vrf-seed u1))
        (define-private (test-8) (get-block-info? miner-address u1))
        (define-private (test-9) (get-block-info? miner-address block-height))
        (define-private (test-10) (get-block-info? miner-address u100000))

        (define-private (get-block-id-hash (height uint)) (unwrap-panic
          (get id-hash (map-get? block-data ((height height))))))

        ;; should always return true!
        ;;   evaluates 'block-height' at the block in question.
        ;;   NOTABLY, this would fail if the MARF couldn't figure out
        ;;    the height of the 'current chain tip'.
        (define-private (exotic-block-height (height uint))
          (is-eq (at-block (get-block-id-hash height) block-height)
                 height))
        (define-read-only (get-exotic-data-info (height uint))
          (unwrap-panic (map-get? block-data { height: height })))

        (define-private (exotic-data-checks (height uint))
          (let ((block-to-check (unwrap-panic (get-block-info? id-header-hash height)))
                (block-info (unwrap-panic (map-get? block-data ((height (- height u1)))))))
            (and (is-eq (print (unwrap-panic (at-block block-to-check (get-block-info? id-header-hash (- block-height u1)))))
                        (print (get id-hash block-info)))
                 (is-eq (print (unwrap-panic (at-block block-to-check (get-block-info? header-hash (- block-height u1)))))
                        (print (unwrap-panic (get-block-info? header-hash (- height u1))))
                        (print (get stacks-hash block-info)))
                 (is-eq (print (unwrap-panic (at-block block-to-check (get-block-info? vrf-seed (- block-height u1)))))
                        (print (unwrap-panic (get-block-info? vrf-seed (- height u1))))
                        (print (get vrf-seed block-info)))
                 (is-eq (print (unwrap-panic (at-block block-to-check (get-block-info? burnchain-header-hash (- block-height u1)))))
                        (print (unwrap-panic (get-block-info? burnchain-header-hash (- height u1))))
                        (print (get btc-hash block-info)))
                 (is-eq (print (unwrap-panic (at-block block-to-check (get-block-info? time (- block-height u1)))))
                        (print (unwrap-panic (get-block-info? time (- height u1))))
                        (print (get burn-block-time block-info)))
                 (is-eq (print (unwrap-panic (at-block block-to-check (get-block-info? miner-address (- block-height u1)))))
                        (print (unwrap-panic (get-block-info? miner-address (- height u1))))
                        (print (get stacks-miner block-info))))))

        (define-private (inner-update-info (height uint))
            (let ((value (tuple 
              (stacks-hash (unwrap-panic (get-block-info? header-hash height)))
              (id-hash (unwrap-panic (get-block-info? id-header-hash height)))
              (btc-hash (unwrap-panic (get-block-info? burnchain-header-hash height)))
              (vrf-seed (unwrap-panic (get-block-info? vrf-seed height)))
              (burn-block-time (unwrap-panic (get-block-info? time height)))
              (stacks-miner (unwrap-panic (get-block-info? miner-address height))))))
             (ok (map-set block-data ((height height)) value))))

        (define-public (update-info)
          (begin
            (inner-update-info (- block-height u2))
            (inner-update-info (- block-height u1))))
       ";

const SK_1: &'static str = "a1289f6438855da7decf9b61b852c882c398cff1446b2a0f823538aa2ebef92e01";
const SK_2: &'static str = "4ce9a8f7539ea93753a36405b16e8b57e15a552430410709c2b6d65dca5c02e201";
const SK_3: &'static str = "cb95ddd0fe18ec57f4f3533b95ae564b3f1ae063dbf75b46334bd86245aef78501";

const ADDR_4: &'static str = "SP31DA6FTSJX2WGTZ69SFY11BH51NZMB0ZW97B5P0";

use std::sync::Mutex;

lazy_static! {
    static ref http_binding: Mutex<Option<String>> = Mutex::new(None);
}

#[test]
fn integration_test_get_info() {
    let mut conf = testnet::helium::tests::new_test_conf();
    let spender_addr = to_addr(&StacksPrivateKey::from_hex(SK_3).unwrap()).into();

    conf.initial_balances.push(InitialBalance { 
        address: spender_addr,
        amount: 100300
    });

<<<<<<< HEAD
    let _contract_sk = StacksPrivateKey::new();
=======
    conf.burnchain.block_time = 1500;
>>>>>>> 1b33bf1e

    let num_rounds = 4;

    let mut run_loop = testnet::helium::RunLoop::new(conf);

    { 
        let mut http_opt = http_binding.lock().unwrap();
        http_opt.replace(format!("http://{}", &run_loop.node.config.node.rpc_bind));
    }

    run_loop.apply_on_new_tenures(|round, tenure| {
        let contract_sk = StacksPrivateKey::from_hex(SK_1).unwrap();
        let principal_sk = StacksPrivateKey::from_hex(SK_2).unwrap();
        let spender_sk = StacksPrivateKey::from_hex(SK_3).unwrap();

        if round == 1 { // block-height = 2
            let publish_tx = make_contract_publish(&contract_sk, 0, 0, "get-info", GET_INFO_CONTRACT);
            eprintln!("Tenure in 1 started!");
            tenure.mem_pool.submit(publish_tx);
        } else if round >= 2 { // block-height > 2
            let tx = make_contract_call(&principal_sk, (round - 2).into(), 0, &to_addr(&contract_sk), "get-info", "update-info", &[]);
            tenure.mem_pool.submit(tx);
        }

        if round >= 1 {
            let tx_xfer = make_stacks_transfer(&spender_sk, (round - 1).into(), 0,
                                               &StacksAddress::from_string(ADDR_4).unwrap(), 100);
            tenure.mem_pool.submit(tx_xfer);
        }

        return
    });

    run_loop.apply_on_new_chain_states(|round, chain_state, block, chain_tip_info, _events| {
        let contract_addr = to_addr(&StacksPrivateKey::from_hex(SK_1).unwrap());
        let contract_identifier =
            QualifiedContractIdentifier::parse(&format!("{}.{}", &contract_addr, "get-info")).unwrap();

        let http_origin = {
            http_binding.lock().unwrap().clone().unwrap()
        };

        match round {
            1 => {
                // - Chain length should be 2.
                let mut blocks = StacksChainState::list_blocks(&chain_state.blocks_db).unwrap();
                blocks.sort();
                assert!(chain_tip_info.block_height == 2);
                
                // Block #1 should have 3 txs
                assert!(block.txs.len() == 3);

                let parent = block.header.parent_block;
                let bhh = &chain_tip_info.index_block_hash();
                eprintln!("Current Block: {}       Parent Block: {}", bhh, parent);
                let parent_val = Value::buff_from(parent.as_bytes().to_vec()).unwrap();

                // find header metadata
                let mut headers = vec![];
                for block in blocks.iter() {
                    let header = StacksChainState::get_anchored_block_header_info(&chain_state.headers_db, &block.0, &block.1).unwrap().unwrap();
                    headers.push(header);
                }

                let _tip_header_info = headers.last().unwrap();

                // find miner metadata
                let mut miners = vec![];
                for block in blocks.iter() {
                    let miner = StacksChainState::get_miner_info(&chain_state.headers_db, &block.0, &block.1).unwrap().unwrap();
                    miners.push(miner);
                }

                let _tip_miner = miners.last().unwrap();

                assert_eq!(
                    chain_state.clarity_eval_read_only(
                        bhh, &contract_identifier, "block-height"),
                    Value::UInt(2));

                assert_eq!(
                    chain_state.clarity_eval_read_only(
                        bhh, &contract_identifier, "(test-1)"),
                    Value::some(Value::UInt(headers[0].burn_header_timestamp as u128)).unwrap());
                
                assert_eq!(
                    chain_state.clarity_eval_read_only(
                        bhh, &contract_identifier, "(test-2)"),
                    Value::none());

                assert_eq!(
                    chain_state.clarity_eval_read_only(
                        bhh, &contract_identifier, "(test-3)"),
                    Value::none());
                
                assert_eq!(
                    chain_state.clarity_eval_read_only(
                        bhh, &contract_identifier, "(test-4 u1)"),
                    Value::some(parent_val.clone()).unwrap());

                assert_eq!(
                    chain_state.clarity_eval_read_only(
                        bhh, &contract_identifier, "(test-5)"),
                    Value::some(parent_val).unwrap());

                // test-6 and test-7 return the block at height 1's VRF-seed,
                //   which in this integration test, should be blocks[0]
                let last_tip = blocks[0];
                eprintln!("Last block info: stacks: {}, burn: {}", last_tip.1, last_tip.0);
                let last_block = StacksChainState::load_block(&chain_state.blocks_path, &last_tip.0, &last_tip.1).unwrap().unwrap();
                assert_eq!(parent, last_block.header.block_hash());

                let last_vrf_seed = VRFSeed::from_proof(&last_block.header.proof).as_bytes().to_vec();
                let last_burn_header = last_tip.0.as_bytes().to_vec();

                assert_eq!(
                    chain_state.clarity_eval_read_only(
                        bhh, &contract_identifier, "(test-6)"),
                    Value::some(Value::buff_from(last_burn_header).unwrap()).unwrap());
                assert_eq!(
                    chain_state.clarity_eval_read_only(
                        bhh, &contract_identifier, "(test-7)"),
                    Value::some(Value::buff_from(last_vrf_seed).unwrap()).unwrap());

                // verify that we can get the block miner
                assert_eq!(
                    chain_state.clarity_eval_read_only(
                        bhh, &contract_identifier, "(test-8)"),
                    Value::some(Value::Principal(miners[0].address.to_account_principal())).unwrap());

                assert_eq!(
                    chain_state.clarity_eval_read_only(
                        bhh, &contract_identifier, "(test-9)"),
                    Value::none());

                assert_eq!(
                    chain_state.clarity_eval_read_only(
                        bhh, &contract_identifier, "(test-10)"),
                    Value::none());
                    
            },
            3 => {
                let bhh = &chain_tip_info.index_block_hash();

                assert_eq!(Value::Bool(true), chain_state.clarity_eval_read_only(
                    bhh, &contract_identifier, "(exotic-block-height u1)"));
                assert_eq!(Value::Bool(true), chain_state.clarity_eval_read_only(
                    bhh, &contract_identifier, "(exotic-block-height u2)"));
                assert_eq!(Value::Bool(true), chain_state.clarity_eval_read_only(
                    bhh, &contract_identifier, "(exotic-block-height u3)"));

                assert_eq!(Value::Bool(true), chain_state.clarity_eval_read_only(
                    bhh, &contract_identifier, "(exotic-data-checks u2)"));
                assert_eq!(Value::Bool(true), chain_state.clarity_eval_read_only(
                    bhh, &contract_identifier, "(exotic-data-checks u3)"));

                let client = reqwest::blocking::Client::new();
                let path = format!("{}/v2/map_entry/{}/{}/{}",
                                   &http_origin, &contract_addr, "get-info", "block-data");

                let key: Value = TupleData::from_data(vec![("height".into(), Value::UInt(1))])
                    .unwrap().into();

                eprintln!("Test: POST {}", path);
                let res = client.post(&path)
                    .json(&key.serialize())
                    .send()
                    .unwrap().json::<HashMap<String, String>>().unwrap();
                let result_data = Value::try_deserialize_hex_untyped(&res["data"][2..]).unwrap();
                let expected_data = chain_state.clarity_eval_read_only(bhh, &contract_identifier,
                                                                       "(some (get-exotic-data-info u1))");
                assert!(res.get("proof").is_some());

                assert_eq!(result_data, expected_data);

                let key: Value = TupleData::from_data(vec![("height".into(), Value::UInt(100))])
                    .unwrap().into();

                eprintln!("Test: POST {}", path);
                let res = client.post(&path)
                    .json(&key.serialize())
                    .send()
                    .unwrap().json::<HashMap<String, String>>().unwrap();
                let result_data = Value::try_deserialize_hex_untyped(&res["data"][2..]).unwrap();
                assert_eq!(result_data, Value::none());

                let sender_addr = to_addr(&StacksPrivateKey::from_hex(SK_3).unwrap());

                // now, let's use a query string to get data without a proof
                let path = format!("{}/v2/map_entry/{}/{}/{}?proof=0",
                                   &http_origin, &contract_addr, "get-info", "block-data");

                let key: Value = TupleData::from_data(vec![("height".into(), Value::UInt(1))])
                    .unwrap().into();

                eprintln!("Test: POST {}", path);
                let res = client.post(&path)
                    .json(&key.serialize())
                    .send()
                    .unwrap().json::<HashMap<String, String>>().unwrap();

                assert!(res.get("proof").is_none());
                let result_data = Value::try_deserialize_hex_untyped(&res["data"][2..]).unwrap();
                let expected_data = chain_state.clarity_eval_read_only(bhh, &contract_identifier,
                                                                       "(some (get-exotic-data-info u1))");
                eprintln!("{}", serde_json::to_string(&res).unwrap());

                assert_eq!(result_data, expected_data);

                // now, let's use a query string to get data _with_ a proof
                let path = format!("{}/v2/map_entry/{}/{}/{}?proof=1",
                                   &http_origin, &contract_addr, "get-info", "block-data");

                let key: Value = TupleData::from_data(vec![("height".into(), Value::UInt(1))])
                    .unwrap().into();

                eprintln!("Test: POST {}", path);
                let res = client.post(&path)
                    .json(&key.serialize())
                    .send()
                    .unwrap().json::<HashMap<String, String>>().unwrap();

                assert!(res.get("proof").is_some());
                let result_data = Value::try_deserialize_hex_untyped(&res["data"][2..]).unwrap();
                let expected_data = chain_state.clarity_eval_read_only(bhh, &contract_identifier,
                                                                       "(some (get-exotic-data-info u1))");
                eprintln!("{}", serde_json::to_string(&res).unwrap());

                assert_eq!(result_data, expected_data);

                // account with a nonce entry + a balance entry
                let path = format!("{}/v2/accounts/{}",
                                   &http_origin, &sender_addr);
                eprintln!("Test: GET {}", path);
                let res = client.get(&path).send().unwrap().json::<AccountEntryResponse>().unwrap();
                assert_eq!(u128::from_str_radix(&res.balance[2..], 16).unwrap(), 100000);
                assert_eq!(res.nonce, 3);
                assert!(res.nonce_proof.is_some());
                assert!(res.balance_proof.is_some());

                // account with a nonce entry but not a balance entry
                let path = format!("{}/v2/accounts/{}",
                                   &http_origin, &contract_addr);
                eprintln!("Test: GET {}", path);
                let res = client.get(&path).send().unwrap().json::<AccountEntryResponse>().unwrap();
                assert_eq!(u128::from_str_radix(&res.balance[2..], 16).unwrap(), 0);
                assert_eq!(res.nonce, 1);
                assert!(res.nonce_proof.is_some());
                assert!(res.balance_proof.is_some());

                // account with a balance entry but not a nonce entry
                let path = format!("{}/v2/accounts/{}",
                                   &http_origin, ADDR_4);
                eprintln!("Test: GET {}", path);
                let res = client.get(&path).send().unwrap().json::<AccountEntryResponse>().unwrap();
                assert_eq!(u128::from_str_radix(&res.balance[2..], 16).unwrap(), 300);
                assert_eq!(res.nonce, 0);
                assert!(res.nonce_proof.is_some());
                assert!(res.balance_proof.is_some());

                // account with neither!
                let path = format!("{}/v2/accounts/{}.get-info",
                                   &http_origin, &contract_addr);
                eprintln!("Test: GET {}", path);
                let res = client.get(&path).send().unwrap().json::<AccountEntryResponse>().unwrap();
                assert_eq!(u128::from_str_radix(&res.balance[2..], 16).unwrap(), 0);
                assert_eq!(res.nonce, 0);
                assert!(res.nonce_proof.is_some());
                assert!(res.balance_proof.is_some());

                let path = format!("{}/v2/accounts/{}?proof=0",
                                   &http_origin, ADDR_4);
                eprintln!("Test: GET {}", path);
                let res = client.get(&path).send().unwrap().json::<AccountEntryResponse>().unwrap();
                assert_eq!(u128::from_str_radix(&res.balance[2..], 16).unwrap(), 300);
                assert_eq!(res.nonce, 0);
                assert!(res.nonce_proof.is_none());
                assert!(res.balance_proof.is_none());

                let path = format!("{}/v2/accounts/{}?proof=1",
                                   &http_origin, ADDR_4);
                eprintln!("Test: GET {}", path);
                let res = client.get(&path).send().unwrap().json::<AccountEntryResponse>().unwrap();
                assert_eq!(u128::from_str_radix(&res.balance[2..], 16).unwrap(), 300);
                assert_eq!(res.nonce, 0);
                assert!(res.nonce_proof.is_some());
                assert!(res.balance_proof.is_some());

                // let's try getting the transfer cost
                let path = format!("{}/v2/fees/transfer", &http_origin);
                eprintln!("Test: GET {}", path);
                let res = client.get(&path).send().unwrap().json::<u64>().unwrap();
                assert!(res > 0);

                // let's get a contract ABI

                let path = format!("{}/v2/contracts/interface/{}/{}", &http_origin, &contract_addr, "get-info");
                eprintln!("Test: GET {}", path);
                let res = client.get(&path).send().unwrap().json::<ContractInterface>().unwrap();

                let contract_analysis = mem_type_check(GET_INFO_CONTRACT).unwrap().1;
                let expected_interface = build_contract_interface(&contract_analysis);

                eprintln!("{}", serde_json::to_string(&expected_interface).unwrap());

                assert_eq!(res, expected_interface);

                // a missing one?

                let path = format!("{}/v2/contracts/interface/{}/{}", &http_origin, &contract_addr, "not-there");
                eprintln!("Test: GET {}", path);
                assert_eq!(client.get(&path).send().unwrap().status(), 404);

                // let's get a contract SRC

                let path = format!("{}/v2/contracts/source/{}/{}", &http_origin, &contract_addr, "get-info");
                eprintln!("Test: GET {}", path);
                let res = client.get(&path).send().unwrap().json::<ContractSrcResponse>().unwrap();

                assert_eq!(res.source, GET_INFO_CONTRACT);
                assert_eq!(res.publish_height, 2);
                assert!(res.marf_proof.is_some());


                let path = format!("{}/v2/contracts/source/{}/{}?proof=0", &http_origin, &contract_addr, "get-info");
                eprintln!("Test: GET {}", path);
                let res = client.get(&path).send().unwrap().json::<ContractSrcResponse>().unwrap();

                assert_eq!(res.source, GET_INFO_CONTRACT);
                assert_eq!(res.publish_height, 2);
                assert!(res.marf_proof.is_none());

                // a missing one?

                let path = format!("{}/v2/contracts/source/{}/{}", &http_origin, &contract_addr, "not-there");
                eprintln!("Test: GET {}", path);
                assert_eq!(client.get(&path).send().unwrap().status(), 404);


                // how about a read-only function call!
                let path = format!("{}/v2/contracts/call-read/{}/{}/{}", &http_origin, &contract_addr, "get-info", "get-exotic-data-info");
                eprintln!("Test: POST {}", path);

                let body = CallReadOnlyRequestBody {
                    sender: "'SP139Q3N9RXCJCD1XVA4N5RYWQ5K9XQ0T9PKQ8EE5".into(),
                    arguments: vec![Value::UInt(1).serialize()]
                };

                let res = client.post(&path)
                    .json(&body)
                    .send()
                    .unwrap().json::<serde_json::Value>().unwrap();
                assert!(res.get("cause").is_none());
                assert!(res["okay"].as_bool().unwrap());

                let result_data = Value::try_deserialize_hex_untyped(&res["result"].as_str().unwrap()[2..]).unwrap();
                let expected_data = chain_state.clarity_eval_read_only(bhh, &contract_identifier,
                                                                       "(get-exotic-data-info u1)");
                assert_eq!(result_data, expected_data);

                // let's have a runtime error!
                let path = format!("{}/v2/contracts/call-read/{}/{}/{}", &http_origin, &contract_addr, "get-info", "get-exotic-data-info");
                eprintln!("Test: POST {}", path);

                let body = CallReadOnlyRequestBody {
                    sender: "'SP139Q3N9RXCJCD1XVA4N5RYWQ5K9XQ0T9PKQ8EE5".into(),
                    arguments: vec![Value::UInt(100).serialize()]
                };

                let res = client.post(&path)
                    .json(&body)
                    .send()
                    .unwrap().json::<serde_json::Value>().unwrap();

                assert!(res.get("result").is_none());
                assert!(!res["okay"].as_bool().unwrap());
                assert!(res["cause"].as_str().unwrap().contains("UnwrapFailure"));

                // let's have a runtime error!
                let path = format!("{}/v2/contracts/call-read/{}/{}/{}", &http_origin, &contract_addr, "get-info", "update-info");
                eprintln!("Test: POST {}", path);

                let body = CallReadOnlyRequestBody {
                    sender: "'SP139Q3N9RXCJCD1XVA4N5RYWQ5K9XQ0T9PKQ8EE5".into(),
                    arguments: vec![]
                };

                let res = client.post(&path)
                    .json(&body)
                    .send()
                    .unwrap().json::<serde_json::Value>().unwrap();

                eprintln!("{}", res["cause"].as_str().unwrap());
                assert!(res.get("result").is_none());
                assert!(!res["okay"].as_bool().unwrap());
                assert!(res["cause"].as_str().unwrap().contains("NotReadOnly"));
            },
            _ => {},
        }
    });

    run_loop.start(num_rounds);
}

const FAUCET_CONTRACT: &'static str = "
  (define-public (spout)
    (let ((recipient tx-sender))
      (print (as-contract (stx-transfer? u1 .faucet recipient)))))
";

#[test]
fn contract_stx_transfer() {
    let mut conf = testnet::helium::tests::new_test_conf();

    let sk_3 = StacksPrivateKey::from_hex(SK_3).unwrap();
    let addr_3 = to_addr(&sk_3);

    conf.burnchain.block_time = 1500;
    conf.add_initial_balance(addr_3.to_string(), 100000);

    let num_rounds = 5;

    let mut run_loop = testnet::helium::RunLoop::new(conf);
    run_loop.apply_on_new_tenures(|round, tenure| {
        let contract_sk = StacksPrivateKey::from_hex(SK_1).unwrap();
        let sk_2 = StacksPrivateKey::from_hex(SK_2).unwrap();
        let sk_3 = StacksPrivateKey::from_hex(SK_3).unwrap();

        let contract_identifier =
            QualifiedContractIdentifier::parse(&format!("{}.{}",
                                                        to_addr(
                                                            &StacksPrivateKey::from_hex(SK_1).unwrap()).to_string(),
                                                        "faucet")).unwrap();

        if round == 1 { // block-height = 2
            let xfer_to_contract = make_stacks_transfer(&sk_3, 0, 0, &contract_identifier.into(), 1000);
            tenure.mem_pool.submit(xfer_to_contract);
        } else if round == 2 { // block-height > 2
            let publish_tx = make_contract_publish(&contract_sk, 0, 0, "faucet", FAUCET_CONTRACT);
            tenure.mem_pool.submit(publish_tx);
        } else if round == 3 {
            // try to publish again
            //   TODO: disabled, pending resolution of issue #1376
            // let publish_tx = make_contract_publish(&contract_sk, 1, 0, "faucet", FAUCET_CONTRACT);
            // tenure.mem_pool.submit(publish_tx);

            let tx = make_contract_call(&sk_2, 0, 0, &to_addr(&contract_sk), "faucet", "spout", &[]);
            tenure.mem_pool.submit(tx);
        } else if round == 4 {
            // transfer to the contract again.
            let xfer_to_contract = make_stacks_transfer(&sk_3, 1, 0, &contract_identifier.into(), 1000);
            tenure.mem_pool.submit(xfer_to_contract);
        }

        return
    });

    run_loop.apply_on_new_chain_states(|round, chain_state, block, chain_tip_info, _events| {
        let contract_identifier =
            QualifiedContractIdentifier::parse(&format!("{}.{}",
                                                        to_addr(
                                                            &StacksPrivateKey::from_hex(SK_1).unwrap()).to_string(),
                                                        "faucet")).unwrap();

        match round {
            1 => {
                assert!(chain_tip_info.block_height == 2);
                // Block #1 should have 2 txs -- coinbase + transfer
                assert!(block.txs.len() == 2);

                let cur_tip = (chain_tip_info.burn_header_hash.clone(), chain_tip_info.anchored_header.block_hash());
                // check that 1000 stx _was_ transfered to the contract principal
                assert_eq!(
                    chain_state.with_read_only_clarity_tx(&cur_tip.0, &cur_tip.1, |conn| {
                        conn.with_clarity_db_readonly(|db| {
                            db.get_account_stx_balance(&contract_identifier.clone().into())
                        })
                    }),
                    1000);
                // check that 1000 stx _was_ debited from SK_3
                let sk_3 = StacksPrivateKey::from_hex(SK_3).unwrap();
                let addr_3 = to_addr(&sk_3).into();
                assert_eq!(
                    chain_state.with_read_only_clarity_tx(&cur_tip.0, &cur_tip.1, |conn| {
                        conn.with_clarity_db_readonly(|db| {
                            db.get_account_stx_balance(&addr_3)
                        })
                    }),
                    99000);
            },
            2 => {
                assert!(chain_tip_info.block_height == 3);
                // Block #2 should have 2 txs -- coinbase + publish
                assert!(block.txs.len() == 2);
            },
            3 => {
                assert!(chain_tip_info.block_height == 4);
                // Block #3 should have 2 txs -- coinbase + contract-call,
                //   the second publish _should have been rejected_
                assert!(block.txs.len() == 2);

                // check that 1 stx was transfered to SK_2 via the contract-call
                let cur_tip = (chain_tip_info.burn_header_hash.clone(), chain_tip_info.anchored_header.block_hash());

                let sk_2 = StacksPrivateKey::from_hex(SK_2).unwrap();
                let addr_2 = to_addr(&sk_2).into();
                assert_eq!(
                    chain_state.with_read_only_clarity_tx(&cur_tip.0, &cur_tip.1, |conn| {
                        conn.with_clarity_db_readonly(|db| {
                            db.get_account_stx_balance(&addr_2)
                        })
                    }),
                    1);

                assert_eq!(
                    chain_state.with_read_only_clarity_tx(&cur_tip.0, &cur_tip.1, |conn| {
                        conn.with_clarity_db_readonly(|db| {
                            db.get_account_stx_balance(&contract_identifier.clone().into())
                        })
                    }),
                    999);
            },
            4 => {
                assert!(chain_tip_info.block_height == 5);
                assert!(block.txs.len() == 2);

                let cur_tip = (chain_tip_info.burn_header_hash.clone(), chain_tip_info.anchored_header.block_hash());

                // check that 1000 stx were sent to the contract
                assert_eq!(
                    chain_state.with_read_only_clarity_tx(&cur_tip.0, &cur_tip.1, |conn| {
                        conn.with_clarity_db_readonly(|db| {
                            db.get_account_stx_balance(&contract_identifier.clone().into())
                        })
                    }),
                    1999);
                // check that 1000 stx _was_ debited from SK_3
                let sk_3 = StacksPrivateKey::from_hex(SK_3).unwrap();
                let addr_3 = to_addr(&sk_3).into();
                assert_eq!(
                    chain_state.with_read_only_clarity_tx(&cur_tip.0, &cur_tip.1, |conn| {
                        conn.with_clarity_db_readonly(|db| {
                            db.get_account_stx_balance(&addr_3)
                        })
                    }),
                    98000);
            },

            _ => {},
        }
    });

    run_loop.start(num_rounds);
}<|MERGE_RESOLUTION|>--- conflicted
+++ resolved
@@ -1,13 +1,8 @@
 use vm::{
-<<<<<<< HEAD
-    database::HeadersDB,
-    types::{QualifiedContractIdentifier, PrincipalData},
+    database::{ HeadersDB, ClaritySerializable },
+    types::{QualifiedContractIdentifier, TupleData, PrincipalData},
+    analysis::{mem_type_check, contract_interface_builder::{build_contract_interface, ContractInterface}},
     clarity::ClarityConnection,
-=======
-    database::{ HeadersDB, ClaritySerializable },
-    types::{QualifiedContractIdentifier, TupleData},
-    analysis::{mem_type_check, contract_interface_builder::{build_contract_interface, ContractInterface}},
->>>>>>> 1b33bf1e
     Value, ClarityName, ContractName, errors::RuntimeErrorType, errors::Error as ClarityError };
 use chainstate::stacks::{
     db::StacksChainState, C32_ADDRESS_VERSION_TESTNET_SINGLESIG,
@@ -193,11 +188,7 @@
         amount: 100300
     });
 
-<<<<<<< HEAD
-    let _contract_sk = StacksPrivateKey::new();
-=======
     conf.burnchain.block_time = 1500;
->>>>>>> 1b33bf1e
 
     let num_rounds = 4;
 
