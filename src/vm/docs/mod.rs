--- conflicted
+++ resolved
@@ -195,13 +195,8 @@
 };
 
 const LEQ_API: SimpleFunctionAPI = SimpleFunctionAPI {
-<<<<<<< HEAD
     name: Some("<= (less than or equal)"),
-    signature: "(> i1 i2)",
-=======
-    name: "<= (less than or equal)",
     signature: "(<= i1 i2)",
->>>>>>> cebeaa08
     description: "Compares two integers, returning true if `i1` is less than or equal to `i2` and `false` otherwise.",
     example: "(<= 1 1) ;; Returns 'true
 (<= 5 2) ;; Returns 'false
