// Copyright (C) 2013-2020 Blocstack PBC, a public benefit corporation
// Copyright (C) 2020 Stacks Open Internet Foundation
//
// This program is free software: you can redistribute it and/or modify
// it under the terms of the GNU General Public License as published by
// the Free Software Foundation, either version 3 of the License, or
// (at your option) any later version.
//
// This program is distributed in the hope that it will be useful,
// but WITHOUT ANY WARRANTY; without even the implied warranty of
// MERCHANTABILITY or FITNESS FOR A PARTICULAR PURPOSE.  See the
// GNU General Public License for more details.
//
// You should have received a copy of the GNU General Public License
// along with this program.  If not, see <http://www.gnu.org/licenses/>.

pub mod constants;
pub mod cost_functions;

use rusqlite::types::{FromSql, FromSqlResult, ToSql, ToSqlOutput, ValueRef};
use std::convert::{TryFrom, TryInto};
use std::{cmp, fmt};

use std::collections::{BTreeMap, HashMap, HashSet};

use chainstate::stacks::boot::boot_code_id;

use vm::ast::ContractAST;
use vm::contexts::{ContractContext, Environment, GlobalContext, OwnedEnvironment};
use vm::costs::cost_functions::ClarityCostFunction;
use vm::database::{marf::NullBackingStore, ClarityDatabase, MemoryBackingStore};
use vm::errors::{Error, InterpreterResult};
use vm::types::Value::UInt;
use vm::types::{QualifiedContractIdentifier, TypeSignature, NONE};
use vm::{ast, eval_all, SymbolicExpression, Value};

use std::time::Instant;

type Result<T> = std::result::Result<T, CostErrors>;

pub const CLARITY_MEMORY_LIMIT: u64 = 100 * 1000 * 1000;

pub fn runtime_cost<T: TryInto<u64>, C: CostTracker>(
    cost_function: ClarityCostFunction,
    tracker: &mut C,
<<<<<<< HEAD
    input: T,
) -> Result<()> {
    // let start = Instant::now();
=======
    input: T) -> Result<()> {

>>>>>>> a0350a3f
    let size: u64 = input.try_into().map_err(|_| CostErrors::CostOverflow)?;
    let cost = tracker.compute_cost(cost_function, size)?;

    tracker.add_cost(cost)
}

macro_rules! finally_drop_memory {
    ( $env: expr, $used_mem:expr; $exec:expr ) => {{
        let result = (|| $exec)();
        $env.drop_memory($used_mem);
        result
    }};
}

pub fn analysis_typecheck_cost<T: CostTracker>(
    track: &mut T,
    t1: &TypeSignature,
    t2: &TypeSignature,
) -> Result<()> {
    let t1_size = t1.type_size().map_err(|_| CostErrors::CostOverflow)?;
    let t2_size = t2.type_size().map_err(|_| CostErrors::CostOverflow)?;
    let cost = track.compute_cost(
        ClarityCostFunction::AnalysisTypeCheck,
        cmp::max(t1_size, t2_size) as u64,
    )?;
    track.add_cost(cost)
}

pub trait MemoryConsumer {
    fn get_memory_use(&self) -> u64;
}

impl MemoryConsumer for Value {
    fn get_memory_use(&self) -> u64 {
        self.size().into()
    }
}

pub trait CostTracker {
    fn compute_cost(
        &mut self,
        cost_function: ClarityCostFunction,
        input: u64,
    ) -> Result<ExecutionCost>;
    fn add_cost(&mut self, cost: ExecutionCost) -> Result<()>;
    fn add_memory(&mut self, memory: u64) -> Result<()>;
    fn drop_memory(&mut self, memory: u64);
    fn reset_memory(&mut self);
}

// Don't track!
impl CostTracker for () {
    fn compute_cost(
        &mut self,
        _cost_function: ClarityCostFunction,
        _input: u64,
    ) -> std::result::Result<ExecutionCost, CostErrors> {
        Ok(ExecutionCost::zero())
    }
    fn add_cost(&mut self, _cost: ExecutionCost) -> std::result::Result<(), CostErrors> {
        Ok(())
    }
    fn add_memory(&mut self, _memory: u64) -> std::result::Result<(), CostErrors> {
        Ok(())
    }
    fn drop_memory(&mut self, _memory: u64) {}
    fn reset_memory(&mut self) {}
}

#[derive(Debug, Deserialize, Serialize, Clone, PartialEq, Eq)]
pub struct ClarityCostFunctionReference {
    pub contract_id: QualifiedContractIdentifier,
    pub function_name: String,
}

impl ClarityCostFunctionReference {
    fn new(id: QualifiedContractIdentifier, name: String) -> ClarityCostFunctionReference {
        ClarityCostFunctionReference {
            contract_id: id,
            function_name: name,
        }
    }
}

type ClarityCostContract = &'static str;

#[derive(Clone)]
pub struct LimitedCostTracker {
    cost_function_references: HashMap<&'static ClarityCostFunction, ClarityCostFunctionReference>,
    cost_contracts: HashMap<QualifiedContractIdentifier, ContractContext>,
    total: ExecutionCost,
    limit: ExecutionCost,
    memory: u64,
    memory_limit: u64,
    free: bool,
}

impl fmt::Debug for LimitedCostTracker {
    fn fmt(&self, f: &mut fmt::Formatter<'_>) -> fmt::Result {
        f.debug_struct("LimitedCostTracker")
            .field("total", &self.total)
            .field("limit", &self.limit)
            .field("memory", &self.memory)
            .field("memory_limit", &self.memory_limit)
            .field("free", &self.free)
            .finish()
    }
}
impl PartialEq for LimitedCostTracker {
    fn eq(&self, other: &Self) -> bool {
        self.total == other.total
            && self.limit == other.limit
            && self.memory == other.memory
            && self.memory_limit == other.memory_limit
            && self.free == other.free
    }
}

#[derive(Debug, PartialEq, Eq)]
pub enum CostErrors {
    CostComputationFailed(String),
    CostOverflow,
    CostBalanceExceeded(ExecutionCost, ExecutionCost),
    MemoryBalanceExceeded(u64, u64),
    CostContractLoadFailure,
}

impl LimitedCostTracker {
    pub fn new(
        limit: ExecutionCost,
        clarity_db: &mut ClarityDatabase,
    ) -> Result<LimitedCostTracker> {
        let mut cost_tracker = LimitedCostTracker {
            cost_function_references: HashMap::new(),
            cost_contracts: HashMap::new(),
            limit,
            memory_limit: CLARITY_MEMORY_LIMIT,
            total: ExecutionCost::zero(),
            memory: 0,
            free: false,
        };
<<<<<<< HEAD
        cost_tracker.load_boot_costs(clarity_db)?;
        Ok(cost_tracker)
=======
        //TODO: costs should get passed in and this shouldn't be constructable without them
        cost_tracker.load_boot_costs();
        cost_tracker
>>>>>>> a0350a3f
    }
    pub fn new_max_limit(clarity_db: &mut ClarityDatabase) -> Result<LimitedCostTracker> {
        let mut cost_tracker = LimitedCostTracker {
            cost_function_references: HashMap::new(),
            cost_contracts: HashMap::new(),
            limit: ExecutionCost::max_value(),
            total: ExecutionCost::zero(),
            memory: 0,
            memory_limit: CLARITY_MEMORY_LIMIT,
            free: false,
        };
        cost_tracker.load_boot_costs(clarity_db)?;
        Ok(cost_tracker)
    }
    pub fn new_free() -> LimitedCostTracker {
        LimitedCostTracker {
            cost_function_references: HashMap::new(),
            cost_contracts: HashMap::new(),
            limit: ExecutionCost::max_value(),
            total: ExecutionCost::zero(),
            memory: 0,
            memory_limit: CLARITY_MEMORY_LIMIT,
            free: true,
        }
    }
    pub fn load_boot_costs(&mut self, clarity_db: &mut ClarityDatabase) -> Result<()> {
        let boot_costs_id = boot_code_id("costs");

        clarity_db.begin();

        let mut cost_contracts = HashMap::new();
        let mut m = HashMap::new();
        for f in ClarityCostFunction::ALL.iter() {
            m.insert(
                f,
                ClarityCostFunctionReference::new(boot_costs_id.clone(), f.get_name()),
            );
            if !cost_contracts.contains_key(&boot_costs_id) {
                let contract_context = match clarity_db.get_contract(&boot_costs_id) {
                    Ok(contract) => contract.contract_context,
                    Err(e) => {
                        error!("Failed to load intended Clarity cost contract";
                               "contract" => %boot_costs_id.to_string(),
                               "error" => %format!("{:?}", e));
                        clarity_db.roll_back();
                        return Err(CostErrors::CostContractLoadFailure);
                    }
                };
                cost_contracts.insert(boot_costs_id.clone(), contract_context);
            }
        }
        self.cost_function_references = m;
        self.cost_contracts = cost_contracts;

        clarity_db.roll_back();

        return Ok(());
    }
    pub fn get_total(&self) -> ExecutionCost {
        self.total.clone()
    }
    pub fn set_total(&mut self, total: ExecutionCost) -> () {
        // used by the miner to "undo" the cost of a transaction when trying to pack a block.
        self.total = total;
    }
}

fn parse_cost(
    cost_function: ClarityCostFunction,
    eval_result: InterpreterResult<Option<Value>>,
) -> Result<ExecutionCost> {
    match eval_result {
        Ok(Some(Value::Tuple(data))) => {
            let results = (
                data.data_map.get("write_length"),
                data.data_map.get("write_count"),
                data.data_map.get("runtime"),
                data.data_map.get("read_length"),
                data.data_map.get("read_count"),
            );

            match results {
                (
                    Some(UInt(write_length)),
                    Some(UInt(write_count)),
                    Some(UInt(runtime)),
                    Some(UInt(read_length)),
                    Some(UInt(read_count)),
                ) => Ok(ExecutionCost {
                    write_length: (*write_length as u64),
                    write_count: (*write_count as u64),
                    runtime: (*runtime as u64),
                    read_length: (*read_length as u64),
                    read_count: (*read_count as u64),
                }),
                _ => Err(CostErrors::CostComputationFailed(
                    "Execution Cost tuple does not contain only UInts".to_string(),
                )),
            }
        }
        Ok(Some(_)) => Err(CostErrors::CostComputationFailed(
            "Clarity cost function returned something other than a Cost tuple".to_string(),
        )),
        Ok(None) => Err(CostErrors::CostComputationFailed(
            "Clarity cost function returned nothing".to_string(),
        )),
        Err(e) => Err(CostErrors::CostComputationFailed(format!(
            "Error evaluating result of cost function {}: {}",
            cost_function.get_name(),
            e
        ))),
    }
}

fn compute_cost(
    cost_tracker: &mut LimitedCostTracker,
    cost_function: ClarityCostFunction,
    input_size: u64,
) -> Result<ExecutionCost> {
    let mut null_store = NullBackingStore::new();
    let conn = null_store.as_clarity_db();
    let mut global_context = GlobalContext::new(conn, LimitedCostTracker::new_free());

    let cost_function_reference = cost_tracker
        .cost_function_references
        .get(&cost_function)
        .ok_or(CostErrors::CostComputationFailed(
            "CostFunction not defined".to_string(),
        ))?
        .clone();

    let cost_contract = cost_tracker
        .cost_contracts
        .get_mut(&cost_function_reference.contract_id)
        .ok_or(CostErrors::CostComputationFailed(
            "Cost Contract not cached".to_string(),
        ))?;

    let program = vec![
        SymbolicExpression::atom(cost_function_reference.function_name[..].into()),
        SymbolicExpression::atom_value(Value::UInt(input_size.into())),
    ];

    let function_invocation = [SymbolicExpression::list(program.into_boxed_slice())];

    let eval_result = eval_all(&function_invocation, cost_contract, &mut global_context);

    parse_cost(cost_function, eval_result)
}

fn add_cost(
    s: &mut LimitedCostTracker,
    cost: ExecutionCost,
) -> std::result::Result<(), CostErrors> {
    s.total.add(&cost)?;
    if s.total.exceeds(&s.limit) {
        Err(CostErrors::CostBalanceExceeded(
            s.total.clone(),
            s.limit.clone(),
        ))
    } else {
        Ok(())
    }
}

fn add_memory(s: &mut LimitedCostTracker, memory: u64) -> std::result::Result<(), CostErrors> {
    s.memory = s.memory.cost_overflow_add(memory)?;
    if s.memory > s.memory_limit {
        Err(CostErrors::MemoryBalanceExceeded(s.memory, s.memory_limit))
    } else {
        Ok(())
    }
}

fn drop_memory(s: &mut LimitedCostTracker, memory: u64) {
    s.memory = s
        .memory
        .checked_sub(memory)
        .expect("Underflowed dropped memory");
}

impl CostTracker for LimitedCostTracker {
    fn compute_cost(
        &mut self,
        cost_function: ClarityCostFunction,
        input: u64,
    ) -> std::result::Result<ExecutionCost, CostErrors> {
        if self.free {
            return Ok(ExecutionCost::zero());
        }
        compute_cost(self, cost_function, input)
    }
    fn add_cost(&mut self, cost: ExecutionCost) -> std::result::Result<(), CostErrors> {
        if self.free {
            return Ok(());
        }
        add_cost(self, cost)
    }
    fn add_memory(&mut self, memory: u64) -> std::result::Result<(), CostErrors> {
        if self.free {
            return Ok(());
        }
        add_memory(self, memory)
    }
    fn drop_memory(&mut self, memory: u64) {
        if !self.free {
            drop_memory(self, memory)
        }
    }
    fn reset_memory(&mut self) {
        if !self.free {
            self.memory = 0;
        }
    }
}

impl CostTracker for &mut LimitedCostTracker {
    fn compute_cost(
        &mut self,
        cost_function: ClarityCostFunction,
        input: u64,
    ) -> std::result::Result<ExecutionCost, CostErrors> {
        if self.free {
            return Ok(ExecutionCost::zero());
        }
        compute_cost(self, cost_function, input)
    }
    fn add_cost(&mut self, cost: ExecutionCost) -> std::result::Result<(), CostErrors> {
        if self.free {
            return Ok(());
        }
        add_cost(self, cost)
    }
    fn add_memory(&mut self, memory: u64) -> std::result::Result<(), CostErrors> {
        if self.free {
            return Ok(());
        }
        add_memory(self, memory)
    }
    fn drop_memory(&mut self, memory: u64) {
        if !self.free {
            drop_memory(self, memory)
        }
    }
    fn reset_memory(&mut self) {
        if !self.free {
            self.memory = 0;
        }
    }
}

#[derive(Debug, Deserialize, Serialize, Clone, PartialEq, Eq)]
pub enum CostFunctions {
    Constant(u64),
    Linear(u64, u64),
    NLogN(u64, u64),
    LogN(u64, u64),
}

#[derive(Debug, Deserialize, Serialize, Clone, PartialEq, Eq)]
pub struct SimpleCostSpecification {
    pub write_count: CostFunctions,
    pub write_length: CostFunctions,
    pub read_count: CostFunctions,
    pub read_length: CostFunctions,
    pub runtime: CostFunctions,
}

#[derive(Debug, Deserialize, Serialize, Clone, PartialEq, Eq)]
pub struct ExecutionCost {
    pub write_length: u64,
    pub write_count: u64,
    pub read_length: u64,
    pub read_count: u64,
    pub runtime: u64,
}

impl fmt::Display for ExecutionCost {
    fn fmt(&self, f: &mut fmt::Formatter) -> fmt::Result {
        write!(f, "{{\"runtime\": {}, \"write_length\": {}, \"write_count\": {}, \"read_length\": {}, \"read_count\": {}}}",
               self.runtime, self.write_length, self.write_count, self.read_length, self.read_count)
    }
}

impl ToSql for ExecutionCost {
    fn to_sql(&self) -> rusqlite::Result<ToSqlOutput> {
        let val = serde_json::to_string(self).expect("FAIL: could not serialize ExecutionCost");
        Ok(ToSqlOutput::from(val))
    }
}

impl FromSql for ExecutionCost {
    fn column_result(value: ValueRef) -> FromSqlResult<ExecutionCost> {
        let str_val = String::column_result(value)?;
        let parsed = serde_json::from_str(&str_val)
            .expect("CORRUPTION: failed to parse ExecutionCost from DB");
        Ok(parsed)
    }
}

pub trait CostOverflowingMath<T> {
    fn cost_overflow_mul(self, other: T) -> Result<T>;
    fn cost_overflow_add(self, other: T) -> Result<T>;
    fn cost_overflow_sub(self, other: T) -> Result<T>;
}

impl CostOverflowingMath<u64> for u64 {
    fn cost_overflow_mul(self, other: u64) -> Result<u64> {
        self.checked_mul(other)
            .ok_or_else(|| CostErrors::CostOverflow)
    }
    fn cost_overflow_add(self, other: u64) -> Result<u64> {
        self.checked_add(other)
            .ok_or_else(|| CostErrors::CostOverflow)
    }
    fn cost_overflow_sub(self, other: u64) -> Result<u64> {
        self.checked_sub(other)
            .ok_or_else(|| CostErrors::CostOverflow)
    }
}

impl ExecutionCost {
    pub fn zero() -> ExecutionCost {
        Self {
            runtime: 0,
            write_length: 0,
            read_count: 0,
            write_count: 0,
            read_length: 0,
        }
    }

    pub fn max_value() -> ExecutionCost {
        Self {
            runtime: u64::max_value(),
            write_length: u64::max_value(),
            read_count: u64::max_value(),
            write_count: u64::max_value(),
            read_length: u64::max_value(),
        }
    }

    pub fn runtime(runtime: u64) -> ExecutionCost {
        Self {
            runtime,
            write_length: 0,
            read_count: 0,
            write_count: 0,
            read_length: 0,
        }
    }

    pub fn add_runtime(&mut self, runtime: u64) -> Result<()> {
        self.runtime = self.runtime.cost_overflow_add(runtime)?;
        Ok(())
    }

    pub fn add(&mut self, other: &ExecutionCost) -> Result<()> {
        self.runtime = self.runtime.cost_overflow_add(other.runtime)?;
        self.read_count = self.read_count.cost_overflow_add(other.read_count)?;
        self.read_length = self.read_length.cost_overflow_add(other.read_length)?;
        self.write_length = self.write_length.cost_overflow_add(other.write_length)?;
        self.write_count = self.write_count.cost_overflow_add(other.write_count)?;
        Ok(())
    }

    pub fn sub(&mut self, other: &ExecutionCost) -> Result<()> {
        self.runtime = self.runtime.cost_overflow_sub(other.runtime)?;
        self.read_count = self.read_count.cost_overflow_sub(other.read_count)?;
        self.read_length = self.read_length.cost_overflow_sub(other.read_length)?;
        self.write_length = self.write_length.cost_overflow_sub(other.write_length)?;
        self.write_count = self.write_count.cost_overflow_sub(other.write_count)?;
        Ok(())
    }

    pub fn multiply(&mut self, times: u64) -> Result<()> {
        self.runtime = self.runtime.cost_overflow_mul(times)?;
        self.read_count = self.read_count.cost_overflow_mul(times)?;
        self.read_length = self.read_length.cost_overflow_mul(times)?;
        self.write_length = self.write_length.cost_overflow_mul(times)?;
        self.write_count = self.write_count.cost_overflow_mul(times)?;
        Ok(())
    }

    /// Returns whether or not this cost exceeds any dimension of the
    ///  other cost.
    pub fn exceeds(&self, other: &ExecutionCost) -> bool {
        self.runtime > other.runtime
            || self.write_length > other.write_length
            || self.write_count > other.write_count
            || self.read_count > other.read_count
            || self.read_length > other.read_length
    }

    pub fn max_cost(first: ExecutionCost, second: ExecutionCost) -> ExecutionCost {
        Self {
            runtime: first.runtime.max(second.runtime),
            write_length: first.write_length.max(second.write_length),
            write_count: first.write_count.max(second.write_count),
            read_count: first.read_count.max(second.read_count),
            read_length: first.read_length.max(second.read_length),
        }
    }
}

// ONLY WORKS IF INPUT IS u64
fn int_log2(input: u64) -> Option<u64> {
    63_u32.checked_sub(input.leading_zeros()).map(|floor_log| {
        if input.trailing_zeros() == floor_log {
            u64::from(floor_log)
        } else {
            u64::from(floor_log + 1)
        }
    })
}

impl CostFunctions {
    pub fn compute_cost(&self, input: u64) -> Result<u64> {
        match self {
            CostFunctions::Constant(val) => Ok(*val),
            CostFunctions::Linear(a, b) => a.cost_overflow_mul(input)?.cost_overflow_add(*b),
            CostFunctions::LogN(a, b) => {
                // a*log(input)) + b
                //  and don't do log(0).
                int_log2(cmp::max(input, 1))
                    .ok_or_else(|| CostErrors::CostOverflow)?
                    .cost_overflow_mul(*a)?
                    .cost_overflow_add(*b)
            }
            CostFunctions::NLogN(a, b) => {
                // a*input*log(input)) + b
                //  and don't do log(0).
                int_log2(cmp::max(input, 1))
                    .ok_or_else(|| CostErrors::CostOverflow)?
                    .cost_overflow_mul(input)?
                    .cost_overflow_mul(*a)?
                    .cost_overflow_add(*b)
            }
        }
    }
}

impl SimpleCostSpecification {
    pub fn compute_cost(&self, input: u64) -> Result<ExecutionCost> {
        Ok(ExecutionCost {
            write_length: self.write_length.compute_cost(input)?,
            write_count: self.write_count.compute_cost(input)?,
            read_count: self.read_count.compute_cost(input)?,
            read_length: self.read_length.compute_cost(input)?,
            runtime: self.runtime.compute_cost(input)?,
        })
    }
}

impl From<ExecutionCost> for SimpleCostSpecification {
    fn from(value: ExecutionCost) -> SimpleCostSpecification {
        let ExecutionCost {
            write_length,
            write_count,
            read_count,
            read_length,
            runtime,
        } = value;
        SimpleCostSpecification {
            write_length: CostFunctions::Constant(write_length),
            write_count: CostFunctions::Constant(write_count),
            read_length: CostFunctions::Constant(read_length),
            read_count: CostFunctions::Constant(read_count),
            runtime: CostFunctions::Constant(runtime),
        }
    }
}

#[cfg(test)]
mod unit_tests {
    use super::*;

    #[test]
    fn test_simple_overflows() {
        assert_eq!(
            u64::max_value().cost_overflow_add(1),
            Err(CostErrors::CostOverflow)
        );
        assert_eq!(
            u64::max_value().cost_overflow_mul(2),
            Err(CostErrors::CostOverflow)
        );
        assert_eq!(
            CostFunctions::NLogN(1, 1).compute_cost(u64::max_value()),
            Err(CostErrors::CostOverflow)
        );
    }

    #[test]
    fn test_simple_sub() {
        assert_eq!(0u64.cost_overflow_sub(1), Err(CostErrors::CostOverflow));
    }

    #[test]
    fn test_simple_log2s() {
        let inputs = [
            1,
            2,
            4,
            8,
            16,
            31,
            32,
            33,
            39,
            64,
            128,
            2_u64.pow(63),
            u64::max_value(),
        ];
        let expected = [0, 1, 2, 3, 4, 5, 5, 6, 6, 6, 7, 63, 64];
        for (input, expected) in inputs.iter().zip(expected.iter()) {
            assert_eq!(int_log2(*input).unwrap(), *expected);
        }
    }
}<|MERGE_RESOLUTION|>--- conflicted
+++ resolved
@@ -43,14 +43,8 @@
 pub fn runtime_cost<T: TryInto<u64>, C: CostTracker>(
     cost_function: ClarityCostFunction,
     tracker: &mut C,
-<<<<<<< HEAD
     input: T,
 ) -> Result<()> {
-    // let start = Instant::now();
-=======
-    input: T) -> Result<()> {
-
->>>>>>> a0350a3f
     let size: u64 = input.try_into().map_err(|_| CostErrors::CostOverflow)?;
     let cost = tracker.compute_cost(cost_function, size)?;
 
@@ -192,14 +186,8 @@
             memory: 0,
             free: false,
         };
-<<<<<<< HEAD
         cost_tracker.load_boot_costs(clarity_db)?;
         Ok(cost_tracker)
-=======
-        //TODO: costs should get passed in and this shouldn't be constructable without them
-        cost_tracker.load_boot_costs();
-        cost_tracker
->>>>>>> a0350a3f
     }
     pub fn new_max_limit(clarity_db: &mut ClarityDatabase) -> Result<LimitedCostTracker> {
         let mut cost_tracker = LimitedCostTracker {
