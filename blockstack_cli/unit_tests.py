#!/usr/bin/env python
# -*- coding: utf-8 -*-
"""
    Blockstack-client
    ~~~~~

    copyright: (c) 2014 by Halfmoon Labs, Inc.
    copyright: (c) 2015 by Blockstack.org

This file is part of Blockstack-client.

    Blockstack-client is free software: you can redistribute it and/or modify
    it under the terms of the GNU General Public License as published by
    the Free Software Foundation, either version 3 of the License, or
    (at your option) any later version.

    Blockstack-client is distributed in the hope that it will be useful,
    but WITHOUT ANY WARRANTY; without even the implied warranty of
    MERCHANTABILITY or FITNESS FOR A PARTICULAR PURPOSE.  See the
    GNU General Public License for more details.

    You should have received a copy of the GNU General Public License
    along with Blockstack-client. If not, see <http://www.gnu.org/licenses/>.
"""

import os
import sys
import json
import unittest

from blockstack_client import client
from blockstack_client.utils import print_result as pprint
from blockstack_client.config import BLOCKSTACKD_SERVER, BLOCKSTACKD_PORT, CONFIG_DIR

# start session
if not os.path.exists( CONFIG_DIR ):
    os.makedirs( CONFIG_DIR )
<<<<<<< HEAD
=======

>>>>>>> 7fb562f7
client.session(server_host=BLOCKSTACKD_SERVER, server_port=BLOCKSTACKD_PORT)

test_names = ["muneeb.id", "fredwilson.id"]


class BlockstackClientTest(unittest.TestCase):

    def tearDown(self):
        pass

    def test_ping(self):
        """ Check ping
        """

        resp = client.ping()

        self.assertDictContainsSubset({'status': 'alive'}, resp)

    def test_getinfo(self):
        """ Check getinfo
        """

        resp = client.getinfo()

        if 'blocks' not in resp:
            raise ValueError('blocks not in response')

        self.assertIsInstance(resp, dict, msg="Not json")

    def test_lookup(self):
        """ Check lookup
        """

        for fqu in test_names:
            resp = client.get_name_blockchain_record(fqu)

            if 'value_hash' not in resp:
                raise ValueError('value_hash not in response')

            self.assertIsInstance(resp, dict, msg="Not json")

    def test_name_cost(self):
        """ Check name cost
        """

        resp = client.get_name_cost(test_names[0])

        if 'satoshis' not in resp:
            raise ValueError('satoshis not in response')

        self.assertIsInstance(resp, dict, msg="Not json")

if __name__ == '__main__':

    unittest.main()<|MERGE_RESOLUTION|>--- conflicted
+++ resolved
@@ -35,10 +35,7 @@
 # start session
 if not os.path.exists( CONFIG_DIR ):
     os.makedirs( CONFIG_DIR )
-<<<<<<< HEAD
-=======
 
->>>>>>> 7fb562f7
 client.session(server_host=BLOCKSTACKD_SERVER, server_port=BLOCKSTACKD_PORT)
 
 test_names = ["muneeb.id", "fredwilson.id"]
