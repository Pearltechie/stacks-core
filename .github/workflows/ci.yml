name: CI

# Only run when:
#   - PRs are opened against the master branch
#   - the workflow is started from the UI (an optional tag can be passed in via parameter)
#     - If the optional tag parameter is passed in, a new tag will be generated based off the selected branch
on:
  pull_request:
  workflow_dispatch:
    inputs:
      tag:
        description: "The tag to create (optional)"
        required: false

concurrency:
  group: stacks-blockchain-${{ github.ref }}
  # Only cancel in progress if this is for a PR
  cancel-in-progress: ${{ github.event_name == 'pull_request' }}

jobs:
  # Run full genesis test
  full-genesis:
    runs-on: ubuntu-latest
    steps:
      - uses: actions/checkout@v2
      - name: Single full genesis integration test
        env:
          DOCKER_BUILDKIT: 1
        # Remove .dockerignore file so codecov has access to git info
        run: |
          rm .dockerignore
          docker build -o coverage-output -f ./.github/actions/bitcoin-int-tests/Dockerfile.large-genesis .
      - uses: codecov/codecov-action@v2
        with:
          files: ./coverage-output/lcov.info
          name: large_genesis
          fail_ci_if_error: false

  # Run unit tests with code coverage
  unit-tests:
    runs-on: ubuntu-latest
    steps:
      - uses: actions/checkout@v2
      - name: Run units tests (with coverage)
        env:
          DOCKER_BUILDKIT: 1
        # Remove .dockerignore file so codecov has access to git info
        run: |
          rm .dockerignore
          docker build -o coverage-output -f ./.github/actions/bitcoin-int-tests/Dockerfile.code-cov .
      - uses: codecov/codecov-action@v2
        with:
          files: ./coverage-output/lcov.info
          name: unit_tests
          fail_ci_if_error: false

  open-api-validation:
    runs-on: ubuntu-latest
    steps:
      - uses: actions/checkout@v2
      - name: Run units tests (with coverage)
        env:
          DOCKER_BUILDKIT: 1
        run: docker build -o dist/ -f .github/actions/open-api/Dockerfile.open-api-validate .
      - name: Upload bundled html
        uses: actions/upload-artifact@v2
        with:
          name: open-api-bundle
          path: |
            dist
  # Run net-tests
  nettest:
    # disable this job/test for now, since we haven't seen this pass
    #  on github actions in a while, and the failures can take > 4 hours
    if: ${{ false }}
    runs-on: ubuntu-latest
    steps:
      - uses: actions/checkout@v2
      - name: Run network relay tests
        env:
          DOCKER_BUILDKIT: 1
        run: docker build -f ./.github/actions/bitcoin-int-tests/Dockerfile.net-tests .

  core-contracts-clarinet-test:
    runs-on: ubuntu-latest
    steps:
      - uses: actions/checkout@v2
      - name: "Execute core contract unit tests in Clarinet"
        uses: docker://hirosystems/clarinet:1.1.0
        with:
          args: test --coverage --manifest-path=./contrib/core-contract-tests/Clarinet.toml
      - name: "Export code coverage"
        uses: codecov/codecov-action@v1
        with:
          files: ./coverage.lcov
          verbose: true
          fail_ci_if_error: false

  # rustfmt checking
  rustfmt:
    runs-on: ubuntu-latest
    steps:
      - uses: actions/checkout@v2
      - name: Run rustfmt check
        env:
          DOCKER_BUILDKIT: 1
        run: docker build -f ./.github/actions/bitcoin-int-tests/Dockerfile.rustfmt .

  # Create distributions
  dist:
    runs-on: ubuntu-latest
    strategy:
      matrix:
        platform:
          [
<<<<<<< HEAD
            # disable mac, windows builds until osxcross can be updated for buster
            # windows-x64,
=======
            # disable mac builds until osxcross can be updated for bullseye
            windows-x64,
>>>>>>> 50fc8034
            # macos-x64,
            # macos-arm64,
            linux-x64,
            linux-musl-x64,
            linux-armv7,
            linux-arm64,
          ]

    steps:
      - uses: actions/checkout@v2
      - name: Set Vars
        run: |
          echo "GITHUB_SHA_SHORT=${GITHUB_SHA::7}" >> $GITHUB_ENV
          echo "GITHUB_REF_SHORT=${GITHUB_REF#refs/*/}" >> $GITHUB_ENV

      - name: Set up Docker Buildx
        uses: docker/setup-buildx-action@v1

      - name: Build distributable
        uses: docker/build-push-action@v2
        with:
          file: build-scripts/Dockerfile.${{ matrix.platform }}
          outputs: dist/${{ matrix.platform }}
          build-args: |
            STACKS_NODE_VERSION=${{ github.event.inputs.tag || env.GITHUB_SHA_SHORT }}
            GIT_BRANCH=${{ env.GITHUB_REF_SHORT }}
            GIT_COMMIT=${{ env.GITHUB_SHA_SHORT }}

      - name: Compress artifact
        run: zip --junk-paths ${{ matrix.platform }} ./dist/${{ matrix.platform }}/*

      - name: Upload artifact
        uses: actions/upload-artifact@v2
        with:
          name: ${{ matrix.platform }}
          path: ${{ matrix.platform }}.zip

#  call-docker-platforms-workflow:
#    if: ${{ github.event.inputs.tag != '' }}
#    uses: stacks-network/stacks-blockchain/.github/workflows/docker-platforms.yml@master
#    with:
#      tag: ${{ github.event.inputs.tag }}
#    secrets:
#      DOCKERHUB_USERNAME: ${{ secrets.DOCKERHUB_USERNAME }}
#      DOCKERHUB_PASSWORD: ${{ secrets.DOCKERHUB_PASSWORD }}

  # Build docker image, tag it with the git tag and `latest` if running on master branch, and publish under the following conditions
  # Will publish if:
  #   - a tag was passed into this workflow
  #   - a tag was pushed up
  #   - this workflow was invoked against a non-master branch (a Docker image tag with the name of the branch will be published)
  build-publish:
    runs-on: ubuntu-latest
    steps:
      - uses: actions/checkout@v2

      - name: Set Vars
        run: |
          echo "GITHUB_SHA_SHORT=${GITHUB_SHA::7}" >> $GITHUB_ENV
          echo "GITHUB_REF_SHORT=${GITHUB_REF#refs/*/}" >> $GITHUB_ENV

      - name: Docker meta
        id: meta
        uses: docker/metadata-action@v3
        with:
          images: |
            blockstack/${{ github.event.repository.name }}
          tags: |
            type=ref,event=branch
            type=ref,event=pr
            ${{ github.event.inputs.tag }}

      - name: Login to DockerHub
        uses: docker/login-action@v1
        with:
          username: ${{ secrets.DOCKERHUB_USERNAME }}
          password: ${{ secrets.DOCKERHUB_PASSWORD }}

      - name: Build/Tag/Push Image
        uses: docker/build-push-action@v2
        with:
          platforms: linux/amd64
          tags: ${{ steps.meta.outputs.tags }}
          labels: ${{ steps.meta.outputs.labels }}
          build-args: |
            STACKS_NODE_VERSION=${{ github.event.inputs.tag || env.GITHUB_SHA_SHORT }}
            GIT_BRANCH=${{ env.GITHUB_REF_SHORT }}
            GIT_COMMIT=${{ env.GITHUB_SHA_SHORT }}
          # Only push if (a tag was passed in) or (we're building a non-master branch which isn't a PR)
          push: ${{ github.event.inputs.tag != '' || (github.ref != 'refs/heads/master' && !contains(github.ref, 'refs/pull')) }}

  # Build docker image, tag it with the git tag and `latest` if running on master branch, and publish under the following conditions
  # Will publish if:
  #   - a tag was passed into this workflow
  #   - a tag was pushed up
  #   - this workflow was invoked against a non-master branch (a Docker image tag with the name of the branch will be published)
  build-publish-stretch:
    runs-on: ubuntu-latest
    steps:
      - uses: actions/checkout@v2
      # Stretch tag will be "<TAG>-stretch" if a tag was passed in, otherwise "<BRANCH>-stretch". If the BRANCH is master, will result in "latest-stretch"
      # Also determines platforms to be build in docker step
      - name: Determine Stretch Tag
        run: |
          if [[ -z ${TAG} ]]; then
              REF=$(echo ${GITHUB_REF#refs/*/} | tr / -)
              if [[ "${REF}" == "master" ]]; then
                  echo "STRETCH_TAG=latest-stretch" >> $GITHUB_ENV
              else
                  echo "STRETCH_TAG=${REF}-stretch" >> $GITHUB_ENV
              fi
          else
              echo "STRETCH_TAG=${TAG}-stretch" >> $GITHUB_ENV
          fi
        env:
          TAG: ${{ github.event.inputs.tag }}

      - name: Set Vars
        run: |
          echo "GITHUB_SHA_SHORT=${GITHUB_SHA::7}" >> $GITHUB_ENV
          echo "GITHUB_REF_SHORT=${GITHUB_REF#refs/*/}" >> $GITHUB_ENV

      - name: Docker meta
        id: meta
        uses: docker/metadata-action@v3
        with:
          images: |
            blockstack/${{ github.event.repository.name }}
          tags: |
            type=ref,event=branch
            type=ref,event=pr
            ${{ env.STRETCH_TAG }}

      - name: Login to DockerHub
        uses: docker/login-action@v1
        with:
          username: ${{ secrets.DOCKERHUB_USERNAME }}
          password: ${{ secrets.DOCKERHUB_PASSWORD }}

      - name: Build/Tag/Push Image
        uses: docker/build-push-action@v2
        with:
          platforms: linux/amd64
          file: Dockerfile.debian
          tags: ${{ steps.meta.outputs.tags }}
          labels: ${{ steps.meta.outputs.labels }}
          build-args: |
            STACKS_NODE_VERSION=${{ github.event.inputs.tag || env.GITHUB_SHA_SHORT }}
            GIT_BRANCH=${{ env.GITHUB_REF_SHORT }}
            GIT_COMMIT=${{ env.GITHUB_SHA_SHORT }}
          # Only push if (a tag was passed in) or (we're building a non-master branch which isn't a PR)
          push: ${{ github.event.inputs.tag != '' || (github.ref != 'refs/heads/master' && !contains(github.ref, 'refs/pull')) }}

  # Create a new release if we're building a tag
  create-release:
    runs-on: ubuntu-latest
    if: ${{ github.event.inputs.tag != '' }}
    outputs:
      upload_url: ${{ steps.create_release.outputs.upload_url }}
    needs:
      - dist
      - build-publish
      - build-publish-stretch

    steps:
      - name: Create Release
        id: create_release
        uses: actions/create-release@v1
        env:
          # Use custom secrets.GH_TOKEN instead of default secrets.GITHUB_TOKEN because the custom token will trigger the
          # clarity-js-sdk-pr workflow. As events caused by default tokens do not trigger subsequent workflow runs to avoid loops.
          GITHUB_TOKEN: ${{ secrets.GH_TOKEN }}
        with:
          tag_name: ${{ github.event.inputs.tag || github.ref }}
          release_name: Release ${{ github.event.inputs.tag || github.ref }}
          draft: false
          prerelease: true

  # Upload distributables to a new release if we're building a tag or a tag was passed in
  upload-dist:
    runs-on: ubuntu-latest
    if: ${{ github.event.inputs.tag != '' }}
    needs:
      - create-release
    strategy:
      matrix:
        platform:
          [
<<<<<<< HEAD
            # disable mac, windows builds until osxcross can be updated for buster
#            windows-x64,
=======
            # disable mac builds until osxcross can be updated for bullseye
            windows-x64,
>>>>>>> 50fc8034
#            macos-x64,
#            macos-arm64,
            linux-x64,
            linux-musl-x64,
            linux-armv7,
            linux-arm64,
          ]

    steps:
      - uses: actions/checkout@v2
      - name: Download distro
        uses: actions/download-artifact@v2
        with:
          name: ${{ matrix.platform }}
          path: dist/

      - name: Upload Release Asset
        uses: actions/upload-release-asset@v1
        env:
          GITHUB_TOKEN: ${{ secrets.GITHUB_TOKEN }}
        with:
          upload_url: ${{ needs.create-release.outputs.upload_url }}
          asset_path: ./dist/${{ matrix.platform }}.zip
          asset_name: ${{ matrix.platform }}.zip
          asset_content_type: application/zip<|MERGE_RESOLUTION|>--- conflicted
+++ resolved
@@ -113,13 +113,8 @@
       matrix:
         platform:
           [
-<<<<<<< HEAD
-            # disable mac, windows builds until osxcross can be updated for buster
-            # windows-x64,
-=======
             # disable mac builds until osxcross can be updated for bullseye
             windows-x64,
->>>>>>> 50fc8034
             # macos-x64,
             # macos-arm64,
             linux-x64,
@@ -308,13 +303,8 @@
       matrix:
         platform:
           [
-<<<<<<< HEAD
-            # disable mac, windows builds until osxcross can be updated for buster
-#            windows-x64,
-=======
             # disable mac builds until osxcross can be updated for bullseye
             windows-x64,
->>>>>>> 50fc8034
 #            macos-x64,
 #            macos-arm64,
             linux-x64,
