--- conflicted
+++ resolved
@@ -461,11 +461,7 @@
     return user_profile, user_zonefile
 
 
-<<<<<<< HEAD
 def store_name_zonefile_data(name, user_zonefile_txt, txid, storage_drivers=None):
-=======
-def store_name_zonefile_data( name, user_zonefile_txt, txid, storage_drivers=None ):
->>>>>>> 19cf4b42
     """
     Store a serialized zonefile to immutable storage providers, synchronously.
     This is only necessary if we've added/changed/removed immutable data.
@@ -473,16 +469,9 @@
     Return (True, hash(user zonefile)) on success
     Return (False, None) on failure.
     """
-<<<<<<< HEAD
-=======
 
     storage_drivers = [] if storage_drivers is None else storage_drivers
 
-    data_hash = storage.get_zonefile_data_hash( user_zonefile_txt )
-    result = storage.put_immutable_data(None, txid, data_hash=data_hash, data_text=user_zonefile_txt, required=storage_drivers )
->>>>>>> 19cf4b42
-
-    storage_drivers = [] if storage_drivers is None else storage_drivers
     data_hash = storage.get_zonefile_data_hash(user_zonefile_txt)
 
     result = storage.put_immutable_data(
@@ -494,12 +483,8 @@
 
     return rc, data_hash
 
-<<<<<<< HEAD
 
 def store_name_zonefile(name, user_zonefile, txid, storage_drivers=None):
-=======
-def store_name_zonefile( name, user_zonefile, txid, storage_drivers=None ):
->>>>>>> 19cf4b42
     """
     Store JSON user zonefile data to the immutable storage providers, synchronously.
     This is only necessary if we've added/changed/removed immutable data.
@@ -510,13 +495,8 @@
 
     storage_drivers = [] if storage_drivers is None else storage_drivers
 
-<<<<<<< HEAD
     assert not blockstack_profiles.is_profile_in_legacy_format(user_zonefile), 'User zonefile is a legacy profile'
     assert user_db.is_user_zonefile(user_zonefile), 'Not a user zonefile (maybe a custom legacy profile?)'
-=======
-    assert not blockstack_profiles.is_profile_in_legacy_format(user_zonefile), "User zonefile is a legacy profile"
-    assert user_db.is_user_zonefile(user_zonefile), "Not a user zonefile (maybe a custom legacy profile?)"
->>>>>>> 19cf4b42
 
     # serialize and send off
     user_zonefile_txt = blockstack_zones.make_zone_file(user_zonefile, origin=name, ttl=USER_ZONEFILE_TTL)
@@ -659,52 +639,17 @@
     for server_host, server_port in server_list:
         try:
             log.debug('Replicate zonefile to {}:{}'.format(server_host, server_port))
-
-<<<<<<< HEAD
-            srv = BlockstackRPCClient(server_host, server_port)
-            res = srv.put_zonefiles([base64.b64encode(zonefile_txt)])
-            if 'error' in res:
+            hostport = '{}:{}'.format(server_host, server_port)
+
+            res = put_zonefiles(hostport, [base64.b64encode(zonefile_txt)])
+            if 'error' in res or res['saved'][0] != 1:
                 msg = 'Failed to publish zonefile to {}:{}: {}'
                 log.error(msg.format(server_host, server_port, res['error']))
                 continue
 
-            if 'status' not in res:
-                log.error('Invalid server reply: no status')
-                continue
-
-            if not isinstance(res['status'], bool) or not res['status']:
-                log.error('Invalid server reply: invalid status')
-                continue
-
-            if 'saved' not in res:
-                log.error('Invalid server reply: no "saved" key')
-                continue
-
-            if not isinstance(res['saved'], list):
-                log.error('Invalid server reply: no saved vector')
-                continue
-
-            if len(res['saved']) < 1 or res['saved'][0] != 1:
-                log.error('Server {}:{} failed to save zonefile'.format(server_host, server_port))
-                continue
-
             log.debug('Replicated zonefile to {}:{}'.format(server_host, server_port))
             successful_servers.append((server_host, server_port))
         except Exception as e:
-=======
-            log.debug("Replicate zonefile to %s:%s" % (server_host, server_port))
-            hostport = '{}:{}'.format(server_host, server_port)
-
-            res = put_zonefiles( hostport, [base64.b64encode(zonefile_txt)] )
-            if 'error' in res or res['saved'][0] != 1:
-                log.error("Failed to publish zonefile to %s:%s: %s" % (server_host, server_port, res['error']))
-                continue
-
-            log.debug("Replicated zonefile to %s:%s" % (server_host, server_port))
-            successful_servers.append( (server_host, server_port) )
-
-        except Exception, e:
->>>>>>> 19cf4b42
             log.exception(e)
             log.error('Failed to publish zonefile to {}:{}'.format(server_host, server_port))
             continue
